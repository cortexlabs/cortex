#!/bin/bash

# Copyright 2021 Cortex Labs, Inc.
#
# Licensed under the Apache License, Version 2.0 (the "License");
# you may not use this file except in compliance with the License.
# You may obtain a copy of the License at
#
#     http://www.apache.org/licenses/LICENSE-2.0
#
# Unless required by applicable law or agreed to in writing, software
# distributed under the License is distributed on an "AS IS" BASIS,
# WITHOUT WARRANTIES OR CONDITIONS OF ANY KIND, either express or implied.
# See the License for the specific language governing permissions and
# limitations under the License.

set -eo pipefail

export CORTEX_VERSION=master
export CORTEX_VERSION_MINOR=master
EKSCTL_TIMEOUT=45m
mkdir /workspace

arg1="$1"

function main() {
  if [ "$arg1" = "--update" ]; then
    cluster_configure_aws
  else
    cluster_up
  fi
}

function cluster_configure_aws() {
  check_eks

  resize_nodegroup

  echo -n "￮ updating cluster configuration "
  setup_secrets_aws
  echo "✓"

  # this is necessary since max_instances may have been updated
  echo -n "￮ configuring autoscaling "
  python manager/render_template.py $CORTEX_CLUSTER_CONFIG_FILE manager/manifests/cluster-autoscaler.yaml.j2 > /workspace/cluster-autoscaler.yaml
  kubectl apply -f /workspace/cluster-autoscaler.yaml >/dev/null
  echo "✓"

  validate_cortex_aws

  echo -e "\ncortex is ready!"

  print_endpoints_aws
}


function cluster_up() {
    if [ "$CORTEX_PROVIDER" == "aws" ]; then
      cluster_up_aws
    elif [ "$CORTEX_PROVIDER" == "gcp" ]; then
      cluster_up_gcp
    fi
}

function cluster_up_aws() {
  create_eks

  if [ "${CORTEX_NAMESPACE}" != "default" ]; then
    kubectl create namespace "${CORTEX_NAMESPACE}" > /dev/null
  fi

  start_pre_download_images

  echo -n "￮ updating cluster configuration "
  setup_secrets_aws
  echo "✓"

  echo -n "￮ installing cortex cluster "
  python manager/generate_helm_values.py > /workspace/helm_values.yaml
  helm install cortex charts/ -f /workspace/helm_values.yaml --namespace "${CORTEX_NAMESPACE}" > /dev/null
  echo "✓"

  wait_operator

  echo -n "￮ configuring autoscaling "
  python manager/render_template.py $CORTEX_CLUSTER_CONFIG_FILE manager/manifests/cluster-autoscaler.yaml.j2 > /workspace/cluster-autoscaler.yaml
  kubectl apply -f /workspace/cluster-autoscaler.yaml >/dev/null
  echo "✓"

  echo -n "￮ configuring metrics "
<<<<<<< HEAD
  envsubst < manager/manifests/metrics-server.yaml | kubectl apply -f - >/dev/null
=======
  envsubst < manifests/metrics-server.yaml | kubectl apply -f - >/dev/null
  setup_prometheus
  setup_grafana
  echo "✓"
>>>>>>> 4b8cfc42

  if [[ "$CORTEX_INSTANCE_TYPE" == p* ]] || [[ "$CORTEX_INSTANCE_TYPE" == g* ]]; then
    echo -n "￮ configuring gpu support "
    envsubst < manager/manifests/nvidia_aws.yaml | kubectl apply -f - >/dev/null
    echo "✓"
  fi

  if [[ "$CORTEX_INSTANCE_TYPE" == inf* ]]; then
    echo -n "￮ configuring inf support "
    envsubst < manager/manifests/inferentia.yaml | kubectl apply -f - >/dev/null
    echo "✓"
  fi

  validate_cortex_aws

  await_pre_download_images

  echo -e "\ncortex is ready!"
  if [ "$CORTEX_OPERATOR_LOAD_BALANCER_SCHEME" == "internal" ]; then
    echo -e "note: you will need to configure VPC Peering to connect to your cluster: https://docs.cortex.dev/v/${CORTEX_VERSION_MINOR}/"
  fi

  print_endpoints_aws
}

function cluster_up_gcp() {
  gcloud auth activate-service-account --key-file $GOOGLE_APPLICATION_CREDENTIALS 2> /dev/stdout 1> /dev/null | (grep -v "Activated service account credentials" || true)
  gcloud container clusters get-credentials $CORTEX_CLUSTER_NAME --project $CORTEX_GCP_PROJECT --region $CORTEX_GCP_ZONE 2> /dev/stdout 1> /dev/null | (grep -v "Fetching cluster" | grep -v "kubeconfig entry generated" || true)
  
  if [ "${CORTEX_NAMESPACE}" != "default" ]; then
    kubectl create namespace "${CORTEX_NAMESPACE}" > /dev/null
  fi

  start_pre_download_images

  echo -n "￮ updating cluster configuration "
  setup_secrets_gcp
  echo "✓"

  echo -n "￮ installing cortex cluster "
  cat "$CORTEX_CLUSTER_CONFIG_FILE"
  python manager/generate_helm_values.py > /workspace/helm_values.yaml
  helm install cortex charts/ -f /workspace/helm_values.yaml --namespace "${CORTEX_NAMESPACE}" > /dev/null
  echo "✓"

  wait_operator

  echo -n "￮ configuring autoscaling "
  python manager/render_template.py $CORTEX_CLUSTER_CONFIG_FILE manager/manifests/cluster-autoscaler.yaml.j2 > /workspace/cluster-autoscaler.yaml
  kubectl apply -f /workspace/cluster-autoscaler.yaml >/dev/null
  echo "✓"

<<<<<<< HEAD
=======
  echo -n "￮ configuring logging "
  python render_template.py $CORTEX_CLUSTER_CONFIG_FILE manifests/fluent-bit.yaml.j2 > /workspace/fluent-bit.yaml
  kubectl apply -f /workspace/fluent-bit.yaml >/dev/null
  echo "✓"

  echo -n "￮ configuring metrics "
  setup_prometheus
  setup_grafana
  echo "✓"

>>>>>>> 4b8cfc42
  if [ -n "$CORTEX_ACCELERATOR_TYPE" ]; then
    echo -n "￮ configuring gpu support "
    envsubst < manager/manifests/nvidia_gcp.yaml | kubectl apply -f - >/dev/null
    echo "✓"
  fi

  validate_cortex_gcp

  await_pre_download_images

  echo -e "\ncortex is ready!"

  print_endpoints_gcp
}

# creates the eks cluster and configures kubectl
function create_eks() {
  set +e
  cluster_info=$(eksctl get cluster --name=$CORTEX_CLUSTER_NAME --region=$CORTEX_REGION -o json 2> /dev/null)
  cluster_info_exit_code=$?
  set -e

  # cluster already exists
  if [ $cluster_info_exit_code -eq 0 ]; then
    set +e
    # cluster statuses: https://github.com/aws/aws-sdk-go/blob/master/service/eks/api.go#L6883
    cluster_status=$(echo "$cluster_info" | jq -r 'first | .Status')
    set -e

    if [ "$cluster_status" == "ACTIVE" ]; then
      echo "error: there is already a cluster named \"$CORTEX_CLUSTER_NAME\" in $CORTEX_REGION"
      exit 1
    elif [ "$cluster_status" == "DELETING" ]; then
      echo "error: your cortex cluster named \"$CORTEX_CLUSTER_NAME\" in $CORTEX_REGION is currently spinning down; please try again once it is completely deleted (may take a few minutes)"
      exit 1
    elif [ "$cluster_status" == "CREATING" ]; then
      echo "error: your cortex cluster named \"$CORTEX_CLUSTER_NAME\" in $CORTEX_REGION is currently spinning up; please try again once it is ready"
      exit 1
    elif [ "$cluster_status" == "UPDATING" ]; then
      echo "error: your cortex cluster named \"$CORTEX_CLUSTER_NAME\" in $CORTEX_REGION is currently updating; please try again once it is ready"
      exit 1
    elif [ "$cluster_status" == "FAILED" ]; then
      echo "error: your cortex cluster named \"$CORTEX_CLUSTER_NAME\" in $CORTEX_REGION is failed; delete it with \`eksctl delete cluster --name=$CORTEX_CLUSTER_NAME --region=$CORTEX_REGION\` and try again"
      exit 1
    else  # cluster exists, but is has an unknown status (unexpected)
      echo "error: there is already a cluster named \"$CORTEX_CLUSTER_NAME\" in $CORTEX_REGION (status: ${cluster_status})"
      exit 1
    fi
  fi

  echo -e "￮ spinning up the cluster (this will take about 25 minutes) ...\n"
  python generate_eks.py $CORTEX_CLUSTER_CONFIG_FILE > /workspace/eks.yaml
  eksctl create cluster --timeout=$EKSCTL_TIMEOUT --install-neuron-plugin=false --install-nvidia-plugin=false -f /workspace/eks.yaml
  echo

  suspend_az_rebalance

  write_kubeconfig
}

# checks that the eks cluster is active and configures kubectl
function check_eks() {
  set +e
  cluster_info=$(eksctl get cluster --name=$CORTEX_CLUSTER_NAME --region=$CORTEX_REGION -o json 2> /dev/null)
  cluster_info_exit_code=$?
  set -e

  # no cluster
  if [ $cluster_info_exit_code -ne 0 ]; then
    echo "error: there is no cluster named \"$CORTEX_CLUSTER_NAME\" in $CORTEX_REGION; please update your configuration to point to an existing cortex cluster or create a cortex cluster with \`cortex cluster up\`"
    exit 1
  fi

  set +e
  # cluster statuses: https://github.com/aws/aws-sdk-go/blob/master/service/eks/api.go#L6883
  cluster_status=$(echo "$cluster_info" | jq -r 'first | .Status')
  set -e

  if [ "$cluster_status" == "DELETING" ]; then
    echo "error: your cortex cluster named \"$CORTEX_CLUSTER_NAME\" in $CORTEX_REGION is currently spinning down; please try again once it is completely deleted (may take a few minutes)"
    exit 1
  elif [ "$cluster_status" == "CREATING" ]; then
    echo "error: your cortex cluster named \"$CORTEX_CLUSTER_NAME\" in $CORTEX_REGION is currently spinning up; please try again once it is ready"
    exit 1
  elif [ "$cluster_status" == "UPDATING" ]; then
    echo "error: your cortex cluster named \"$CORTEX_CLUSTER_NAME\" in $CORTEX_REGION is currently updating; please try again once it is ready"
    exit 1
  elif [ "$cluster_status" == "FAILED" ]; then
    echo "error: your cortex cluster named \"$CORTEX_CLUSTER_NAME\" in $CORTEX_REGION is failed; delete it with \`eksctl delete cluster --name=$CORTEX_CLUSTER_NAME --region=$CORTEX_REGION\` and try again"
    exit 1
  fi

  # cluster status is ACTIVE or unknown (in which case we'll assume things are ok instead of erroring)

  write_kubeconfig
}

function write_kubeconfig() {
  eksctl utils write-kubeconfig --cluster=$CORTEX_CLUSTER_NAME --region=$CORTEX_REGION | (grep -v "saved kubeconfig as" | grep -v "using region" | grep -v "eksctl version" || true)
  out=$(kubectl get pods 2>&1 || true); if [[ "$out" == *"must be logged in to the server"* ]]; then echo "error: your aws iam user does not have access to this cluster; to grant access, see https://docs.cortex.dev/v/${CORTEX_VERSION_MINOR}/"; exit 1; fi
}

function setup_secrets_aws() {
  kubectl -n="${CORTEX_NAMESPACE}" create secret generic 'aws-credentials' \
    --from-literal='AWS_ACCESS_KEY_ID'=$CLUSTER_AWS_ACCESS_KEY_ID \
    --from-literal='AWS_SECRET_ACCESS_KEY'=$CLUSTER_AWS_SECRET_ACCESS_KEY \
    -o yaml --dry-run=client | kubectl apply -f - >/dev/null
}

<<<<<<< HEAD
=======
function setup_prometheus() {
  envsubst < manifests/prometheus-operator.yaml | kubectl apply -f - >/dev/null
  envsubst < manifests/prometheus-statsd-exporter.yaml | kubectl apply -f - >/dev/null
  python render_template.py $CORTEX_CLUSTER_CONFIG_FILE manifests/prometheus-monitoring.yaml.j2 | kubectl apply -f - >/dev/null
}

function setup_grafana() {
  kubectl apply -f manifests/grafana/grafana-dashboard-realtime.yaml >/dev/null
  kubectl apply -f manifests/grafana/grafana-dashboard-batch.yaml >/dev/null
  envsubst < manifests/grafana/grafana.yaml | kubectl apply -f - >/dev/null
}

>>>>>>> 4b8cfc42
function setup_secrets_gcp() {
  kubectl -n="${CORTEX_NAMESPACE}" create secret generic 'gcp-credentials' --from-file=key.json=$GOOGLE_APPLICATION_CREDENTIALS >/dev/null
}

function resize_nodegroup() {
  # check for change in min/max instances
  asg_on_demand_info=$(aws autoscaling describe-auto-scaling-groups --region $CORTEX_REGION --query "AutoScalingGroups[?contains(Tags[?Key==\`alpha.eksctl.io/cluster-name\`].Value, \`$CORTEX_CLUSTER_NAME\`)]|[?contains(Tags[?Key==\`alpha.eksctl.io/nodegroup-name\`].Value, \`ng-cortex-worker-on-demand\`)]")
  asg_on_demand_length=$(echo "$asg_on_demand_info" | jq -r 'length')
  asg_on_demand_name=""
  if (( "$asg_on_demand_length" > "0" )); then
    asg_on_demand_name=$(echo "$asg_on_demand_info" | jq -r 'first | .AutoScalingGroupName')
  fi

  asg_spot_info=$(aws autoscaling describe-auto-scaling-groups --region $CORTEX_REGION --query "AutoScalingGroups[?contains(Tags[?Key==\`alpha.eksctl.io/cluster-name\`].Value, \`$CORTEX_CLUSTER_NAME\`)]|[?contains(Tags[?Key==\`alpha.eksctl.io/nodegroup-name\`].Value, \`ng-cortex-worker-spot\`)]")
  asg_spot_length=$(echo "$asg_spot_info" | jq -r 'length')
  asg_spot_name=""
  if (( "$asg_spot_length" > "0" )); then
    asg_spot_name=$(echo "$asg_spot_info" | jq -r 'first | .AutoScalingGroupName')
  fi

  if [[ -z "$asg_spot_name" ]] && [[ -z "$asg_on_demand_name" ]]; then
    echo "error: unable to find valid autoscaling groups"
    exit 1
  fi

  if [[ -z $asg_spot_name ]]; then
    asg_min_size=$(echo "$asg_on_demand_info" | jq -r 'first | .MinSize')
    asg_max_size=$(echo "$asg_on_demand_info" | jq -r 'first | .MaxSize')
    if [ "$asg_min_size" = "" ] || [ "$asg_min_size" = "null" ] || [ "$asg_max_size" = "" ] || [ "$asg_max_size" = "null" ]; then
      echo -e "unable to find on-demand autoscaling group size from info:\n$asg_on_demand_info"
      exit 1
    fi
  else
    asg_min_size=$(echo "$asg_spot_info" | jq -r 'first | .MinSize')
    asg_max_size=$(echo "$asg_spot_info" | jq -r 'first | .MaxSize')
    if [ "$asg_min_size" = "" ] || [ "$asg_min_size" = "null" ] || [ "$asg_max_size" = "" ] || [ "$asg_max_size" = "null" ]; then
      echo -e "unable to find spot autoscaling group size from info:\n$asg_spot_info"
      exit 1
    fi
  fi

  asg_on_demand_resize_flags=""
  asg_spot_resize_flags=""

  if [ "$asg_min_size" != "$CORTEX_MIN_INSTANCES" ]; then
    # only update min for on-demand nodegroup if it's not a backup
    if [[ -n $asg_on_demand_name ]] && [[ "$CORTEX_SPOT_CONFIG_ON_DEMAND_BACKUP" != "True" ]]; then
      asg_on_demand_resize_flags+=" --min-size=$CORTEX_MIN_INSTANCES"
    fi
    if [[ -n $asg_spot_name ]]; then
      asg_spot_resize_flags+=" --min-size=$CORTEX_MIN_INSTANCES"
    fi
  fi

  if [ "$asg_max_size" != "$CORTEX_MAX_INSTANCES" ]; then
    if [[ -n $asg_on_demand_name ]]; then
      asg_on_demand_resize_flags+=" --max-size=$CORTEX_MAX_INSTANCES"
    fi
    if [[ -n $asg_spot_name ]]; then
      asg_spot_resize_flags+=" --max-size=$CORTEX_MAX_INSTANCES"
    fi
  fi

  is_resizing="false"
  if [ "$asg_min_size" != "$CORTEX_MIN_INSTANCES" ] && [ "$asg_max_size" != "$CORTEX_MAX_INSTANCES" ]; then
    echo -n "￮ updating min instances to $CORTEX_MIN_INSTANCES and max instances to $CORTEX_MAX_INSTANCES "
    is_resizing="true"
  elif [ "$asg_min_size" != "$CORTEX_MIN_INSTANCES" ]; then
    echo -n "￮ updating min instances to $CORTEX_MIN_INSTANCES "
    is_resizing="true"
  elif [ "$asg_max_size" != "$CORTEX_MAX_INSTANCES" ]; then
    echo -n "￮ updating max instances to $CORTEX_MAX_INSTANCES "
    is_resizing="true"
  fi

  if [ "$asg_on_demand_resize_flags" != "" ]; then
    aws autoscaling update-auto-scaling-group --region $CORTEX_REGION --auto-scaling-group-name $asg_on_demand_name $asg_on_demand_resize_flags
  fi
  if [ "$asg_spot_resize_flags" != "" ]; then
    aws autoscaling update-auto-scaling-group --region $CORTEX_REGION --auto-scaling-group-name $asg_spot_name $asg_spot_resize_flags
  fi

  if [ "$is_resizing" == "true" ]; then
    echo "✓"
  fi
}

function suspend_az_rebalance() {
  asg_on_demand_info=$(aws autoscaling describe-auto-scaling-groups --region $CORTEX_REGION --query "AutoScalingGroups[?contains(Tags[?Key==\`alpha.eksctl.io/cluster-name\`].Value, \`$CORTEX_CLUSTER_NAME\`)]|[?contains(Tags[?Key==\`alpha.eksctl.io/nodegroup-name\`].Value, \`ng-cortex-worker-on-demand\`)]")
  asg_on_demand_length=$(echo "$asg_on_demand_info" | jq -r 'length')
  if (( "$asg_on_demand_length" > "0" )); then
    asg_on_demand_name=$(echo "$asg_on_demand_info" | jq -r 'first | .AutoScalingGroupName')
    aws autoscaling suspend-processes --region $CORTEX_REGION --auto-scaling-group-name $asg_on_demand_name --scaling-processes AZRebalance
  fi

  asg_spot_info=$(aws autoscaling describe-auto-scaling-groups --region $CORTEX_REGION --query "AutoScalingGroups[?contains(Tags[?Key==\`alpha.eksctl.io/cluster-name\`].Value, \`$CORTEX_CLUSTER_NAME\`)]|[?contains(Tags[?Key==\`alpha.eksctl.io/nodegroup-name\`].Value, \`ng-cortex-worker-spot\`)]")
  asg_spot_length=$(echo "$asg_spot_info" | jq -r 'length')
  if (( "$asg_spot_length" > "0" )); then
    asg_spot_name=$(echo "$asg_spot_info" | jq -r 'first | .AutoScalingGroupName')
    aws autoscaling suspend-processes --region $CORTEX_REGION --auto-scaling-group-name $asg_spot_name --scaling-processes AZRebalance
  fi
}

function start_pre_download_images() {
  registry="quay.io/cortexlabs"
  tag="$CORTEX_VERSION"
  if [ -n "$CORTEX_DEV_DEFAULT_PREDICTOR_IMAGE_REGISTRY" ]; then
    registry="$CORTEX_DEV_DEFAULT_PREDICTOR_IMAGE_REGISTRY"
    tag="latest"
  fi
  export CORTEX_IMAGE_PYTHON_PREDICTOR_CPU="${registry}/python-predictor-cpu:${tag}"
  export CORTEX_IMAGE_PYTHON_PREDICTOR_GPU="${registry}/python-predictor-gpu:${tag}"
  export CORTEX_IMAGE_PYTHON_PREDICTOR_INF="${registry}/python-predictor-inf:${tag}"
  export CORTEX_IMAGE_TENSORFLOW_SERVING_CPU="${registry}/tensorflow-serving-cpu:${tag}"
  export CORTEX_IMAGE_TENSORFLOW_SERVING_GPU="${registry}/tensorflow-serving-gpu:${tag}"
  export CORTEX_IMAGE_TENSORFLOW_SERVING_INF="${registry}/tensorflow-serving-inf:${tag}"
  export CORTEX_IMAGE_TENSORFLOW_PREDICTOR="${registry}/tensorflow-predictor:${tag}"

  if [[ "$CORTEX_INSTANCE_TYPE" == p* ]] || [[ "$CORTEX_INSTANCE_TYPE" == g* ]] || [ -n "$CORTEX_ACCELERATOR_TYPE" ]; then
    envsubst < manager/manifests/image-downloader-gpu.yaml | kubectl apply -f - &>/dev/null
  elif [[ "$CORTEX_INSTANCE_TYPE" == inf* ]]; then
    envsubst < manager/manifests/image-downloader-inf.yaml | kubectl apply -f - &>/dev/null
  else
    envsubst < manager/manifests/image-downloader-cpu.yaml | kubectl apply -f - &>/dev/null
  fi
}

function await_pre_download_images() {
  if kubectl get daemonset image-downloader -n="${CORTEX_NAMESPACE}" &>/dev/null; then
    echo -n "￮ downloading docker images "
    printed_dot="false"
    i=0
    until [ "$(kubectl get daemonset image-downloader -n=${CORTEX_NAMESPACE} -o 'jsonpath={.status.numberReady}')" == "$(kubectl get daemonset image-downloader -n=${CORTEX_NAMESPACE} -o 'jsonpath={.status.desiredNumberScheduled}')" ]; do
      if [ $i -eq 120 ]; then break; fi  # give up after 6 minutes
      echo -n "."
      printed_dot="true"
      ((i=i+1))
      sleep 3
    done
    kubectl -n="${CORTEX_NAMESPACE}" delete --ignore-not-found=true daemonset image-downloader &>/dev/null
    if [ "$printed_dot" == "true" ]; then echo " ✓"; else echo "✓"; fi
  fi
}

function wait_operator() {
  echo -n "￮ waiting for the operator "
  printed_dot="false"
  until [ "$(kubectl -n=${CORTEX_NAMESPACE} get pods -l workloadID=operator -o json | jq -j '.items | length')" -eq "1" ]; do echo -n "."; printed_dot="true"; sleep 2; done
  if [ "$printed_dot" == "true" ]; then echo " ✓"; else echo "✓"; fi
}

function validate_cortex_aws() {
  set +e

  validation_start_time="$(date +%s)"

  echo -n "￮ waiting for load balancers "

  operator_pod_name=""
  operator_pod_is_ready=""
  operator_pod_status=""
  operator_endpoint=""
  api_load_balancer_endpoint=""
  operator_load_balancer_state=""
  api_load_balancer_state=""
  operator_target_group_status=""
  operator_endpoint_reachable=""
  success_cycles=0

  while true; do
    # 30 minute timeout
    now="$(date +%s)"
    if [ "$now" -ge "$(($validation_start_time+1800))" ]; then
      echo -e "\n\ntimeout has occurred when validating your cortex cluster"
      echo -e "\ndebugging info:"
      if [ "$operator_pod_name" != "" ]; then
        echo "operator pod name: $operator_pod_name"
      fi
      if [ "$operator_pod_is_ready" != "" ]; then
        echo "operator pod is ready: $operator_pod_is_ready"
      fi
      if [ "$operator_pod_status" != "" ]; then
        echo "operator pod status: $operator_pod_status"
      fi
      if [ "$operator_endpoint" != "" ]; then
        echo "operator endpoint: $operator_endpoint"
      fi
      if [ "$api_load_balancer_endpoint" != "" ]; then
        echo "api load balancer endpoint: $api_load_balancer_endpoint"
      fi
      if [ "$operator_load_balancer_state" != "" ]; then
        echo "operator load balancer state: $operator_load_balancer_state"
      fi
      if [ "$api_load_balancer_state" != "" ]; then
        echo "api load balancer state: $api_load_balancer_state"
      fi
      if [ "$operator_target_group_status" != "" ]; then
        echo "operator target group status: $operator_target_group_status"
      fi
      if [ "$CORTEX_OPERATOR_LOAD_BALANCER_SCHEME" == "internet-facing" ] && [ "$operator_endpoint_reachable" != "" ]; then
        echo "operator endpoint reachable: $operator_endpoint_reachable"
      fi
      if [ "$operator_endpoint" != "" ]; then
        echo "operator curl response:"
        curl --max-time 3 "${operator_endpoint}/verifycortex"
      fi
      echo
      exit 1
    fi

    echo -n "."
    sleep 5

    operator_pod_name=$(kubectl -n=${CORTEX_NAMESPACE} get pods -o=name --sort-by=.metadata.creationTimestamp | (grep "^pod/operator-" || true) | tail -1)
    if [ "$operator_pod_name" == "" ]; then
      success_cycles=0
      continue
    fi

    operator_pod_is_ready=$(kubectl -n=${CORTEX_NAMESPACE} get "$operator_pod_name" -o jsonpath='{.status.containerStatuses[0].ready}')
    if [ "$operator_pod_is_ready" != "true" ]; then
      operator_pod_status=$(kubectl -n=${CORTEX_NAMESPACE} get "$operator_pod_name" -o jsonpath='{.status.containerStatuses[0]}')
      if [[ "$operator_pod_status" == *"ImagePullBackOff"* ]]; then
        echo -e "\nerror: the operator image you specified could not be pulled:"
        echo $operator_pod_status
        echo
        exit 1
      fi

      num_restarts=$(kubectl -n=${CORTEX_NAMESPACE} get "$operator_pod_name" -o jsonpath='{.status.containerStatuses[0].restartCount}')
      if [[ $num_restarts -ge 2 ]]; then
        echo -e "\n\nan error occurred when starting the cortex operator"
        echo -e "\noperator logs (currently running container):\n"
        kubectl -n="${CORTEX_NAMESPACE}" logs "$operator_pod_name"
        echo -e "\noperator logs (previous container):\n"
        kubectl -n="${CORTEX_NAMESPACE}" logs "$operator_pod_name" --previous
        echo
        exit 1
      fi

      success_cycles=0
      continue
    fi
    operator_pod_status=""  # reset operator_pod_status since now the operator is active

    if [ "$operator_endpoint" == "" ]; then
      out=$(kubectl -n=${CORTEX_NAMESPACE} get service ingressgateway-operator -o json | tr -d '[:space:]')
      if [[ $out != *'"loadBalancer":{"ingress":[{"'* ]]; then
        success_cycles=0
        continue
      fi
      operator_endpoint=$(kubectl -n=${CORTEX_NAMESPACE} get service ingressgateway-operator -o json | tr -d '[:space:]' | sed 's/.*{\"hostname\":\"\(.*\)\".*/\1/')
    fi

    if [ "$api_load_balancer_endpoint" == "" ]; then
      out=$(kubectl -n=${CORTEX_NAMESPACE} get service ingressgateway-apis -o json | tr -d '[:space:]')
      if [[ $out != *'"loadBalancer":{"ingress":[{"'* ]]; then
        success_cycles=0
        continue
      fi
      api_load_balancer_endpoint=$(kubectl -n=${CORTEX_NAMESPACE} get service ingressgateway-apis -o json | tr -d '[:space:]' | sed 's/.*{\"hostname\":\"\(.*\)\".*/\1/')
    fi

    operator_load_balancer_state="$(python get_operator_load_balancer_state.py)"  # don't cache this result
    if [ "$operator_load_balancer_state" != "active" ]; then
      success_cycles=0
      continue
    fi

    api_load_balancer_state="$(python get_api_load_balancer_state.py)"  # don't cache this result
    if [ "$api_load_balancer_state" != "active" ]; then
      success_cycles=0
      continue
    fi

    operator_target_group_status="$(python get_operator_target_group_status.py)"  # don't cache this result
    if [ "$operator_target_group_status" != "healthy" ]; then
      success_cycles=0
      continue
    fi

    if [ "$CORTEX_OPERATOR_LOAD_BALANCER_SCHEME" == "internet-facing" ]; then
      operator_endpoint_reachable="false"  # don't cache this result
      if ! curl --max-time 3 "${operator_endpoint}/verifycortex" >/dev/null 2>&1; then
        success_cycles=0
        continue
      fi
      operator_endpoint_reachable="true"
    fi

    if [[ $success_cycles -lt 5 ]]; then
      ((success_cycles++))
      continue
    fi

    break
  done

  echo " ✓"
}

function validate_cortex_gcp() {
  set +e

  validation_start_time="$(date +%s)"

  echo -n "￮ waiting for load balancers "

  operator_pod_name=""
  operator_pod_is_ready=""
  operator_pod_status=""
  operator_endpoint=""
  api_load_balancer_endpoint=""
  operator_endpoint_reachable=""
  success_cycles=0

  while true; do
    # 30 minute timeout
    now="$(date +%s)"
    if [ "$now" -ge "$(($validation_start_time+1800))" ]; then
      echo -e "\n\ntimeout has occurred when validating your cortex cluster"
      echo -e "\ndebugging info:"
      if [ "$operator_pod_name" != "" ]; then
        echo "operator pod name: $operator_pod_name"
      fi
      if [ "$operator_pod_is_ready" != "" ]; then
        echo "operator pod is ready: $operator_pod_is_ready"
      fi
      if [ "$operator_pod_status" != "" ]; then
        echo "operator pod status: $operator_pod_status"
      fi
      if [ "$operator_endpoint" != "" ]; then
        echo "operator endpoint: $operator_endpoint"
      fi
      if [ "$api_load_balancer_endpoint" != "" ]; then
        echo "api load balancer endpoint: $api_load_balancer_endpoint"
      fi
      if [ "$operator_endpoint_reachable" != "" ]; then
        echo "operator endpoint reachable: $operator_endpoint_reachable"
      fi
      if [ "$operator_endpoint" != "" ]; then
        echo "operator curl response:"
        curl --max-time 3 "${operator_endpoint}/verifycortex"
      fi
      echo
      exit 1
    fi

    echo -n "."
    sleep 5

    operator_pod_name=$(kubectl -n=${CORTEX_NAMESPACE} get pods -o=name --sort-by=.metadata.creationTimestamp | (grep "^pod/operator-" || true) | tail -1)
    if [ "$operator_pod_name" == "" ]; then
      success_cycles=0
      continue
    fi

    operator_pod_is_ready=$(kubectl -n=${CORTEX_NAMESPACE} get "$operator_pod_name" -o jsonpath='{.status.containerStatuses[0].ready}')
    if [ "$operator_pod_is_ready" != "true" ]; then
      operator_pod_status=$(kubectl -n=${CORTEX_NAMESPACE} get "$operator_pod_name" -o jsonpath='{.status.containerStatuses[0]}')
      if [[ "$operator_pod_status" == *"ImagePullBackOff"* ]]; then
        echo -e "\nerror: the operator image you specified could not be pulled:"
        echo $operator_pod_status
        echo
        exit 1
      fi

      num_restarts=$(kubectl -n=${CORTEX_NAMESPACE} get "$operator_pod_name" -o jsonpath='{.status.containerStatuses[0].restartCount}')
      if [[ $num_restarts -ge 2 ]]; then
        echo -e "\n\nan error occurred when starting the cortex operator"
        echo -e "\noperator logs (currently running container):\n"
        kubectl -n="${CORTEX_NAMESPACE}" logs "$operator_pod_name"
        echo -e "\noperator logs (previous container):\n"
        kubectl -n="${CORTEX_NAMESPACE}" logs "$operator_pod_name" --previous
        echo
        exit 1
      fi

      success_cycles=0
      continue
    fi
    operator_pod_status=""  # reset operator_pod_status since now the operator is active

    if [ "$operator_endpoint" == "" ]; then
      out=$(kubectl -n=${CORTEX_NAMESPACE} get service ingressgateway-operator -o json | tr -d '[:space:]')
      if [[ $out != *'"loadBalancer":{"ingress":[{"'* ]]; then
        success_cycles=0
        continue
      fi
      operator_endpoint=$(kubectl -n=${CORTEX_NAMESPACE} get service ingressgateway-operator -o json | tr -d '[:space:]' | sed 's/.*{\"ip\":\"\(.*\)\".*/\1/')
    fi

    if [ "$api_load_balancer_endpoint" == "" ]; then
      out=$(kubectl -n=${CORTEX_NAMESPACE} get service ingressgateway-apis -o json | tr -d '[:space:]')
      if [[ $out != *'"loadBalancer":{"ingress":[{"'* ]]; then
        success_cycles=0
        continue
      fi
      api_load_balancer_endpoint=$(kubectl -n=${CORTEX_NAMESPACE} get service ingressgateway-apis -o json | tr -d '[:space:]' | sed 's/.*{\"ip\":\"\(.*\)\".*/\1/')
    fi

    if [ "$CORTEX_OPERATOR_LOAD_BALANCER_SCHEME" == "internet-facing" ]; then
      operator_endpoint_reachable="false"  # don't cache this result
      if ! curl --max-time 3 "${operator_endpoint}/verifycortex" >/dev/null 2>&1; then
        success_cycles=0
        continue
      fi
      operator_endpoint_reachable="true"
    fi

    if [[ $success_cycles -lt 1 ]]; then
      ((success_cycles++))
      continue
    fi

    break
  done

  echo " ✓"
}

function print_endpoints_aws() {
  echo ""

  operator_endpoint=$(get_operator_endpoint_aws)
  api_load_balancer_endpoint=$(get_api_load_balancer_endpoint_aws)

  echo "operator:          $operator_endpoint"  # before modifying this, search for this prefix
  echo "api load balancer: $api_load_balancer_endpoint"
}

function get_operator_endpoint_aws() {
  kubectl -n="${CORTEX_NAMESPACE}" get service ingressgateway-operator -o json | tr -d '[:space:]' | sed 's/.*{\"hostname\":\"\(.*\)\".*/\1/'
}

function get_api_load_balancer_endpoint_aws() {
  kubectl -n="${CORTEX_NAMESPACE}" get service ingressgateway-apis -o json | tr -d '[:space:]' | sed 's/.*{\"hostname\":\"\(.*\)\".*/\1/'
}

function print_endpoints_gcp() {
  echo ""

  operator_endpoint=$(get_operator_endpoint_gcp)
  api_load_balancer_endpoint=$(get_api_load_balancer_endpoint_gcp)

  echo "operator:          $operator_endpoint"  # before modifying this, search for this prefix
  echo "api load balancer: $api_load_balancer_endpoint"
}

function get_operator_endpoint_gcp() {
  kubectl -n="${CORTEX_NAMESPACE}" get service ingressgateway-operator -o json | tr -d '[:space:]' | sed 's/.*{\"ip\":\"\(.*\)\".*/\1/'
}

function get_api_load_balancer_endpoint_gcp() {
  kubectl -n="${CORTEX_NAMESPACE}" get service ingressgateway-apis -o json | tr -d '[:space:]' | sed 's/.*{\"ip\":\"\(.*\)\".*/\1/'
}

function output_if_error() {
  set +e
  rm --force /tmp/suppress.out 2> /dev/null
  ${1+"$@"} > /tmp/suppress.out 2>&1
  if [ "$?" != "0" ]; then
    echo
    cat /tmp/suppress.out
    exit 1
  fi
  rm --force /tmp/suppress.out 2> /dev/null
  set -e
}

main<|MERGE_RESOLUTION|>--- conflicted
+++ resolved
@@ -88,14 +88,9 @@
   echo "✓"
 
   echo -n "￮ configuring metrics "
-<<<<<<< HEAD
   envsubst < manager/manifests/metrics-server.yaml | kubectl apply -f - >/dev/null
-=======
-  envsubst < manifests/metrics-server.yaml | kubectl apply -f - >/dev/null
-  setup_prometheus
-  setup_grafana
-  echo "✓"
->>>>>>> 4b8cfc42
+  # setup prometheus and grafana
+  echo "✓"
 
   if [[ "$CORTEX_INSTANCE_TYPE" == p* ]] || [[ "$CORTEX_INSTANCE_TYPE" == g* ]]; then
     echo -n "￮ configuring gpu support "
@@ -148,19 +143,10 @@
   kubectl apply -f /workspace/cluster-autoscaler.yaml >/dev/null
   echo "✓"
 
-<<<<<<< HEAD
-=======
-  echo -n "￮ configuring logging "
-  python render_template.py $CORTEX_CLUSTER_CONFIG_FILE manifests/fluent-bit.yaml.j2 > /workspace/fluent-bit.yaml
-  kubectl apply -f /workspace/fluent-bit.yaml >/dev/null
-  echo "✓"
-
   echo -n "￮ configuring metrics "
-  setup_prometheus
-  setup_grafana
-  echo "✓"
-
->>>>>>> 4b8cfc42
+  # setup prometheus and grafana
+  echo "✓"
+
   if [ -n "$CORTEX_ACCELERATOR_TYPE" ]; then
     echo -n "￮ configuring gpu support "
     envsubst < manager/manifests/nvidia_gcp.yaml | kubectl apply -f - >/dev/null
@@ -270,21 +256,18 @@
     -o yaml --dry-run=client | kubectl apply -f - >/dev/null
 }
 
-<<<<<<< HEAD
-=======
-function setup_prometheus() {
-  envsubst < manifests/prometheus-operator.yaml | kubectl apply -f - >/dev/null
-  envsubst < manifests/prometheus-statsd-exporter.yaml | kubectl apply -f - >/dev/null
-  python render_template.py $CORTEX_CLUSTER_CONFIG_FILE manifests/prometheus-monitoring.yaml.j2 | kubectl apply -f - >/dev/null
-}
-
-function setup_grafana() {
-  kubectl apply -f manifests/grafana/grafana-dashboard-realtime.yaml >/dev/null
-  kubectl apply -f manifests/grafana/grafana-dashboard-batch.yaml >/dev/null
-  envsubst < manifests/grafana/grafana.yaml | kubectl apply -f - >/dev/null
-}
-
->>>>>>> 4b8cfc42
+# function setup_prometheus() {
+#   envsubst < manifests/prometheus-operator.yaml | kubectl apply -f - >/dev/null
+#   envsubst < manifests/prometheus-statsd-exporter.yaml | kubectl apply -f - >/dev/null
+#   python render_template.py $CORTEX_CLUSTER_CONFIG_FILE manifests/prometheus-monitoring.yaml.j2 | kubectl apply -f - >/dev/null
+# }
+
+# function setup_grafana() {
+#   kubectl apply -f manifests/grafana/grafana-dashboard-realtime.yaml >/dev/null
+#   kubectl apply -f manifests/grafana/grafana-dashboard-batch.yaml >/dev/null
+#   envsubst < manifests/grafana/grafana.yaml | kubectl apply -f - >/dev/null
+# }
+
 function setup_secrets_gcp() {
   kubectl -n="${CORTEX_NAMESPACE}" create secret generic 'gcp-credentials' --from-file=key.json=$GOOGLE_APPLICATION_CREDENTIALS >/dev/null
 }
