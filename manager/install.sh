#!/bin/bash

# Copyright 2021 Cortex Labs, Inc.
#
# Licensed under the Apache License, Version 2.0 (the "License");
# you may not use this file except in compliance with the License.
# You may obtain a copy of the License at
#
#     http://www.apache.org/licenses/LICENSE-2.0
#
# Unless required by applicable law or agreed to in writing, software
# distributed under the License is distributed on an "AS IS" BASIS,
# WITHOUT WARRANTIES OR CONDITIONS OF ANY KIND, either express or implied.
# See the License for the specific language governing permissions and
# limitations under the License.

set -eo pipefail

export CORTEX_VERSION=master
export CORTEX_VERSION_MINOR=master
EKSCTL_CLUSTER_TIMEOUT=45m
EKSCTL_NODEGROUP_TIMEOUT=30m
mkdir /workspace

arg1="$1"

function main() {
  if [ "$arg1" = "--configure" ]; then
    cluster_configure
  else
    cluster_up
  fi
}

function cluster_up() {
  create_eks

  echo -n "￮ creating namespaces "
  setup_namespaces
  echo "✓"

  echo -n "￮ updating cluster configuration "
  setup_namespaces
  setup_configmap
  echo "✓"

  echo -n "￮ configuring networking (this will take a few minutes) "
  setup_ipvs
  setup_istio
  python render_template.py $CORTEX_CLUSTER_CONFIG_FILE manifests/apis.yaml.j2 | kubectl apply -f - >/dev/null
  echo "✓"

  echo -n "￮ configuring autoscaling "
  python render_template.py $CORTEX_CLUSTER_CONFIG_FILE manifests/autoscaler.yaml.j2 | kubectl apply -f - >/dev/null
  python render_template.py $CORTEX_CLUSTER_CONFIG_FILE manifests/activator.yaml.j2 | kubectl apply -f - >/dev/null
  python render_template.py $CORTEX_CLUSTER_CONFIG_FILE manifests/cluster-autoscaler.yaml.j2 | kubectl apply -f - >/dev/null
  echo "✓"

  echo -n "￮ configuring logging "
  python render_template.py $CORTEX_CLUSTER_CONFIG_FILE manifests/fluent-bit.yaml.j2 | kubectl apply -f - >/dev/null
  envsubst < manifests/event-exporter.yaml | kubectl apply -f - >/dev/null
  echo "✓"

  echo -n "￮ configuring metrics "
  envsubst < manifests/metrics-server.yaml | kubectl apply -f - >/dev/null
  setup_prometheus
  setup_grafana
  echo "✓"

  echo -n "￮ configuring gpu support (for nodegroups that may require it) "
  envsubst < manifests/nvidia.yaml | kubectl apply -f - >/dev/null
  NVIDIA_COM_GPU_VALUE=true envsubst < manifests/prometheus-dcgm-exporter.yaml | kubectl apply -f - >/dev/null
  echo "✓"

  echo -n "￮ configuring inf support (for nodegroups that may require it) "
  envsubst < manifests/inferentia.yaml | kubectl apply -f - >/dev/null
  echo "✓"

  restart_operator
  start_controller_manager

  validate_cortex

  echo -e "\ncortex is ready!"
  if [ "$CORTEX_OPERATOR_LOAD_BALANCER_SCHEME" == "internal" ]; then
    echo -e "\nnote: you will need to configure VPC Peering to connect to your cluster: https://docs.cortex.dev/v/${CORTEX_VERSION_MINOR}/"
  fi

  print_endpoints
}

function cluster_configure() {
  check_eks

  resize_nodegroups
  add_nodegroups
  remove_nodegroups

  update_networking

  echo -n "￮ updating cluster configuration "
  setup_configmap
  echo "✓"

  # this is necessary since max_instances may have been updated
  echo -n "￮ configuring autoscaling "
  python render_template.py $CORTEX_CLUSTER_CONFIG_FILE manifests/cluster-autoscaler.yaml.j2 | kubectl apply -f - >/dev/null
  echo "✓"

  restart_operator

  validate_cortex

  echo -e "\ncortex is ready!"

  print_endpoints
}

# creates the eks cluster and configures kubectl
function create_eks() {
  set +e
  cluster_info=$(eksctl get cluster --name=$CORTEX_CLUSTER_NAME --region=$CORTEX_REGION -o json 2> /dev/null)
  cluster_info_exit_code=$?
  set -e

  # cluster already exists
  if [ $cluster_info_exit_code -eq 0 ]; then
    set +e
    # cluster statuses: https://github.com/aws/aws-sdk-go/blob/master/service/eks/api.go#L6883
    cluster_status=$(echo "$cluster_info" | jq -r 'first | .Status')
    set -e

    if [ "$cluster_status" == "ACTIVE" ]; then
      echo "error: there is already a cluster named \"$CORTEX_CLUSTER_NAME\" in $CORTEX_REGION"
      exit 1
    elif [ "$cluster_status" == "DELETING" ]; then
      echo "error: your cortex cluster named \"$CORTEX_CLUSTER_NAME\" in $CORTEX_REGION is currently spinning down; please try again once it is completely deleted (may take a few minutes)"
      exit 1
    elif [ "$cluster_status" == "CREATING" ]; then
      echo "error: your cortex cluster named \"$CORTEX_CLUSTER_NAME\" in $CORTEX_REGION is currently spinning up; please try again once it is ready"
      exit 1
    elif [ "$cluster_status" == "UPDATING" ]; then
      echo "error: your cortex cluster named \"$CORTEX_CLUSTER_NAME\" in $CORTEX_REGION is currently updating; please try again once it is ready"
      exit 1
    elif [ "$cluster_status" == "FAILED" ]; then
      echo "error: your cortex cluster named \"$CORTEX_CLUSTER_NAME\" in $CORTEX_REGION is failed; delete it with \`eksctl delete cluster --name=$CORTEX_CLUSTER_NAME --region=$CORTEX_REGION\` and try again"
      exit 1
    else  # cluster exists, but is has an unknown status (unexpected)
      echo "error: there is already a cluster named \"$CORTEX_CLUSTER_NAME\" in $CORTEX_REGION (status: ${cluster_status})"
      exit 1
    fi
  fi

  echo -e "￮ spinning up the cluster (this will take about 30 minutes) ...\n"
  python generate_eks.py $CORTEX_CLUSTER_CONFIG_FILE manifests/ami.json > /workspace/eks.yaml
  eksctl create cluster --timeout=$EKSCTL_CLUSTER_TIMEOUT --install-neuron-plugin=false --install-nvidia-plugin=false -f /workspace/eks.yaml
  echo

  write_kubeconfig
}

# checks that the eks cluster is active and configures kubectl
function check_eks() {
  set +e
  cluster_info=$(eksctl get cluster --name=$CORTEX_CLUSTER_NAME --region=$CORTEX_REGION -o json 2> /dev/null)
  cluster_info_exit_code=$?
  set -e

  # no cluster
  if [ $cluster_info_exit_code -ne 0 ]; then
    echo "error: there is no cluster named \"$CORTEX_CLUSTER_NAME\" in $CORTEX_REGION; please update your configuration to point to an existing cortex cluster or create a cortex cluster with \`cortex cluster up\`"
    exit 1
  fi

  set +e
  # cluster statuses: https://github.com/aws/aws-sdk-go/blob/master/service/eks/api.go#L6883
  cluster_status=$(echo "$cluster_info" | jq -r 'first | .Status')
  set -e

  if [ "$cluster_status" == "DELETING" ]; then
    echo "error: your cortex cluster named \"$CORTEX_CLUSTER_NAME\" in $CORTEX_REGION is currently spinning down; please try again once it is completely deleted (may take a few minutes)"
    exit 1
  elif [ "$cluster_status" == "CREATING" ]; then
    echo "error: your cortex cluster named \"$CORTEX_CLUSTER_NAME\" in $CORTEX_REGION is currently spinning up; please try again once it is ready"
    exit 1
  elif [ "$cluster_status" == "UPDATING" ]; then
    echo "error: your cortex cluster named \"$CORTEX_CLUSTER_NAME\" in $CORTEX_REGION is currently updating; please try again once it is ready"
    exit 1
  elif [ "$cluster_status" == "FAILED" ]; then
    echo "error: your cortex cluster named \"$CORTEX_CLUSTER_NAME\" in $CORTEX_REGION is failed; delete it with \`eksctl delete cluster --name=$CORTEX_CLUSTER_NAME --region=$CORTEX_REGION\` and try again"
    exit 1
  fi

  # cluster status is ACTIVE or unknown (in which case we'll assume things are ok instead of erroring)

  write_kubeconfig
}

function write_kubeconfig() {
  eksctl utils write-kubeconfig --cluster=$CORTEX_CLUSTER_NAME --region=$CORTEX_REGION --verbose=0 | (grep -v "saved kubeconfig as" || true)
  out=$(kubectl get pods 2>&1 || true); if [[ "$out" == *"must be logged in to the server"* ]]; then echo "error: your aws iam user does not have access to this cluster; to grant access, see https://docs.cortex.dev/v/${CORTEX_VERSION_MINOR}/"; exit 1; fi
}

function setup_namespaces() {
  # doing a patch to prevent getting the kubectl.kubernetes.io/last-applied-configuration annotation warning
  kubectl patch namespace default -p '{"metadata": {"labels": {"istio-discovery": "enabled"}}}' >/dev/null
  kubectl apply -f manifests/namespaces.yaml >/dev/null
}

function setup_configmap() {
  envsubst < manifests/default_cortex_cli_config.yaml > tmp_cli_config.yaml
  kubectl -n=default create configmap 'client-config' \
    --from-file='cli.yaml'=tmp_cli_config.yaml \
    -o yaml --dry-run=client | kubectl apply -f - >/dev/null
  rm tmp_cli_config.yaml

  kubectl -n=default create configmap 'cluster-config' \
    --from-file='cluster.yaml'=$CORTEX_CLUSTER_CONFIG_FILE \
    -o yaml --dry-run=client | kubectl apply -f - >/dev/null

  kubectl -n=default create configmap 'env-vars' \
    --from-literal='CORTEX_VERSION'=$CORTEX_VERSION \
    --from-literal='CORTEX_REGION'=$CORTEX_REGION \
    --from-literal='AWS_DEFAULT_REGION'=$CORTEX_REGION \
    --from-literal='AWS_RETRY_MODE'="standard" \
    --from-literal='AWS_MAX_ATTEMPTS'="5" \
    --from-literal='CORTEX_TELEMETRY_DISABLE'=$CORTEX_TELEMETRY_DISABLE \
    --from-literal='CORTEX_TELEMETRY_SENTRY_DSN'=$CORTEX_TELEMETRY_SENTRY_DSN \
    --from-literal='CORTEX_TELEMETRY_SEGMENT_WRITE_KEY'=$CORTEX_TELEMETRY_SEGMENT_WRITE_KEY \
    --from-literal='CORTEX_DEV_DEFAULT_IMAGE_REGISTRY'=$CORTEX_DEV_DEFAULT_IMAGE_REGISTRY \
    -o yaml --dry-run=client | kubectl apply -f - >/dev/null
}

function setup_prometheus() {
  envsubst < manifests/prometheus-operator.yaml | kubectl apply -f - >/dev/null
  envsubst < manifests/prometheus-statsd-exporter.yaml | kubectl apply -f - >/dev/null
  envsubst < manifests/prometheus-kubelet-exporter.yaml | kubectl apply -f - >/dev/null
  envsubst < manifests/prometheus-kube-state-metrics.yaml | kubectl apply -f - >/dev/null
  envsubst < manifests/prometheus-node-exporter.yaml | kubectl apply -f - >/dev/null
  envsubst < manifests/prometheus-monitoring.yaml | kubectl apply -f - >/dev/null
  python render_template.py $CORTEX_CLUSTER_CONFIG_FILE manifests/prometheus-additional-scrape-configs.yaml.j2 > prometheus-additional-scrape-configs.yaml
  if ! kubectl get secret -n prometheus additional-scrape-configs >/dev/null 2>&1; then
    kubectl create secret generic -n prometheus additional-scrape-configs --from-file=prometheus-additional-scrape-configs.yaml > /dev/null
  fi
}

function setup_grafana() {
  kubectl apply -f manifests/grafana/grafana-dashboard-realtime.yaml >/dev/null
  kubectl apply -f manifests/grafana/grafana-dashboard-async.yaml >/dev/null
  kubectl apply -f manifests/grafana/grafana-dashboard-batch.yaml >/dev/null
  kubectl apply -f manifests/grafana/grafana-dashboard-task.yaml >/dev/null
  kubectl apply -f manifests/grafana/grafana-dashboard-cluster.yaml >/dev/null
  kubectl apply -f manifests/grafana/grafana-dashboard-nodes.yaml >/dev/null
  if [ "$CORTEX_DEV_ADD_CONTROL_PLANE_DASHBOARD" = "true" ]; then
    kubectl apply -f manifests/grafana/grafana-dashboard-control-plane.yaml >/dev/null
  fi
  python render_template.py $CORTEX_CLUSTER_CONFIG_FILE manifests/grafana/grafana.yaml.j2 | kubectl apply -f - >/dev/null
}

function restart_operator() {
  echo -n "￮ starting operator "
  kubectl -n=default delete --ignore-not-found=true --grace-period=10 deployment operator >/dev/null 2>&1
  printed_dot="false"
  until [ "$(kubectl -n=default get pods -l workloadID=operator -o json | jq -j '.items | length')" -eq "0" ]; do echo -n "."; printed_dot="true"; sleep 2; done
  python render_template.py $CORTEX_CLUSTER_CONFIG_FILE manifests/operator.yaml.j2 > /workspace/operator.yaml
  kubectl apply -f /workspace/operator.yaml >/dev/null
  if [ "$printed_dot" == "true" ]; then echo " ✓"; else echo "✓"; fi
}

function start_controller_manager() {
  echo -n "￮ starting controller manager "

  kustomize build config/default | kubectl delete --ignore-not-found=true -f - >/dev/null

  cd config/manager \
    && kustomize edit set image controller=${CORTEX_IMAGE_CONTROLLER_MANAGER} \
    && cd ../.. > /dev/null

  kustomize build config/default | kubectl apply -f - >/dev/null
  echo "✓"
}

function resize_nodegroups() {
  if [ -z "$CORTEX_NODEGROUP_NAMES_TO_SCALE" ]; then
    return
  fi

  eksctl get nodegroup --cluster=$CORTEX_CLUSTER_NAME --region=$CORTEX_REGION --verbose=0 -o json > nodegroups.json
  eks_ng_len=$(cat nodegroups.json | jq -r length)
  cfg_ng_len=$(cat $CORTEX_CLUSTER_CONFIG_FILE | yq -r .node_groups | yq -r length)

  for cfg_ng_name in $CORTEX_NODEGROUP_NAMES_TO_SCALE; do
    has_ng="false"
    for eks_idx in $(seq 0 $(($eks_ng_len-1))); do
      stack_ng=$(cat nodegroups.json | jq -r .[$eks_idx].Name)
      if [ "$stack_ng" = "cx-operator" ]; then
        continue
      fi
      if [[ "$stack_ng" == *"$cfg_ng_name" ]]; then
        has_ng="true"
        break
      fi
    done

    if [ "$has_ng" == "false" ]; then
      echo -e "error: \"$cfg_ng_name\" nodegroup (\"cx-*-$cfg_ng_name\" on aws) couldn't be scaled because stack couldn't be found\n"
      exit 1
    fi

    for cfg_idx in $(seq 0 $(($cfg_ng_len-1))); do
      cfg_ng=$(cat $CORTEX_CLUSTER_CONFIG_FILE | yq -r .node_groups[$cfg_idx].name)
      if [ "$cfg_ng" = "$cfg_ng_name" ]; then
        break
      fi
    done

    desired=$(cat nodegroups.json | jq -r .[$eks_idx].DesiredCapacity)
    existing_min=$(cat nodegroups.json | jq -r .[$eks_idx].MinSize)
    existing_max=$(cat nodegroups.json | jq -r .[$eks_idx].MaxSize)
    updating_min=$(cat $CORTEX_CLUSTER_CONFIG_FILE | yq -r .node_groups[$cfg_idx].min_instances)
    updating_max=$(cat $CORTEX_CLUSTER_CONFIG_FILE | yq -r .node_groups[$cfg_idx].max_instances)

    if [ "$desired" -lt $updating_min ]; then
      desired=$updating_min
    fi
    if [ "$desired" -gt $updating_max ]; then
      desired=$updating_max
    fi

    if [ "$existing_min" != "$updating_min" ] && [ "$existing_max" != "$updating_max" ]; then
      echo "￮ nodegroup $cfg_ng_name: updating min instances to $updating_min and max instances to $updating_max"
      eksctl scale nodegroup --cluster=$CORTEX_CLUSTER_NAME --region=$CORTEX_REGION $stack_ng --nodes $desired --nodes-min $updating_min --nodes-max $updating_max --timeout "60m"
      echo
    elif [ "$existing_min" != "$updating_min" ]; then
      echo "￮ nodegroup $cfg_ng_name: updating min instances to $updating_min"
      eksctl scale nodegroup --cluster=$CORTEX_CLUSTER_NAME --region=$CORTEX_REGION $stack_ng --nodes $desired --nodes-min $updating_min --timeout "60m"
      echo
    elif [ "$existing_max" != "$updating_max" ]; then
      echo "￮ nodegroup $cfg_ng_name: updating max instances to $updating_max"
      eksctl scale nodegroup --cluster=$CORTEX_CLUSTER_NAME --region=$CORTEX_REGION $stack_ng --nodes $desired --nodes-max $updating_max --timeout "60m"
      echo
    fi
  done

  rm nodegroups.json
}

function add_nodegroups() {
  if [ -z "$CORTEX_NODEGROUP_NAMES_TO_ADD" ]; then
    return
  fi

  nodegroup_names="$(join_by , $CORTEX_NODEGROUP_NAMES_TO_ADD)"

  echo "￮ adding new nodegroup(s) to the cluster ..."
  python generate_eks.py $CORTEX_CLUSTER_CONFIG_FILE manifests/ami.json --add-cortex-node-groups="$nodegroup_names" > /workspace/nodegroups.yaml
  eksctl create nodegroup --timeout=$EKSCTL_NODEGROUP_TIMEOUT --install-neuron-plugin=false --install-nvidia-plugin=false --skip-outdated-addons-check -f /workspace/nodegroups.yaml
  rm /workspace/nodegroups.yaml
  echo
}

function remove_nodegroups() {
  if [ -z "$CORTEX_EKS_NODEGROUP_NAMES_TO_REMOVE" ]; then
    return
  fi

  eks_nodegroup_names="$(join_by , $CORTEX_EKS_NODEGROUP_NAMES_TO_REMOVE)"

  echo "￮ removing nodegroup(s) from the cluster ..."
  python generate_eks.py $CORTEX_CLUSTER_CONFIG_FILE manifests/ami.json --remove-eks-node-groups="$eks_nodegroup_names" > /workspace/nodegroups.yaml
  eksctl delete nodegroup --timeout=$EKSCTL_NODEGROUP_TIMEOUT --approve -f /workspace/nodegroups.yaml
  rm /workspace/nodegroups.yaml
  echo
}

<<<<<<< HEAD
=======
function setup_ipvs() {
  # get a random kube-proxy pod
  kubectl rollout status daemonset kube-proxy -n kube-system --timeout 30m >/dev/null
  kube_proxy_pod=$(kubectl get pod -n kube-system -l k8s-app=kube-proxy -o jsonpath='{.items[*].metadata.name}' | cut -d " " -f1)

  # export kube-proxy's current config
  kubectl exec -it -n kube-system ${kube_proxy_pod} -- cat /var/lib/kube-proxy-config/config > proxy_config.yaml

  # upgrade proxy mode from the exported kube-proxy config
  python upgrade_kube_proxy_mode.py proxy_config.yaml > upgraded_proxy_config.yaml

  # update kube-proxy's configmap to include the updated configuration
  kubectl get configmap -n kube-system kube-proxy -o yaml | yq --arg replace "`cat upgraded_proxy_config.yaml`" '.data.config=$replace' | kubectl apply -f - >/dev/null

  # patch the kube-proxy daemonset
  kubectl patch ds -n kube-system kube-proxy --patch "$(cat manifests/kube-proxy.patch.yaml)" >/dev/null
  kubectl rollout status daemonset kube-proxy -n kube-system --timeout 30m >/dev/null
}

>>>>>>> 6ef5e578
function setup_istio() {
  if ! grep -q "istio-customgateway-certs" <<< $(kubectl get secret -n istio-system); then
    WEBSITE=localhost
    openssl req -subj "/C=US/CN=$WEBSITE" -newkey rsa:2048 -nodes -keyout $WEBSITE.key -x509 -days 3650 -out $WEBSITE.crt >/dev/null 2>&1
    kubectl create -n istio-system secret tls istio-customgateway-certs --key $WEBSITE.key --cert $WEBSITE.crt >/dev/null
  fi

  python render_template.py $CORTEX_CLUSTER_CONFIG_FILE manifests/istio.yaml.j2 > /workspace/istio.yaml
  output_if_error istio-${ISTIO_VERSION}/bin/istioctl install --skip-confirmation --filename /workspace/istio.yaml
}

function update_networking() {
  prev_ssl_certificate_arn=$(kubectl get svc ingressgateway-apis -n=istio-system -o json | jq -r '.metadata.annotations."service.beta.kubernetes.io/aws-load-balancer-ssl-cert"')

  if [ "$prev_ssl_certificate_arn" = "null" ]; then
      prev_ssl_certificate_arn=""
  fi

  new_ssl_certificate_arn=$(cat $CORTEX_CLUSTER_CONFIG_FILE | yq -r .ssl_certificate_arn)

  if [ "$new_ssl_certificate_arn" = "null" ]; then
      new_ssl_certificate_arn=""
  fi

  prev_api_whitelist_ip_address=$(kubectl get svc ingressgateway-apis  -n=istio-system -o yaml | yq -r -c ".spec.loadBalancerSourceRanges")
  prev_operator_whitelist_ip_address=$(kubectl get svc ingressgateway-operator  -n=istio-system -o yaml | yq -r -c ".spec.loadBalancerSourceRanges")

  new_api_whitelist_ip_address=$(cat $CORTEX_CLUSTER_CONFIG_FILE | yq -r -c ".api_load_balancer_cidr_white_list")
  new_operator_whitelist_ip_address=$(cat $CORTEX_CLUSTER_CONFIG_FILE | yq -r -c ".operator_load_balancer_cidr_white_list")

  if [ "$prev_ssl_certificate_arn" = "$new_ssl_certificate_arn" ] && [ "$prev_api_whitelist_ip_address" = "$new_api_whitelist_ip_address" ] && [ "$prev_operator_whitelist_ip_address" = "$new_operator_whitelist_ip_address" ] ; then
      return
  fi

  echo -n "￮ updating networking configuration "

  if [ "$new_ssl_certificate_arn" != "$prev_ssl_certificate_arn" ] ; then
      # there is a bug where changing the certificate annotation will not cause the HTTPS listener in the NLB to update
      # the current workaround is to delete the HTTPS listener and have it recreated with istioctl
      if [ "$prev_ssl_certificate_arn" != "" ] ; then
        kubectl patch svc ingressgateway-apis -n=istio-system --type=json -p="[{'op': 'remove', 'path': '/metadata/annotations/service.beta.kubernetes.io~1aws-load-balancer-ssl-cert'}]" >/dev/null
      fi
      https_index=$(kubectl get svc ingressgateway-apis -n=istio-system -o json  | jq '.spec.ports | map(.name == "https") | index(true)')
      if [ "$https_index" != "null" ] ; then
        kubectl patch svc ingressgateway-apis -n=istio-system --type=json -p="[{'op': 'remove', 'path': '/spec/ports/$https_index'}]" >/dev/null
      fi
  fi

  python render_template.py $CORTEX_CLUSTER_CONFIG_FILE manifests/istio.yaml.j2 > /workspace/istio.yaml
  output_if_error istio-${ISTIO_VERSION}/bin/istioctl install --skip-confirmation --filename /workspace/istio.yaml
  python render_template.py $CORTEX_CLUSTER_CONFIG_FILE manifests/apis.yaml.j2 > /workspace/apis.yaml
  kubectl apply -f /workspace/apis.yaml >/dev/null

  echo "✓"
}

function validate_cortex() {
  set +e

  validation_start_time="$(date +%s)"

  echo -n "￮ waiting for load balancers "

  operator_pod_name=""
  operator_pod_is_ready=""
  operator_pod_status=""
  operator_endpoint=""
  api_load_balancer_endpoint=""
  operator_load_balancer_state=""
  api_load_balancer_state=""
  operator_target_group_status=""
  operator_endpoint_reachable=""
  prometheus_ready=""
  success_cycles=0

  while true; do
    # 30 minute timeout
    now="$(date +%s)"
    if [ "$now" -ge "$(($validation_start_time+1800))" ]; then
      echo -e "\n\ntimeout has occurred when validating your cortex cluster"
      echo -e "\ndebugging info:"
      if [ "$operator_pod_name" != "" ]; then
        echo "operator pod name: $operator_pod_name"
      fi
      if [ "$operator_pod_is_ready" != "" ]; then
        echo "operator pod is ready: $operator_pod_is_ready"
      fi
      if [ "$operator_pod_status" != "" ]; then
        echo "operator pod status: $operator_pod_status"
      fi
      if [ "$operator_endpoint" != "" ]; then
        echo "operator endpoint: $operator_endpoint"
      fi
      if [ "${prometheus_ready}" != "" ]; then
        echo "prometheus is ready: $prometheus_ready"
      fi
      if [ "$api_load_balancer_endpoint" != "" ]; then
        echo "api load balancer endpoint: $api_load_balancer_endpoint"
      fi
      if [ "$operator_load_balancer_state" != "" ]; then
        echo "operator load balancer state: $operator_load_balancer_state"
      fi
      if [ "$api_load_balancer_state" != "" ]; then
        echo "api load balancer state: $api_load_balancer_state"
      fi
      if [ "$operator_target_group_status" != "" ]; then
        echo "operator target group status: $operator_target_group_status"
      fi
      if [ "$CORTEX_OPERATOR_LOAD_BALANCER_SCHEME" == "internet-facing" ] && [ "$operator_endpoint_reachable" != "" ]; then
        echo "operator endpoint reachable: $operator_endpoint_reachable"
      fi
      if [ "$operator_endpoint" != "" ]; then
        echo "operator curl response:"
        curl --max-time 3 "${operator_endpoint}/verifycortex"
      fi

      echo "additional networking events:"
      kubectl get events -n=istio-system --field-selector involvedObject.kind=Service --sort-by=".metadata.managedFields[0].time" | tail -10
      kubectl get events -n=istio-system --field-selector involvedObject.kind=Pod --sort-by=".metadata.managedFields[0].time" | tail -10
      echo

      exit 1
    fi

    echo -n "."
    sleep 5

    operator_pod_name=$(kubectl -n=default get pods -o=name --sort-by=.metadata.creationTimestamp | (grep "^pod/operator-" || true) | tail -1)
    if [ "$operator_pod_name" == "" ]; then
      success_cycles=0
      continue
    fi

    operator_pod_is_ready=$(kubectl -n=default get "$operator_pod_name" -o jsonpath='{.status.containerStatuses[0].ready}')
    if [ "$operator_pod_is_ready" != "true" ]; then
      operator_pod_status=$(kubectl -n=default get "$operator_pod_name" -o jsonpath='{.status.containerStatuses[0]}')
      if [[ "$operator_pod_status" == *"ImagePullBackOff"* ]]; then
        echo -e "\nerror: the operator image you specified could not be pulled:"
        echo $operator_pod_status
        echo
        exit 1
      fi

      num_restarts=$(kubectl -n=default get "$operator_pod_name" -o jsonpath='{.status.containerStatuses[0].restartCount}')
      if [[ $num_restarts -ge 2 ]]; then
        echo -e "\n\nan error occurred when starting the cortex operator"
        echo -e "\noperator logs (currently running container):\n"
        kubectl -n=default logs "$operator_pod_name"
        echo -e "\noperator logs (previous container):\n"
        kubectl -n=default logs "$operator_pod_name" --previous
        echo
        exit 1
      fi

      success_cycles=0
      continue
    fi
    operator_pod_status=""  # reset operator_pod_status since now the operator is active

    if [ "$operator_endpoint" == "" ]; then
      out=$(kubectl -n=istio-system get service ingressgateway-operator -o json | tr -d '[:space:]')
      if [[ $out != *'"loadBalancer":{"ingress":[{"'* ]]; then
        success_cycles=0
        continue
      fi
      operator_endpoint=$(kubectl -n=istio-system get service ingressgateway-operator -o json | tr -d '[:space:]' | sed 's/.*{\"hostname\":\"\(.*\)\".*/\1/')
    fi

    if [ "$prometheus_ready" == "" ]; then
      readyReplicas=$(kubectl get statefulset -n prometheus prometheus-prometheus -o jsonpath='{.status.readyReplicas}' 2> /dev/null)
      desiredReplicas=$(kubectl get statefulset -n prometheus prometheus-prometheus -o jsonpath='{.status.replicas}' 2> /dev/null)

      if [ "$readyReplicas" != "" ] && [ "$desiredReplicas" != "" ]; then
        if [ "$readyReplicas" == "$desiredReplicas" ]; then
          prometheus_ready="true"
        else
          prometheus_ready="false"
        fi
      fi

      if [ "$prometheus_ready" != "true" ]; then
        success_cycles=0
        continue
      fi
    fi

    if [ "$api_load_balancer_endpoint" == "" ]; then
      out=$(kubectl -n=istio-system get service ingressgateway-apis -o json | tr -d '[:space:]')
      if [[ $out != *'"loadBalancer":{"ingress":[{"'* ]]; then
        success_cycles=0
        continue
      fi
      api_load_balancer_endpoint=$(kubectl -n=istio-system get service ingressgateway-apis -o json | tr -d '[:space:]' | sed 's/.*{\"hostname\":\"\(.*\)\".*/\1/')
    fi

    operator_load_balancer_state="$(python get_operator_load_balancer_state.py)"  # don't cache this result
    if [ "$operator_load_balancer_state" != "active" ]; then
      success_cycles=0
      continue
    fi

    api_load_balancer_state="$(python get_api_load_balancer_state.py)"  # don't cache this result
    if [ "$api_load_balancer_state" != "active" ]; then
      success_cycles=0
      continue
    fi

    operator_target_group_status="$(python get_operator_target_group_status.py)"  # don't cache this result
    if [ "$operator_target_group_status" != "healthy" ]; then
      success_cycles=0
      continue
    fi

    if [ "$CORTEX_OPERATOR_LOAD_BALANCER_SCHEME" == "internet-facing" ]; then
      operator_endpoint_reachable="false"  # don't cache this result
      if ! curl --max-time 3 "${operator_endpoint}/verifycortex" >/dev/null 2>&1; then
        success_cycles=0
        continue
      fi
      operator_endpoint_reachable="true"
    fi

    if [[ $success_cycles -lt 5 ]]; then
      ((success_cycles++))
      continue
    fi

    break
  done

  echo " ✓"
}

function print_endpoints() {
  echo ""

  operator_endpoint=$(get_operator_endpoint)
  api_load_balancer_endpoint=$(get_api_load_balancer_endpoint)

  echo "operator:          $operator_endpoint"  # before modifying this, search for this prefix
  echo "api load balancer: $api_load_balancer_endpoint"
}

function get_operator_endpoint() {
  kubectl -n=istio-system get service ingressgateway-operator -o json | tr -d '[:space:]' | sed 's/.*{\"hostname\":\"\(.*\)\".*/\1/'
}

function get_api_load_balancer_endpoint() {
  kubectl -n=istio-system get service ingressgateway-apis -o json | tr -d '[:space:]' | sed 's/.*{\"hostname\":\"\(.*\)\".*/\1/'
}

function output_if_error() {
  set +e
  rm --force /tmp/suppress.out 2> /dev/null
  ${1+"$@"} > /tmp/suppress.out 2>&1
  if [ "$?" != "0" ]; then
    echo
    cat /tmp/suppress.out
    exit 1
  fi
  rm --force /tmp/suppress.out 2> /dev/null
  set -e
}

function join_by {
  local IFS="$1"
  shift
  echo "$*"
}

main<|MERGE_RESOLUTION|>--- conflicted
+++ resolved
@@ -35,10 +35,6 @@
 function cluster_up() {
   create_eks
 
-  echo -n "￮ creating namespaces "
-  setup_namespaces
-  echo "✓"
-
   echo -n "￮ updating cluster configuration "
   setup_namespaces
   setup_configmap
@@ -373,8 +369,6 @@
   echo
 }
 
-<<<<<<< HEAD
-=======
 function setup_ipvs() {
   # get a random kube-proxy pod
   kubectl rollout status daemonset kube-proxy -n kube-system --timeout 30m >/dev/null
@@ -394,7 +388,6 @@
   kubectl rollout status daemonset kube-proxy -n kube-system --timeout 30m >/dev/null
 }
 
->>>>>>> 6ef5e578
 function setup_istio() {
   if ! grep -q "istio-customgateway-certs" <<< $(kubectl get secret -n istio-system); then
     WEBSITE=localhost
