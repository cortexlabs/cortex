--- conflicted
+++ resolved
@@ -32,8 +32,7 @@
       exit 1
     fi
 
-<<<<<<< HEAD
-    echo -e "\n￮ Spinning up the cluster ... (this will take about 15 minutes)\n"
+    echo -e "￮ Spinning up the cluster ... (this will take about 15 minutes)\n"
     if [ $CORTEX_INSTANCE_GPU -ne 0 ]; then
       echo "GPU"
       envsubst < eks_gpu.yaml | eksctl create cluster -f -
@@ -41,10 +40,6 @@
       echo "CPU"
       envsubst < eks.yaml | eksctl create cluster -f -
     fi
-=======
-    echo -e "￮ Spinning up the cluster ... (this will take about 15 minutes)\n"
-    envsubst < eks.yaml | eksctl create cluster -f -
->>>>>>> b74048f7
     echo -e "\n✓ Spun up the cluster"
     return
   fi
