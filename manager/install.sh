--- conflicted
+++ resolved
@@ -63,13 +63,8 @@
   setup_grafana
   echo "✓"
 
-<<<<<<< HEAD
   echo -n "￮ configuring gpu support (for the nodegroups that may require it) "
-  envsubst < manifests/nvidia_aws.yaml | kubectl apply -f - >/dev/null
-=======
-  echo -n "￮ configuring gpu support (for the nodegroups that may require it)"
   envsubst < manifests/nvidia.yaml | kubectl apply -f - >/dev/null
->>>>>>> cecdc7ea
   NVIDIA_COM_GPU_VALUE=true envsubst < manifests/prometheus-dcgm-exporter.yaml | kubectl apply -f - >/dev/null
   echo "✓"
 
