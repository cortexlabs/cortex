#!/bin/bash

# Copyright 2019 Cortex Labs, Inc.
#
# Licensed under the Apache License, Version 2.0 (the "License");
# you may not use this file except in compliance with the License.
# You may obtain a copy of the License at
#
#     http://www.apache.org/licenses/LICENSE-2.0
#
# Unless required by applicable law or agreed to in writing, software
# distributed under the License is distributed on an "AS IS" BASIS,
# WITHOUT WARRANTIES OR CONDITIONS OF ANY KIND, either express or implied.
# See the License for the specific language governing permissions and
# limitations under the License.

set -e

function setup_bucket() {
  if [ "$CORTEX_BUCKET" == "" ]; then
    account_id_hash=$(aws sts get-caller-identity | jq .Account | sha256sum | cut -f1 -d" " | cut -c -10)
    CORTEX_BUCKET="cortex-${account_id_hash}"
  fi

  if ! aws s3api head-bucket --bucket $CORTEX_BUCKET --output json 2>/dev/null; then
    if aws s3 ls "s3://$CORTEX_BUCKET" --output json 2>&1 | grep -q 'NoSuchBucket'; then
      if [ "$CORTEX_REGION" == "us-east-1" ]; then
        aws s3api create-bucket --bucket $CORTEX_BUCKET \
                                --region $CORTEX_REGION \
                                >/dev/null
      else
        aws s3api create-bucket --bucket $CORTEX_BUCKET \
                                --region $CORTEX_REGION \
                                --create-bucket-configuration LocationConstraint=$CORTEX_REGION \
                                >/dev/null
      fi
      echo "✓ Created S3 bucket: $CORTEX_BUCKET"
    else
      echo "error: a bucket named \"${CORTEX_BUCKET}\" already exists, but you do not have access to it"
      exit 1
    fi
  else
    echo "✓ Using existing S3 bucket: $CORTEX_BUCKET"
  fi
}

function setup_cloudwatch_logs() {
  if ! aws logs list-tags-log-group --log-group-name $CORTEX_LOG_GROUP --region $CORTEX_REGION --output json 2>&1 | grep -q "\"tags\":"; then
    aws logs create-log-group --log-group-name $CORTEX_LOG_GROUP --region $CORTEX_REGION
    echo "✓ Created CloudWatch log group: $CORTEX_LOG_GROUP"
  else
    echo "✓ Using existing CloudWatch log group: $CORTEX_LOG_GROUP"
  fi
}

function setup_configmap() {
  kubectl -n=$CORTEX_NAMESPACE create configmap 'cortex-config' \
    --from-literal='LOG_GROUP'=$CORTEX_LOG_GROUP \
    --from-literal='BUCKET'=$CORTEX_BUCKET \
    --from-literal='REGION'=$CORTEX_REGION \
    --from-literal='NAMESPACE'=$CORTEX_NAMESPACE \
    --from-literal='IMAGE_OPERATOR'=$CORTEX_IMAGE_OPERATOR \
    --from-literal='IMAGE_SPARK'=$CORTEX_IMAGE_SPARK \
    --from-literal='IMAGE_TF_TRAIN'=$CORTEX_IMAGE_TF_TRAIN \
    --from-literal='IMAGE_TF_SERVE'=$CORTEX_IMAGE_TF_SERVE \
    --from-literal='IMAGE_ONNX_SERVE'=$CORTEX_IMAGE_ONNX_SERVE \
    --from-literal='IMAGE_ONNX_SERVE_GPU'=$CORTEX_IMAGE_ONNX_SERVE_GPU \
    --from-literal='IMAGE_TF_API'=$CORTEX_IMAGE_TF_API \
    --from-literal='IMAGE_PYTHON_PACKAGER'=$CORTEX_IMAGE_PYTHON_PACKAGER \
    --from-literal='IMAGE_TF_TRAIN_GPU'=$CORTEX_IMAGE_TF_TRAIN_GPU \
    --from-literal='IMAGE_TF_SERVE_GPU'=$CORTEX_IMAGE_TF_SERVE_GPU \
    --from-literal='ENABLE_TELEMETRY'=$CORTEX_ENABLE_TELEMETRY \
    -o yaml --dry-run | kubectl apply -f - >/dev/null
}

function setup_secrets() {
  kubectl -n=$CORTEX_NAMESPACE create secret generic 'aws-credentials' \
    --from-literal='AWS_ACCESS_KEY_ID'=$AWS_ACCESS_KEY_ID \
    --from-literal='AWS_SECRET_ACCESS_KEY'=$AWS_SECRET_ACCESS_KEY \
    -o yaml --dry-run | kubectl apply -f - >/dev/null
}

function setup_istio() {
  echo -n "."
  envsubst < manifests/istio-namespace.yaml | kubectl apply -f - >/dev/null

  if ! kubectl get secret -n istio-system | grep -q istio-customgateway-certs; then
    WEBSITE=localhost
    openssl req -subj "/C=US/CN=$WEBSITE" -newkey rsa:2048 -nodes -keyout $WEBSITE.key -x509 -days 3650 -out $WEBSITE.crt >/dev/null 2>&1
    kubectl create -n istio-system secret tls istio-customgateway-certs --key $WEBSITE.key --cert $WEBSITE.crt >/dev/null
  fi

  helm template istio-manifests/istio-init --name istio-init --namespace istio-system | kubectl apply -f - >/dev/null
  until kubectl api-resources | grep -q virtualservice; do
    echo -n "."
    sleep 5
  done

  echo -n "."
  envsubst < manifests/istio.yaml | helm template istio-manifests/istio --values - --name istio --namespace istio-system | kubectl apply -f - >/dev/null
}

function validate_cortex() {
  set +e

  echo -en "￮ Waiting for load balancers "

  operator_load_balancer="waiting"
  api_load_balancer="waiting"
  operator_endpoint_reachable="waiting"
  operator_pod_ready_cycles=0
  operator_endpoint=""

  while true; do
    echo -n "."
    sleep 5

    operator_pod_name=$(kubectl -n=$CORTEX_NAMESPACE get pods -o=name --sort-by=.metadata.creationTimestamp | grep "^pod/operator-" | tail -1)
    if [ "$operator_pod_name" == "" ]; then
      operator_pod_ready_cycles=0
    else
      is_ready=$(kubectl -n=$CORTEX_NAMESPACE get "$operator_pod_name" -o jsonpath='{.status.containerStatuses[0].ready}')
      if [ "$is_ready" == "true" ]; then
        ((operator_pod_ready_cycles++))
      else
        operator_pod_ready_cycles=0
      fi
    fi

    if [ "$operator_load_balancer" != "ready" ]; then
      out=$(kubectl -n=istio-system get service operator-ingressgateway -o json | tr -d '[:space:]')
      if [[ $out != *'"loadBalancer":{"ingress":[{"'* ]]; then
        continue
      fi
      operator_load_balancer="ready"
    fi

    if [ "$api_load_balancer" != "ready" ]; then
      out=$(kubectl -n=istio-system get service apis-ingressgateway -o json | tr -d '[:space:]')
      if [[ $out != *'"loadBalancer":{"ingress":[{"'* ]]; then
        continue
      fi
      api_load_balancer="ready"
    fi

    if [ "$operator_endpoint" = "" ]; then
      operator_endpoint=$(kubectl -n=istio-system get service operator-ingressgateway -o json | tr -d '[:space:]' | sed 's/.*{\"hostname\":\"\(.*\)\".*/\1/')
    fi

    if [ "$operator_endpoint_reachable" != "ready" ]; then
      if ! curl $operator_endpoint >/dev/null 2>&1; then
        continue
      fi
      operator_endpoint_reachable="ready"
    fi

    if [ "$operator_pod_ready_cycles" == "0" ] && [ "$operator_pod_name" != "" ]; then
      num_restart=$(kubectl -n=$CORTEX_NAMESPACE get "$operator_pod_name" -o jsonpath='{.status.containerStatuses[0].restartCount}')
      if [[ $num_restart -ge 2 ]]; then
        echo -e "\n\nAn error occurred when starting the Cortex operator. View the logs with:"
        echo "  kubectl logs $operator_pod_name --namespace=$CORTEX_NAMESPACE"
        exit 1
      fi
      continue
    fi

    if [[ $operator_pod_ready_cycles -lt 3 ]]; then
      continue
    fi

    break
  done

  echo -e "\n✓ Load balancers are ready"
}

eksctl utils write-kubeconfig --name=$CORTEX_CLUSTER --region=$CORTEX_REGION | grep -v "saved kubeconfig as" || true

setup_bucket
setup_cloudwatch_logs

envsubst < manifests/namespace.yaml | kubectl apply -f - >/dev/null

setup_configmap
setup_secrets
echo "✓ Updated cluster configuration"

<<<<<<< HEAD
envsubst < manifests/spark.yaml | kubectl apply -f - >/dev/null
envsubst < manifests/fluentd.yaml | kubectl apply -f - >/dev/null

kubectl create namespace istio-system >/dev/null
WEBSITE=localhost
openssl req \
    -subj "/C=US/CN=$WEBSITE" \
    -newkey rsa:2048 -nodes -keyout $WEBSITE.key \
    -x509 -days 3650 -out $WEBSITE.crt >/dev/null
kubectl create -n istio-system secret tls istio-customgateway-certs --key $WEBSITE.key --cert $WEBSITE.crt >/dev/null
helm template manifests/istio-init --name istio-init --namespace istio-system | kubectl apply -f - >/dev/null
while [ ! "$(kubectl api-resources | grep virtualservice)" ]; do
  sleep 1
done
envsubst < manifests/istio-values.yaml | helm template manifests/istio --values - --name istio --namespace istio-system | kubectl apply -f - >/dev/null
envsubst < manifests/istio-metrics.yaml | kubectl apply -f - >/dev/null
envsubst < manifests/operator.yaml | kubectl apply -f - >/dev/null
=======
echo -en "￮ Configuring networking "
setup_istio
>>>>>>> 7139509c
envsubst < manifests/apis.yaml | kubectl apply -f - >/dev/null
echo -e "\n✓ Configured networking"

envsubst < manifests/cluster-autoscaler.yaml | kubectl apply -f - >/dev/null
echo "✓ Configured autoscaling"

envsubst < manifests/fluentd.yaml | kubectl apply -f - >/dev/null
echo "✓ Configured logging"

envsubst < manifests/metrics-server.yaml | kubectl apply -f - >/dev/null
echo "✓ Configured metrics"

envsubst < manifests/spark.yaml | kubectl apply -f - >/dev/null

if [[ "$CORTEX_NODE_TYPE" == p* ]] || [[ "$CORTEX_NODE_TYPE" == g* ]]; then
  envsubst < manifests/nvidia.yaml | kubectl apply -f - >/dev/null
  echo "✓ Configured GPU support"
fi

envsubst < manifests/operator.yaml | kubectl apply -f - >/dev/null
echo "✓ Started Cortex operator"

validate_cortex

echo -e "\n✓ Cortex is ready!"<|MERGE_RESOLUTION|>--- conflicted
+++ resolved
@@ -98,6 +98,7 @@
 
   echo -n "."
   envsubst < manifests/istio.yaml | helm template istio-manifests/istio --values - --name istio --namespace istio-system | kubectl apply -f - >/dev/null
+  envsubst < manifests/istio-metrics.yaml | kubectl apply -f - >/dev/null
 }
 
 function validate_cortex() {
@@ -185,28 +186,8 @@
 setup_secrets
 echo "✓ Updated cluster configuration"
 
-<<<<<<< HEAD
-envsubst < manifests/spark.yaml | kubectl apply -f - >/dev/null
-envsubst < manifests/fluentd.yaml | kubectl apply -f - >/dev/null
-
-kubectl create namespace istio-system >/dev/null
-WEBSITE=localhost
-openssl req \
-    -subj "/C=US/CN=$WEBSITE" \
-    -newkey rsa:2048 -nodes -keyout $WEBSITE.key \
-    -x509 -days 3650 -out $WEBSITE.crt >/dev/null
-kubectl create -n istio-system secret tls istio-customgateway-certs --key $WEBSITE.key --cert $WEBSITE.crt >/dev/null
-helm template manifests/istio-init --name istio-init --namespace istio-system | kubectl apply -f - >/dev/null
-while [ ! "$(kubectl api-resources | grep virtualservice)" ]; do
-  sleep 1
-done
-envsubst < manifests/istio-values.yaml | helm template manifests/istio --values - --name istio --namespace istio-system | kubectl apply -f - >/dev/null
-envsubst < manifests/istio-metrics.yaml | kubectl apply -f - >/dev/null
-envsubst < manifests/operator.yaml | kubectl apply -f - >/dev/null
-=======
 echo -en "￮ Configuring networking "
 setup_istio
->>>>>>> 7139509c
 envsubst < manifests/apis.yaml | kubectl apply -f - >/dev/null
 echo -e "\n✓ Configured networking"
 
