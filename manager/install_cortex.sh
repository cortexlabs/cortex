#!/bin/bash

# Copyright 2019 Cortex Labs, Inc.
#
# Licensed under the Apache License, Version 2.0 (the "License");
# you may not use this file except in compliance with the License.
# You may obtain a copy of the License at
#
#     http://www.apache.org/licenses/LICENSE-2.0
#
# Unless required by applicable law or agreed to in writing, software
# distributed under the License is distributed on an "AS IS" BASIS,
# WITHOUT WARRANTIES OR CONDITIONS OF ANY KIND, either express or implied.
# See the License for the specific language governing permissions and
# limitations under the License.

set -e

function setup_bucket() {
  if [ "$CORTEX_BUCKET" == "" ]; then
    account_id_hash=$(aws sts get-caller-identity | jq .Account | sha256sum | cut -f1 -d" " | cut -c -10)
    CORTEX_BUCKET="cortex-${account_id_hash}"
  fi

  if ! aws s3api head-bucket --bucket $CORTEX_BUCKET --output json 2>/dev/null; then
    if aws s3 ls "s3://$CORTEX_BUCKET" --output json 2>&1 | grep -q 'NoSuchBucket'; then
      if [ "$CORTEX_REGION" == "us-east-1" ]; then
        aws s3api create-bucket --bucket $CORTEX_BUCKET \
                                --region $CORTEX_REGION \
                                >/dev/null
      else
        aws s3api create-bucket --bucket $CORTEX_BUCKET \
                                --region $CORTEX_REGION \
                                --create-bucket-configuration LocationConstraint=$CORTEX_REGION \
                                >/dev/null
      fi
      echo "✓ Created S3 bucket: $CORTEX_BUCKET"
    else
      echo "error: a bucket named \"${CORTEX_BUCKET}\" already exists, but you do not have access to it"
      exit 1
    fi
  else
    echo "✓ Using existing S3 bucket: $CORTEX_BUCKET"
  fi
}

function setup_cloudwatch_logs() {
  if ! aws logs list-tags-log-group --log-group-name $CORTEX_LOG_GROUP --region $CORTEX_REGION --output json 2>&1 | grep -q "\"tags\":"; then
    aws logs create-log-group --log-group-name $CORTEX_LOG_GROUP --region $CORTEX_REGION
    echo "✓ Created CloudWatch log group: $CORTEX_LOG_GROUP"
  else
    echo "✓ Using existing CloudWatch log group: $CORTEX_LOG_GROUP"
  fi
}

function setup_configmap() {
  kubectl -n=$CORTEX_NAMESPACE create configmap 'cortex-config' \
    --from-literal='LOG_GROUP'=$CORTEX_LOG_GROUP \
    --from-literal='BUCKET'=$CORTEX_BUCKET \
    --from-literal='REGION'=$CORTEX_REGION \
    --from-literal='NAMESPACE'=$CORTEX_NAMESPACE \
    --from-literal='IMAGE_OPERATOR'=$CORTEX_IMAGE_OPERATOR \
    --from-literal='IMAGE_SPARK'=$CORTEX_IMAGE_SPARK \
    --from-literal='IMAGE_TF_TRAIN'=$CORTEX_IMAGE_TF_TRAIN \
    --from-literal='IMAGE_TF_SERVE'=$CORTEX_IMAGE_TF_SERVE \
    --from-literal='IMAGE_ONNX_SERVE'=$CORTEX_IMAGE_ONNX_SERVE \
    --from-literal='IMAGE_ONNX_SERVE_GPU'=$CORTEX_IMAGE_ONNX_SERVE_GPU \
    --from-literal='IMAGE_TF_API'=$CORTEX_IMAGE_TF_API \
    --from-literal='IMAGE_PYTHON_PACKAGER'=$CORTEX_IMAGE_PYTHON_PACKAGER \
    --from-literal='IMAGE_TF_TRAIN_GPU'=$CORTEX_IMAGE_TF_TRAIN_GPU \
    --from-literal='IMAGE_TF_SERVE_GPU'=$CORTEX_IMAGE_TF_SERVE_GPU \
    --from-literal='ENABLE_TELEMETRY'=$CORTEX_ENABLE_TELEMETRY \
    -o yaml --dry-run | kubectl apply -f - >/dev/null
}

function setup_secrets() {
  kubectl -n=$CORTEX_NAMESPACE create secret generic 'aws-credentials' \
    --from-literal='AWS_ACCESS_KEY_ID'=$AWS_ACCESS_KEY_ID \
    --from-literal='AWS_SECRET_ACCESS_KEY'=$AWS_SECRET_ACCESS_KEY \
    -o yaml --dry-run | kubectl apply -f - >/dev/null
}

function setup_istio() {
  echo -n "."
  envsubst < manifests/istio-namespace.yaml | kubectl apply -f - >/dev/null

  if ! kubectl get secret -n istio-system | grep -q istio-customgateway-certs; then
    WEBSITE=localhost
    openssl req -subj "/C=US/CN=$WEBSITE" -newkey rsa:2048 -nodes -keyout $WEBSITE.key -x509 -days 3650 -out $WEBSITE.crt >/dev/null 2>&1
    kubectl create -n istio-system secret tls istio-customgateway-certs --key $WEBSITE.key --cert $WEBSITE.crt >/dev/null
  fi

  helm template istio-manifests/istio-init --name istio-init --namespace istio-system | kubectl apply -f - >/dev/null
  until kubectl api-resources | grep -q virtualservice; do
    echo -n "."
    sleep 5
  done

  echo -n "."
<<<<<<< HEAD
  envsubst < manifests/istio-values.yaml | helm template istio-manifests/istio --values - --name istio --namespace istio-system | kubectl apply -f - >/dev/null
  envsubst < manifests/istio-metrics.yaml | kubectl apply -f - >/dev/null
  istio_patch="[
    {\"op\": \"add\", \"path\": \"/spec/template/spec/containers/0/env/-\", \"value\": {\"name\": \"AWS_ACCESS_KEY_ID\", \"valueFrom\": {\"secretKeyRef\": {\"name\": \"aws-credentials\", \"key\": \"AWS_ACCESS_KEY_ID\"}}}},\
    {\"op\": \"add\", \"path\": \"/spec/template/spec/containers/0/env/-\", \"value\": {\"name\": \"AWS_SECRET_ACCESS_KEY\", \"valueFrom\": {\"secretKeyRef\": {\"name\": \"aws-credentials\", \"key\": \"AWS_SECRET_ACCESS_KEY\"}}}},\
  ]"
  kubectl -n=istio-system create secret generic 'aws-credentials' \
    --from-literal='AWS_ACCESS_KEY_ID'=$AWS_ACCESS_KEY_ID \
    --from-literal='AWS_SECRET_ACCESS_KEY'=$AWS_SECRET_ACCESS_KEY \
    -o yaml --dry-run | kubectl apply -f - >/dev/null
  kubectl patch deployment istio-telemetry -n istio-system --type='json' -p="$istio_patch"
=======
  helm template istio-manifests/istio-cni --name istio-cni --namespace kube-system | kubectl apply -f - >/dev/null
  echo -n "."

  envsubst < manifests/istio.yaml | helm template istio-manifests/istio --values - --name istio --namespace istio-system | kubectl apply -f - >/dev/null
>>>>>>> ec7d74ec
}

function validate_cortex() {
  set +e

  echo -en "￮ Waiting for load balancers "

  operator_load_balancer="waiting"
  api_load_balancer="waiting"
  operator_endpoint_reachable="waiting"
  operator_pod_ready_cycles=0
  operator_endpoint=""

  while true; do
    echo -n "."
    sleep 5

    operator_pod_name=$(kubectl -n=$CORTEX_NAMESPACE get pods -o=name --sort-by=.metadata.creationTimestamp | grep "^pod/operator-" | tail -1)
    if [ "$operator_pod_name" == "" ]; then
      operator_pod_ready_cycles=0
    else
      is_ready=$(kubectl -n=$CORTEX_NAMESPACE get "$operator_pod_name" -o jsonpath='{.status.containerStatuses[0].ready}')
      if [ "$is_ready" == "true" ]; then
        ((operator_pod_ready_cycles++))
      else
        operator_pod_ready_cycles=0
      fi
    fi

    if [ "$operator_load_balancer" != "ready" ]; then
      out=$(kubectl -n=istio-system get service operator-ingressgateway -o json | tr -d '[:space:]')
      if [[ $out != *'"loadBalancer":{"ingress":[{"'* ]]; then
        continue
      fi
      operator_load_balancer="ready"
    fi

    if [ "$api_load_balancer" != "ready" ]; then
      out=$(kubectl -n=istio-system get service apis-ingressgateway -o json | tr -d '[:space:]')
      if [[ $out != *'"loadBalancer":{"ingress":[{"'* ]]; then
        continue
      fi
      api_load_balancer="ready"
    fi

    if [ "$operator_endpoint" = "" ]; then
      operator_endpoint=$(kubectl -n=istio-system get service operator-ingressgateway -o json | tr -d '[:space:]' | sed 's/.*{\"hostname\":\"\(.*\)\".*/\1/')
    fi

    if [ "$operator_endpoint_reachable" != "ready" ]; then
      if ! curl $operator_endpoint >/dev/null 2>&1; then
        continue
      fi
      operator_endpoint_reachable="ready"
    fi

    if [ "$operator_pod_ready_cycles" == "0" ] && [ "$operator_pod_name" != "" ]; then
      num_restart=$(kubectl -n=$CORTEX_NAMESPACE get "$operator_pod_name" -o jsonpath='{.status.containerStatuses[0].restartCount}')
      if [[ $num_restart -ge 2 ]]; then
        echo -e "\n\nAn error occurred when starting the Cortex operator. View the logs with:"
        echo "  kubectl logs $operator_pod_name --namespace=$CORTEX_NAMESPACE"
        exit 1
      fi
      continue
    fi

    if [[ $operator_pod_ready_cycles -lt 3 ]]; then
      continue
    fi

    break
  done

  echo -e "\n✓ Load balancers are ready"
}

eksctl utils write-kubeconfig --name=$CORTEX_CLUSTER --region=$CORTEX_REGION | grep -v "saved kubeconfig as" || true

setup_bucket
setup_cloudwatch_logs

envsubst < manifests/namespace.yaml | kubectl apply -f - >/dev/null

setup_configmap
setup_secrets
echo "✓ Updated cluster configuration"

echo -en "￮ Configuring networking "
setup_istio
envsubst < manifests/apis.yaml | kubectl apply -f - >/dev/null
echo -e "\n✓ Configured networking"

envsubst < manifests/cluster-autoscaler.yaml | kubectl apply -f - >/dev/null
echo "✓ Configured autoscaling"

envsubst < manifests/fluentd.yaml | kubectl apply -f - >/dev/null
echo "✓ Configured logging"

envsubst < manifests/metrics-server.yaml | kubectl apply -f - >/dev/null
echo "✓ Configured metrics"

envsubst < manifests/spark.yaml | kubectl apply -f - >/dev/null

if [[ "$CORTEX_NODE_TYPE" == p* ]] || [[ "$CORTEX_NODE_TYPE" == g* ]]; then
  envsubst < manifests/nvidia.yaml | kubectl apply -f - >/dev/null
  echo "✓ Configured GPU support"
fi

envsubst < manifests/operator.yaml | kubectl apply -f - >/dev/null
echo "✓ Started Cortex operator"

validate_cortex

echo -e "\n✓ Cortex is ready!"<|MERGE_RESOLUTION|>--- conflicted
+++ resolved
@@ -96,8 +96,8 @@
     sleep 5
   done
 
+  helm template istio-manifests/istio-cni --name istio-cni --namespace kube-system | kubectl apply -f - >/dev/null
   echo -n "."
-<<<<<<< HEAD
   envsubst < manifests/istio-values.yaml | helm template istio-manifests/istio --values - --name istio --namespace istio-system | kubectl apply -f - >/dev/null
   envsubst < manifests/istio-metrics.yaml | kubectl apply -f - >/dev/null
   istio_patch="[
@@ -109,12 +109,6 @@
     --from-literal='AWS_SECRET_ACCESS_KEY'=$AWS_SECRET_ACCESS_KEY \
     -o yaml --dry-run | kubectl apply -f - >/dev/null
   kubectl patch deployment istio-telemetry -n istio-system --type='json' -p="$istio_patch"
-=======
-  helm template istio-manifests/istio-cni --name istio-cni --namespace kube-system | kubectl apply -f - >/dev/null
-  echo -n "."
-
-  envsubst < manifests/istio.yaml | helm template istio-manifests/istio --values - --name istio --namespace istio-system | kubectl apply -f - >/dev/null
->>>>>>> ec7d74ec
 }
 
 function validate_cortex() {
