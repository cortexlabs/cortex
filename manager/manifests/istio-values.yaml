--- conflicted
+++ resolved
@@ -41,11 +41,7 @@
     serviceAnnotations:
       ${CORTEX_OPERATOR_LOAD_BALANCER_ANNOTATION}
       service.beta.kubernetes.io/aws-load-balancer-type: "nlb"
-<<<<<<< HEAD
-      service.beta.kubernetes.io/aws-load-balancer-additional-resource-tags: ${CORTEX_OPERATOR_LOAD_BALANCER_TAGS}
-=======
-      service.beta.kubernetes.io/aws-load-balancer-additional-resource-tags: "${CORTEX_TAGS}"
->>>>>>> 5a8c4f72
+      service.beta.kubernetes.io/aws-load-balancer-additional-resource-tags: "${CORTEX_OPERATOR_LOAD_BALANCER_TAGS}"
     type: LoadBalancer
     externalTrafficPolicy: Local # https://medium.com/pablo-perez/k8s-externaltrafficpolicy-local-or-cluster-40b259a19404, https://www.asykim.com/blog/deep-dive-into-kubernetes-external-traffic-policies
     ports:
@@ -88,11 +84,7 @@
     serviceAnnotations:
       ${CORTEX_API_LOAD_BALANCER_ANNOTATION}
       service.beta.kubernetes.io/aws-load-balancer-type: "nlb"
-<<<<<<< HEAD
-      service.beta.kubernetes.io/aws-load-balancer-additional-resource-tags: ${CORTEX_API_LOAD_BALANCER_TAGS}
-=======
-      service.beta.kubernetes.io/aws-load-balancer-additional-resource-tags: "${CORTEX_TAGS}"
->>>>>>> 5a8c4f72
+      service.beta.kubernetes.io/aws-load-balancer-additional-resource-tags: "${CORTEX_API_LOAD_BALANCER_TAGS}"
       ${CORTEX_SSL_CERTIFICATE_ANNOTATION}
       service.beta.kubernetes.io/aws-load-balancer-ssl-ports: "443"
     type: LoadBalancer
