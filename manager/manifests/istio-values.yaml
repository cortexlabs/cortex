# Copyright 2019 Cortex Labs, Inc.
#
# Licensed under the Apache License, Version 2.0 (the "License");
# you may not use this file except in compliance with the License.
# You may obtain a copy of the License at
#
#     http://www.apache.org/licenses/LICENSE-2.0
#
# Unless required by applicable law or agreed to in writing, software
# distributed under the License is distributed on an "AS IS" BASIS,
# WITHOUT WARRANTIES OR CONDITIONS OF ANY KIND, either express or implied.
# See the License for the specific language governing permissions and
# limitations under the License.

# Images which are not mirrored in Cortex Dockerhub repo (because the Helm template does not currently support overriding):
#   - docker.io/istio/kubectl
#   - docker.io/istio/install-cni

# All options: https://istio.io/docs/reference/config/installation-options/

gateways:
  enabled: true
  istio-ingressgateway:
    enabled: false
  operator-ingressgateway:
    namespace: istio-system
    enabled: true
    labels:
      app: operator-istio-gateway
      istio: operator-ingressgateway
    replicaCount: 1
    autoscaleMin: 1
    autoscaleMax: 5
    resources:
      requests:
       cpu: 100m
       memory: 128Mi
      limits:
       cpu: 2000m
       memory: 1024Mi
    type: LoadBalancer
    ports:
    - port: 80
      targetPort: 80
      name: http2
    - port: 443
      name: https
    - port: 31400
      name: tcp
    - port: 15011
      targetPort: 15011
      name: tcp-pilot-grpc-tls
    - port: 8060
      targetPort: 8060
      name: tcp-citadel-grpc-tls
    secretVolumes:
    - name: customgateway-certs
      secretName: istio-customgateway-certs
      mountPath: /etc/istio/customgateway-certs
    - name: customgateway-ca-certs
      secretName: istio-customgateway-ca-certs
      mountPath: /etc/istio/customgateway-ca-certs
  apis-ingressgateway:
    namespace: istio-system
    enabled: true
    labels:
      app: apis-istio-gateway
      istio: apis-ingressgateway
    replicaCount: 1
    autoscaleMin: 1
    autoscaleMax: 5
    resources:
      requests:
       cpu: 100m
       memory: 128Mi
      limits:
       cpu: 2000m
       memory: 1024Mi
    serviceAnnotations:
<<<<<<< HEAD
      service.beta.kubernetes.io/aws-load-balancer-connection-idle-timeout: 10 * 60 # 10 minutes
=======
      service.beta.kubernetes.io/aws-load-balancer-connection-idle-timeout: "600"
>>>>>>> adcf18cc
    type: LoadBalancer
    ports:
    - port: 80
      targetPort: 80
      name: http2
    - port: 443
      name: https
    - port: 31400
      name: tcp
    - port: 15011
      targetPort: 15011
      name: tcp-pilot-grpc-tls
    - port: 8060
      targetPort: 8060
      name: tcp-citadel-grpc-tls
    secretVolumes:
    - name: customgateway-certs
      secretName: istio-customgateway-certs
      mountPath: /etc/istio/customgateway-certs
    - name: customgateway-ca-certs
      secretName: istio-customgateway-ca-certs
      mountPath: /etc/istio/customgateway-ca-certs

sidecarInjectorWebhook:
  enabled: false

istio_cni:
  enabled: true
  excludeNamespaces:
    - istio-system

galley:
  image: $CORTEX_IMAGE_ISTIO_GALLEY
  enabled: true

mixer:
  enabled: false
  policy:
    enabled: false
  telemetry:
    enabled: false

pilot:
  image: $CORTEX_IMAGE_ISTIO_PILOT
  enabled: true
  sidecar: false
  resources:
    requests:
      cpu: 150m
      memory: 128Mi
    limits:
      cpu: 2000m
      memory: 2048Mi

security:
  image: $CORTEX_IMAGE_ISTIO_CITADEL
  enabled: true

nodeagent:
  enabled: false

grafana:
  enabled: false

prometheus:
  enabled: false

tracing:
  enabled: false

kiali:
  enabled: false

global:
  proxy:
    autoInject: disabled
    image: $CORTEX_IMAGE_ISTIO_PROXY
    resources:
      requests:
        cpu: 100m
        memory: 128Mi
      limits:
        cpu: 2000m
        memory: 1024Mi
  defaultResources:
    requests:
      cpu: 10m<|MERGE_RESOLUTION|>--- conflicted
+++ resolved
@@ -77,11 +77,7 @@
        cpu: 2000m
        memory: 1024Mi
     serviceAnnotations:
-<<<<<<< HEAD
-      service.beta.kubernetes.io/aws-load-balancer-connection-idle-timeout: 10 * 60 # 10 minutes
-=======
       service.beta.kubernetes.io/aws-load-balancer-connection-idle-timeout: "600"
->>>>>>> adcf18cc
     type: LoadBalancer
     ports:
     - port: 80
