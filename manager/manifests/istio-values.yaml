# Copyright 2019 Cortex Labs, Inc.
#
# Licensed under the Apache License, Version 2.0 (the "License");
# you may not use this file except in compliance with the License.
# You may obtain a copy of the License at
#
#     http://www.apache.org/licenses/LICENSE-2.0
#
# Unless required by applicable law or agreed to in writing, software
# distributed under the License is distributed on an "AS IS" BASIS,
# WITHOUT WARRANTIES OR CONDITIONS OF ANY KIND, either express or implied.
# See the License for the specific language governing permissions and
# limitations under the License.

# Images which are not mirrored in Cortex Dockerhub repo (because the Helm template does not currently support overriding):
#   - docker.io/istio/kubectl
#   - docker.io/istio/install-cni
<<<<<<< HEAD
=======

>>>>>>> b13a761a
# All options: https://istio.io/docs/reference/config/installation-options/

gateways:
  enabled: true
  istio-ingressgateway:
    enabled: false
  operator-ingressgateway:
    namespace: istio-system
    enabled: true
    labels:
      app: operator-istio-gateway
      istio: operator-ingressgateway
    type: LoadBalancer
    ports:
    - port: 80
      targetPort: 80
      name: http2
    - port: 443
      name: https
    - port: 31400
      name: tcp
    - port: 15011
      targetPort: 15011
      name: tcp-pilot-grpc-tls
    - port: 8060
      targetPort: 8060
      name: tcp-citadel-grpc-tls
    secretVolumes:
    - name: customgateway-certs
      secretName: istio-customgateway-certs
      mountPath: /etc/istio/customgateway-certs
    - name: customgateway-ca-certs
      secretName: istio-customgateway-ca-certs
      mountPath: /etc/istio/customgateway-ca-certs
  apis-ingressgateway:
    namespace: istio-system
    enabled: true
    labels:
      app: apis-istio-gateway
      istio: apis-ingressgateway
    type: LoadBalancer
    ports:
    - port: 80
      targetPort: 80
      name: http2
    - port: 443
      name: https
    - port: 31400
      name: tcp
    - port: 15011
      targetPort: 15011
      name: tcp-pilot-grpc-tls
    - port: 8060
      targetPort: 8060
      name: tcp-citadel-grpc-tls
    secretVolumes:
    - name: customgateway-certs
      secretName: istio-customgateway-certs
      mountPath: /etc/istio/customgateway-certs
    - name: customgateway-ca-certs
      secretName: istio-customgateway-ca-certs
      mountPath: /etc/istio/customgateway-ca-certs

sidecarInjectorWebhook:
  enabled: true
  image: $CORTEX_IMAGE_ISTIO_SIDECAR

istio_cni:
  enabled: true
  excludeNamespaces:
    - istio-system

galley:
  image: $CORTEX_IMAGE_ISTIO_GALLEY
  enabled: true

mixer:
  image: $CORTEX_IMAGE_ISTIO_MIXER
  policy:
    enabled: false
  telemetry:
    enabled: true
  env:
    AWS_REGION: $CORTEX_REGION
    LOG_GROUP_NAME: $CORTEX_LOG_GROUP

pilot:
  image: $CORTEX_IMAGE_ISTIO_PILOT
  enabled: true

security:
  image: $CORTEX_IMAGE_ISTIO_CITADEL
  enabled: true

nodeagent:
  enabled: false

grafana:
  enabled: false

prometheus:
  enabled: false

tracing:
  enabled: false

kiali:
  enabled: false

istio_cni:
  enabled: true
  excludeNamespaces:
    - istio-system

global:
  proxy:
    autoInject: disabled
    image: $CORTEX_IMAGE_ISTIO_PROXY<|MERGE_RESOLUTION|>--- conflicted
+++ resolved
@@ -15,10 +15,7 @@
 # Images which are not mirrored in Cortex Dockerhub repo (because the Helm template does not currently support overriding):
 #   - docker.io/istio/kubectl
 #   - docker.io/istio/install-cni
-<<<<<<< HEAD
-=======
 
->>>>>>> b13a761a
 # All options: https://istio.io/docs/reference/config/installation-options/
 
 gateways:
