--- conflicted
+++ resolved
@@ -74,7 +74,7 @@
   - apiGroups: ["batch", "extensions"]
     resources: ["jobs"]
     verbs: ["get", "list", "watch", "patch"]
-    
+
 ---
 apiVersion: rbac.authorization.k8s.io/v1
 kind: Role
@@ -164,11 +164,7 @@
             - --cloud-provider=aws
             - --skip-nodes-with-local-storage=false
             - --expander=least-waste
-<<<<<<< HEAD
-            - --node-group-auto-discovery=asg:tag=k8s.io/cluster-autoscaler/enabled,k8s.io/cluster-autoscaler/cortex
-=======
             - --node-group-auto-discovery=asg:tag=k8s.io/cluster-autoscaler/enabled,k8s.io/cluster-autoscaler/$CORTEX_CLUSTER_NAME
->>>>>>> 6aea035c
           volumeMounts:
             - name: ssl-certs
               mountPath: /etc/ssl/certs/ca-certificates.crt
