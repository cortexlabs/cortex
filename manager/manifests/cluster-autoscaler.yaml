--- conflicted
+++ resolved
@@ -1,4 +1,3 @@
-<<<<<<< HEAD
 # Copyright 2019 Cortex Labs, Inc.
 #
 # Licensed under the Apache License, Version 2.0 (the "License");
@@ -15,8 +14,6 @@
 
 # Source: https://github.com/kubernetes/autoscaler/blob/cluster-autoscaler-1.14.5/cluster-autoscaler/cloudprovider/aws/examples/cluster-autoscaler-autodiscover.yaml
 
-=======
->>>>>>> abfe18fd
 ---
 apiVersion: v1
 kind: ServiceAccount
@@ -35,43 +32,6 @@
     k8s-addon: cluster-autoscaler.addons.k8s.io
     k8s-app: cluster-autoscaler
 rules:
-<<<<<<< HEAD
-- apiGroups: [""]
-  resources: ["events","endpoints"]
-  verbs: ["create", "patch"]
-- apiGroups: [""]
-  resources: ["pods/eviction"]
-  verbs: ["create"]
-- apiGroups: [""]
-  resources: ["pods/status"]
-  verbs: ["update"]
-- apiGroups: [""]
-  resources: ["endpoints"]
-  resourceNames: ["cluster-autoscaler"]
-  verbs: ["get","update"]
-- apiGroups: [""]
-  resources: ["nodes"]
-  verbs: ["watch","list","get","update"]
-- apiGroups: [""]
-  resources: ["pods","services","replicationcontrollers","persistentvolumeclaims","persistentvolumes"]
-  verbs: ["watch","list","get"]
-- apiGroups: ["extensions"]
-  resources: ["replicasets","daemonsets"]
-  verbs: ["watch","list","get"]
-- apiGroups: ["policy"]
-  resources: ["poddisruptionbudgets"]
-  verbs: ["watch","list"]
-- apiGroups: ["apps"]
-  resources: ["statefulsets", "replicasets", "daemonsets"]
-  verbs: ["watch","list","get"]
-- apiGroups: ["storage.k8s.io"]
-  resources: ["storageclasses"]
-  verbs: ["watch","list","get"]
-- apiGroups: ["batch", "extensions"]
-  resources: ["jobs"]
-  verbs: ["get", "list", "watch", "patch"]
-
-=======
   - apiGroups: ["storage.k8s.io"]
     resources: ["csinodes"]
     verbs: ["watch", "list", "get"]
@@ -115,7 +75,6 @@
     resources: ["jobs"]
     verbs: ["get", "list", "watch", "patch"]
     
->>>>>>> abfe18fd
 ---
 apiVersion: rbac.authorization.k8s.io/v1
 kind: Role
