# Copyright 2021 Cortex Labs, Inc.
#
# Licensed under the Apache License, Version 2.0 (the "License");
# you may not use this file except in compliance with the License.
# You may obtain a copy of the License at
#
#     http://www.apache.org/licenses/LICENSE-2.0
#
# Unless required by applicable law or agreed to in writing, software
# distributed under the License is distributed on an "AS IS" BASIS,
# WITHOUT WARRANTIES OR CONDITIONS OF ANY KIND, either express or implied.
# See the License for the specific language governing permissions and
# limitations under the License.

apiVersion: v1
kind: ServiceAccount
metadata:
  name: operator
  namespace: default

---
apiVersion: rbac.authorization.k8s.io/v1
kind: ClusterRoleBinding
metadata:
  name: operator
  namespace: default
subjects:
  - kind: ServiceAccount
    name: operator
    namespace: default
roleRef:
  kind: ClusterRole
  name: cluster-admin
  apiGroup: rbac.authorization.k8s.io

---
apiVersion: apps/v1
kind: Deployment
metadata:
  name: operator
  namespace: default
  labels:
    workloadID: operator
spec:
  replicas: 1
  selector:
    matchLabels:
      workloadID: operator
  template:
    metadata:
      labels:
        workloadID: operator
    spec:
      serviceAccountName: operator
      containers:
        - name: operator
          image: {{ env['CORTEX_IMAGE_OPERATOR'] }}
          imagePullPolicy: Always
          resources:
            requests:
              cpu: 200m
              memory: 128Mi
            limits:
              cpu: 2000m
              memory: 1024Mi
          ports:
            - containerPort: 8888
          envFrom:
            - configMapRef:
                name: env-vars
<<<<<<< HEAD
            {% if env['CORTEX_PROVIDER'] == "aws" %}
            - secretRef:
                name: aws-credentials
            {% endif %}
=======
>>>>>>> ed433a23
          volumeMounts:
            - name: cluster-config
              mountPath: /configs/cluster
            - name: docker-client
              mountPath: /var/run/docker.sock
            {% if env['CORTEX_PROVIDER'] == "gcp" %}
            - name: gcp-credentials
              mountPath: /var/secrets/google
            {% endif %}
      volumes:
        - name: cluster-config
          configMap:
            name: cluster-config
        - name: docker-client
          hostPath:
            path: /var/run/docker.sock
            type: Socket
        {% if env['CORTEX_PROVIDER'] == "gcp" %}
        - name: gcp-credentials
          secret:
            secretName: gcp-credentials
        {% endif %}

---
apiVersion: v1
kind: Service
metadata:
  namespace: default
  name: operator
spec:
  selector:
    workloadID: operator
  ports:
    - port: 8888
      name: http

---
apiVersion: networking.istio.io/v1beta1
kind: Gateway
metadata:
  name: operator-gateway
  namespace: default
spec:
  selector:
    istio: ingressgateway-operator
  servers:
    - port:
        number: 80
        name: http
        protocol: HTTP
      hosts:
        - "*"
    - port:
        number: 443
        name: https
        protocol: HTTPS
      hosts:
        - "*"
      tls:
        mode: SIMPLE
        serverCertificate: /etc/istio/customgateway-certs/tls.crt
        privateKey: /etc/istio/customgateway-certs/tls.key

---
apiVersion: networking.istio.io/v1beta1
kind: VirtualService
metadata:
  name: operator
  namespace: default
spec:
  hosts:
    - "*"
  gateways:
    - operator-gateway
  http:
    - route:
        - destination:
            host: operator
            port:
              number: 8888<|MERGE_RESOLUTION|>--- conflicted
+++ resolved
@@ -68,13 +68,6 @@
           envFrom:
             - configMapRef:
                 name: env-vars
-<<<<<<< HEAD
-            {% if env['CORTEX_PROVIDER'] == "aws" %}
-            - secretRef:
-                name: aws-credentials
-            {% endif %}
-=======
->>>>>>> ed433a23
           volumeMounts:
             - name: cluster-config
               mountPath: /configs/cluster
