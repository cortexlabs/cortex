# Copyright 2021 Cortex Labs, Inc.
#
# Licensed under the Apache License, Version 2.0 (the "License");
# you may not use this file except in compliance with the License.
# You may obtain a copy of the License at
#
#     http://www.apache.org/licenses/LICENSE-2.0
#
# Unless required by applicable law or agreed to in writing, software
# distributed under the License is distributed on an "AS IS" BASIS,
# WITHOUT WARRANTIES OR CONDITIONS OF ANY KIND, either express or implied.
# See the License for the specific language governing permissions and
# limitations under the License.

apiVersion: storage.k8s.io/v1
kind: StorageClass
metadata:
  name: ssd
volumeBindingMode: WaitForFirstConsumer
{% if config['provider'] == "aws" %}
provisioner: kubernetes.io/aws-ebs
parameters:
  type: gp2
{% elif config['provider'] == "gcp" %}
provisioner: kubernetes.io/gce-pd
parameters:
  type: pd-ssd
{% endif %}

---

apiVersion: monitoring.coreos.com/v1
kind: Prometheus
metadata:
  name: prometheus
spec:
  image: {{ config['image_prometheus'] }}
  serviceAccountName: prometheus
  podMonitorSelector:
    matchExpressions:
      - key: "monitoring.cortex.dev"
        operator: "In"
<<<<<<< HEAD
        values: [ "istio", "request-monitor", "statsd-exporter", "dcgm-exporter", "kube-state-metrics" ]
=======
        values: [ "istio", "request-monitor", "statsd-exporter" ]
>>>>>>> cd2200c4
  serviceMonitorSelector:
    matchExpressions:
      - key: "monitoring.cortex.dev"
        operator: "In"
<<<<<<< HEAD
        values: [ "kubelet-exporter" ]
=======
        values: [ "node-exporter" ]
  ruleSelector:
    matchLabels:
      prometheus: k8s
>>>>>>> cd2200c4
  resources:
    requests:
      memory: 400Mi
  enableAdminAPI: false
  storage:
    volumeClaimTemplate:
      spec:
        storageClassName: ssd
        resources:
          requests:
            storage: 40Gi
  retention: 2w
  retentionSize: 35GB
  securityContext:
    fsGroup: 2000
    runAsNonRoot: true
    runAsUser: 1000
---

apiVersion: v1
kind: ServiceAccount
metadata:
  name: prometheus

---

apiVersion: rbac.authorization.k8s.io/v1
kind: ClusterRole
metadata:
  name: prometheus
rules:
  - apiGroups: [ "" ]
    resources:
      - nodes
      - nodes/metrics
      - services
      - endpoints
      - pods
    verbs: [ "get", "list", "watch" ]
  - apiGroups: [ "" ]
    resources:
      - configmaps
    verbs: [ "get" ]
  - apiGroups:
      - networking.k8s.io
    resources:
      - ingresses
    verbs: [ "get", "list", "watch" ]
  - nonResourceURLs: [ "/metrics" ]
    verbs: [ "get" ]

---

apiVersion: rbac.authorization.k8s.io/v1
kind: ClusterRoleBinding
metadata:
  name: prometheus
roleRef:
  apiGroup: rbac.authorization.k8s.io
  kind: ClusterRole
  name: prometheus
subjects:
  - kind: ServiceAccount
    name: prometheus
    namespace: default

---

apiVersion: v1
kind: Service
metadata:
  name: prometheus
spec:
  type: ClusterIP
  ports:
    - port: 9090
      targetPort: 9090
  selector:
    prometheus: prometheus

---

apiVersion: monitoring.coreos.com/v1
kind: PodMonitor
metadata:
  name: istio-stats
  labels:
    monitoring.cortex.dev: "istio"
spec:
  selector:
    matchExpressions:
      - { key: prometheus-ignore, operator: DoesNotExist }
      - { key: istio, operator: Exists }
      - { key: release, operator: In, values: [ "istio" ]}
  namespaceSelector:
    any: true
  jobLabel: envoy-stats
  podMetricsEndpoints:
    - path: /stats/prometheus
      interval: 15s
      relabelings:
        - action: keep
          sourceLabels: [ __meta_kubernetes_pod_container_name ]
          regex: "istio-proxy"
        - action: keep
          sourceLabels: [ __meta_kubernetes_pod_annotationpresent_prometheus_io_scrape ]
        - sourceLabels: [ __address__, __meta_kubernetes_pod_annotation_prometheus_io_port ]
          action: replace
          regex: ([^:]+)(?::\d+)?;(\d+)
          replacement: $1:$2
          targetLabel: __address__
        - action: labeldrop
          regex: "__meta_kubernetes_pod_label_(.+)"
        - sourceLabels: [ __meta_kubernetes_namespace ]
          action: replace
          targetLabel: namespace
        - sourceLabels: [ __meta_kubernetes_pod_name ]
          action: replace
          targetLabel: pod_name

---

apiVersion: monitoring.coreos.com/v1
kind: PodMonitor
metadata:
  name: request-monitor-stats
  labels:
    monitoring.cortex.dev: "request-monitor"
spec:
  selector:
    matchLabels:
      apiKind: RealtimeAPI
    matchExpressions:
      - { key: prometheus-ignore, operator: DoesNotExist }
  namespaceSelector:
    any: true
  jobLabel: request-monitor-stats
  podMetricsEndpoints:
    - path: /metrics
      scheme: http
      interval: 10s
      port: metrics
      relabelings:
        - action: keep
          sourceLabels: [ __meta_kubernetes_pod_container_name ]
          regex: "request-monitor"
        - sourceLabels: [ __meta_kubernetes_pod_label_apiName ]
          action: replace
          targetLabel: api_name
        - sourceLabels: [ __meta_kubernetes_pod_label_apiKind ]
          action: replace
          targetLabel: api_kind
        - sourceLabels: [ __address__, __meta_kubernetes_pod_annotation_prometheus_io_port ]
          action: replace
          regex: ([^:]+)(?::\d+)?;(\d+)
          replacement: $1:$2
          targetLabel: __address__
        - action: labeldrop
          regex: "__meta_kubernetes_pod_label_(.+)"
        - sourceLabels: [ __meta_kubernetes_namespace ]
          action: replace
          targetLabel: namespace
        - sourceLabels: [ __meta_kubernetes_pod_name ]
          action: replace
          targetLabel: pod_name

---

apiVersion: monitoring.coreos.com/v1
kind: PodMonitor
metadata:
  name: prometheus-statsd-exporter
  labels:
    name: prometheus-statsd-exporter
    monitoring.cortex.dev: "statsd-exporter"
spec:
  jobLabel: "statsd-exporter"
  podMetricsEndpoints:
    - port: metrics
      scheme: http
      path: /metrics
      interval: 30s
  namespaceSelector:
    any: true
  selector:
    matchLabels:
      name: prometheus-statsd-exporter<|MERGE_RESOLUTION|>--- conflicted
+++ resolved
@@ -40,23 +40,15 @@
     matchExpressions:
       - key: "monitoring.cortex.dev"
         operator: "In"
-<<<<<<< HEAD
         values: [ "istio", "request-monitor", "statsd-exporter", "dcgm-exporter", "kube-state-metrics" ]
-=======
-        values: [ "istio", "request-monitor", "statsd-exporter" ]
->>>>>>> cd2200c4
   serviceMonitorSelector:
     matchExpressions:
       - key: "monitoring.cortex.dev"
         operator: "In"
-<<<<<<< HEAD
-        values: [ "kubelet-exporter" ]
-=======
-        values: [ "node-exporter" ]
+        values: [ "kubelet-exporter" "node-exporter" ]
   ruleSelector:
     matchLabels:
       prometheus: k8s
->>>>>>> cd2200c4
   resources:
     requests:
       memory: 400Mi
