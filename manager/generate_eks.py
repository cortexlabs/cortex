# Copyright 2020 Cortex Labs, Inc.
#
# Licensed under the Apache License, Version 2.0 (the "License");
# you may not use this file except in compliance with the License.
# You may obtain a copy of the License at
#
#     http://www.apache.org/licenses/LICENSE-2.0
#
# Unless required by applicable law or agreed to in writing, software
# distributed under the License is distributed on an "AS IS" BASIS,
# WITHOUT WARRANTIES OR CONDITIONS OF ANY KIND, either express or implied.
# See the License for the specific language governing permissions and
# limitations under the License.

import sys
import yaml
import os
import collections


# kubelet config schema: https://github.com/kubernetes/kubernetes/blob/master/staging/src/k8s.io/kubelet/config/v1beta1/types.go
def default_nodegroup(cluster_config):
    return {
        "ami": "auto",
        "iam": {"withAddonPolicies": {"autoScaler": True}},
        "privateNetworking": cluster_config.get("subnet_visibility", "public") != "public",
        "kubeletExtraConfig": {
            "kubeReserved": {"cpu": "150m", "memory": "300Mi", "ephemeral-storage": "1Gi"},
            "kubeReservedCgroup": "/kube-reserved",
            "systemReserved": {"cpu": "150m", "memory": "300Mi", "ephemeral-storage": "1Gi"},
            "evictionHard": {"memory.available": "200Mi", "nodefs.available": "5%"},
        },
    }


def merge_override(a, b):
    "merges b into a"
    for key in b:
        if key in a:
            if isinstance(a[key], dict) and isinstance(b[key], dict):
                merge_override(a[key], b[key])
            else:
                a[key] = b[key]
        else:
            a[key] = b[key]
    return a


def apply_worker_settings(nodegroup):
    worker_settings = {
        "name": "ng-cortex-worker-on-demand",
        "labels": {"workload": "true"},
        "taints": {"workload": "true:NoSchedule"},
        "tags": {
            "k8s.io/cluster-autoscaler/enabled": "true",
            "k8s.io/cluster-autoscaler/node-template/label/workload": "true",
        },
    }

    return merge_override(nodegroup, worker_settings)


def apply_clusterconfig(nodegroup, config):

    clusterconfig_settings = {
        "instanceType": config["instance_type"],
        "availabilityZones": config["availability_zones"],
        "volumeSize": config["instance_volume_size"],
        "minSize": config["min_instances"],
        "maxSize": config["max_instances"],
        "volumeType": config["instance_volume_type"],
        "desiredCapacity": 1 if config["min_instances"] == 0 else config["min_instances"],
    }
    # add iops to settings if volume_type is io1
    if config["instance_volume_type"] == "io1":
        clusterconfig_settings["volumeIOPS"] = config["instance_volume_iops"]

    return merge_override(nodegroup, clusterconfig_settings)


def apply_spot_settings(nodegroup, config):
    spot_settings = {
        "name": "ng-cortex-worker-spot",
        "instanceType": "mixed",
        "instancesDistribution": {
            "instanceTypes": config["spot_config"]["instance_distribution"],
            "onDemandBaseCapacity": config["spot_config"]["on_demand_base_capacity"],
            "onDemandPercentageAboveBaseCapacity": config["spot_config"][
                "on_demand_percentage_above_base_capacity"
            ],
            "maxPrice": config["spot_config"]["max_price"],
            "spotInstancePools": config["spot_config"]["instance_pools"],
        },
        "labels": {"lifecycle": "Ec2Spot"},
    }

    return merge_override(nodegroup, spot_settings)


def apply_gpu_settings(nodegroup):
    gpu_settings = {
        "tags": {
            "k8s.io/cluster-autoscaler/node-template/label/nvidia.com/gpu": "true",
            "k8s.io/cluster-autoscaler/node-template/taint/dedicated": "nvidia.com/gpu=true",
            "k8s.io/cluster-autoscaler/node-template/label/k8s.amazonaws.com/accelerator": "true",  # accepted values are GPU type such as nvidia-tesla-k80 but using "true" as a placeholder for now because the value doesn't matter for AWS cluster autoscaler
        },
        "labels": {
            "nvidia.com/gpu": "true",
            "k8s.amazonaws.com/accelerator": "true",  # accepted values are GPU type such as nvidia-tesla-k80 but using "true" as a placeholder for now because the value doesn't matter for AWS cluster autoscaler
        },
        "taints": {"nvidia.com/gpu": "true:NoSchedule"},
    }

    return merge_override(nodegroup, gpu_settings)


def is_gpu(instance_type):
    return instance_type.startswith("g") or instance_type.startswith("p")


<<<<<<< HEAD
def apply_inf_settings(nodegroup, instance_type):
    num_chips, hugepages_mem = get_inf_resources(instance_type)
    inf_settings = {
        # custom eks-optimized AMI for inf instances
        # track https://github.com/aws/containers-roadmap/issues/619 ticket
        # such that when an EKS-optimized AMI for inf instances is released,
        # this AMI override can be removed and reverted back to auto
        "ami": "ami-07a7b48058cfe1a73",
        "tags": {
            "k8s.io/cluster-autoscaler/node-template/label/aws.amazon.com/infa": "true",
            "k8s.io/cluster-autoscaler/node-template/taint/dedicated": "aws.amazon.com/infa=true",
            "k8s.io/cluster-autoscaler/node-template/resources/aws.amazon.com/infa": str(num_chips),
            "k8s.io/cluster-autoscaler/node-template/resources/hugepages-2Mi": hugepages_mem,
        },
        "labels": {"aws.amazon.com/infa": "true"},
        "taints": {"aws.amazon.com/infa": "true:NoSchedule"},
    }
    return merge_override(nodegroup, inf_settings)


def is_inf(instance_type):
    return instance_type.startswith("inf")


def get_inf_resources(instance_type):
    num_hugepages_2Mi = 128
    num_chips = 0
    if instance_type in ["inf1.xlarge", "inf1.2xlarge"]:
        num_chips = 1
    elif instance_type == "inf1.6xlarge":
        num_chips = 4
    elif instance_type == "inf1.24xlarge":
        num_chips = 16

    return num_chips, f"{num_hugepages_2Mi * num_chips}Mi"


def generate_eks(configmap_yaml_path):
    with open(configmap_yaml_path, "r") as f:
        cluster_configmap = yaml.safe_load(f)
=======
def generate_eks(cluster_config_path):
    with open(cluster_config_path, "r") as f:
        cluster_config = yaml.safe_load(f)
>>>>>>> dd9d8b39

    operator_nodegroup = default_nodegroup(cluster_config)
    operator_settings = {
        "name": "ng-cortex-operator",
        "instanceType": "t3.medium",
        "availabilityZones": cluster_config["availability_zones"],
        "minSize": 1,
        "maxSize": 1,
        "desiredCapacity": 1,
    }
    operator_nodegroup = merge_override(operator_nodegroup, operator_settings)

    worker_nodegroup = default_nodegroup(cluster_config)
    apply_worker_settings(worker_nodegroup)

    apply_clusterconfig(worker_nodegroup, cluster_config)

    if cluster_config["spot"]:
        apply_spot_settings(worker_nodegroup, cluster_config)

    if is_gpu(cluster_config["instance_type"]):
        apply_gpu_settings(worker_nodegroup)

<<<<<<< HEAD
    if is_inf(cluster_configmap["instance_type"]):
        apply_inf_settings(worker_nodegroup, instance_type=cluster_configmap["instance_type"])
=======
    nat_gateway = "Disable"
    if cluster_config["nat_gateway"] == "single":
        nat_gateway = "Single"
    elif cluster_config["nat_gateway"] == "highly_available":
        nat_gateway = "HighlyAvailable"
>>>>>>> dd9d8b39

    eks = {
        "apiVersion": "eksctl.io/v1alpha5",
        "kind": "ClusterConfig",
        "metadata": {
<<<<<<< HEAD
            "name": cluster_configmap["cluster_name"],
            "region": cluster_configmap["region"],
            "version": "1.16",
=======
            "name": cluster_config["cluster_name"],
            "region": cluster_config["region"],
            "version": "1.16",
            "tags": cluster_config["tags"],
>>>>>>> dd9d8b39
        },
        "vpc": {"nat": {"gateway": nat_gateway}},
        "availabilityZones": cluster_config["availability_zones"],
        "nodeGroups": [operator_nodegroup, worker_nodegroup],
    }

    if cluster_config.get("spot_config") is not None and cluster_config["spot_config"].get(
        "on_demand_backup", False
    ):
        backup_nodegroup = default_nodegroup(cluster_config)
        apply_worker_settings(backup_nodegroup)
        apply_clusterconfig(backup_nodegroup, cluster_config)
        if is_gpu(cluster_config["instance_type"]):
            apply_gpu_settings(backup_nodegroup)
        if is_inf(cluster_configmap["instance_type"]):
            apply_inf_settings(backup_nodegroup, cluster_configmap["instance_type"])

        backup_nodegroup["minSize"] = 0
        backup_nodegroup["desiredCapacity"] = 0

        eks["nodeGroups"].append(backup_nodegroup)

    print(yaml.dump(eks, Dumper=IgnoreAliases, default_flow_style=False, default_style=""))


class IgnoreAliases(yaml.Dumper):
    """By default, yaml dumper tries to compress yaml by annotating collections (lists and maps)
    and replacing subsequent identical collections with aliases. This class overrides the default
    behaviour to preserve the duplication of arrays.
    """

    def ignore_aliases(self, data):
        return True


if __name__ == "__main__":
    generate_eks(cluster_config_path=sys.argv[1])<|MERGE_RESOLUTION|>--- conflicted
+++ resolved
@@ -118,7 +118,6 @@
     return instance_type.startswith("g") or instance_type.startswith("p")
 
 
-<<<<<<< HEAD
 def apply_inf_settings(nodegroup, instance_type):
     num_chips, hugepages_mem = get_inf_resources(instance_type)
     inf_settings = {
@@ -156,14 +155,9 @@
     return num_chips, f"{num_hugepages_2Mi * num_chips}Mi"
 
 
-def generate_eks(configmap_yaml_path):
-    with open(configmap_yaml_path, "r") as f:
-        cluster_configmap = yaml.safe_load(f)
-=======
 def generate_eks(cluster_config_path):
     with open(cluster_config_path, "r") as f:
         cluster_config = yaml.safe_load(f)
->>>>>>> dd9d8b39
 
     operator_nodegroup = default_nodegroup(cluster_config)
     operator_settings = {
@@ -187,31 +181,23 @@
     if is_gpu(cluster_config["instance_type"]):
         apply_gpu_settings(worker_nodegroup)
 
-<<<<<<< HEAD
-    if is_inf(cluster_configmap["instance_type"]):
-        apply_inf_settings(worker_nodegroup, instance_type=cluster_configmap["instance_type"])
-=======
+    if is_inf(cluster_config["instance_type"]):
+        apply_inf_settings(worker_nodegroup, instance_type=cluster_config["instance_type"])
+
     nat_gateway = "Disable"
     if cluster_config["nat_gateway"] == "single":
         nat_gateway = "Single"
     elif cluster_config["nat_gateway"] == "highly_available":
         nat_gateway = "HighlyAvailable"
->>>>>>> dd9d8b39
 
     eks = {
         "apiVersion": "eksctl.io/v1alpha5",
         "kind": "ClusterConfig",
         "metadata": {
-<<<<<<< HEAD
-            "name": cluster_configmap["cluster_name"],
-            "region": cluster_configmap["region"],
-            "version": "1.16",
-=======
             "name": cluster_config["cluster_name"],
             "region": cluster_config["region"],
             "version": "1.16",
             "tags": cluster_config["tags"],
->>>>>>> dd9d8b39
         },
         "vpc": {"nat": {"gateway": nat_gateway}},
         "availabilityZones": cluster_config["availability_zones"],
@@ -226,8 +212,8 @@
         apply_clusterconfig(backup_nodegroup, cluster_config)
         if is_gpu(cluster_config["instance_type"]):
             apply_gpu_settings(backup_nodegroup)
-        if is_inf(cluster_configmap["instance_type"]):
-            apply_inf_settings(backup_nodegroup, cluster_configmap["instance_type"])
+        if is_inf(cluster_config["instance_type"]):
+            apply_inf_settings(backup_nodegroup, cluster_config["instance_type"])
 
         backup_nodegroup["minSize"] = 0
         backup_nodegroup["desiredCapacity"] = 0
