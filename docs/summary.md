# Summary

* [Get started](workloads/realtime/example.md)

## Workloads

* Realtime
  * [Example](workloads/realtime/example.md)
  * [Predictor](workloads/realtime/predictors.md)
  * [Configuration](workloads/realtime/configuration.md)
  * [Models](workloads/realtime/models.md)
  * [Parallelism](workloads/realtime/parallelism.md)
  * [Server-side batching](workloads/realtime/server-side-batching.md)
  * [Autoscaling](workloads/realtime/autoscaling.md)
  * [Metrics](workloads/realtime/metrics.md)
  * [Statuses](workloads/realtime/statuses.md)
  * [Troubleshooting](workloads/realtime/troubleshooting.md)
* Batch
  * [Example](workloads/batch/example.md)
  * [Predictor](workloads/batch/predictors.md)
  * [Configuration](workloads/batch/configuration.md)
  * [Endpoints](workloads/batch/endpoints.md)
  * [Statuses](workloads/batch/statuses.md)
* Multi-model
  * [Example](workloads/multi-model/example.md)
  * [Configuration](workloads/multi-model/configuration.md)
  * [Caching](workloads/multi-model/caching.md)
* Traffic Splitter
  * [Example](workloads/traffic-splitter/example.md)
  * [Configuration](workloads/traffic-splitter/configuration.md)
* Managing dependencies
  * [Example](workloads/dependencies/example.md)
  * [Python packages](workloads/dependencies/python-packages.md)
  * [System packages](workloads/dependencies/system-packages.md)
  * [Custom images](workloads/dependencies/images.md)

## Clusters

* AWS
  * [Install](clusters/aws/install.md)
  * [Update](clusters/aws/update.md)
  * [Security](clusters/aws/security.md)
  * [Spot instances](clusters/aws/spot.md)
<<<<<<< HEAD
  * [GPUs](clusters/aws/gpu.md)
  * [Inferentia](clusters/aws/inferentia.md)
  * [Networking](clusters/aws/networking/index.md)
    * [Custom domain](clusters/aws/networking/custom-domain.md)
    * [HTTPS (via API Gateway)](clusters/aws/networking/https.md)
    * [VPC peering](clusters/aws/networking/vpc-peering.md)
=======
  * [Networking](clusters/aws/networking.md)
  * [VPC peering](clusters/aws/vpc-peering.md)
  * [Custom domain](clusters/aws/custom-domain.md)
  * [REST API Gateway](clusters/aws/rest-api-gateway.md)
>>>>>>> 8b50a2c2
  * [Setting up kubectl](clusters/aws/kubectl.md)
  * [Uninstall](clusters/aws/uninstall.md)
* GCP
  * [Install](clusters/gcp/install.md)
  * [Credentials](clusters/gcp/credentials.md)
  * [Setting up kubectl](clusters/gcp/kubectl.md)
  * [Uninstall](clusters/gcp/uninstall.md)

## Clients

* [Install](clients/install.md)
* [CLI commands](clients/cli.md)
* [Python API](clients/python.md)
* [Environments](clients/environments.md)
* [Telemetry](clients/telemetry.md)
* [Uninstall](clients/uninstall.md)<|MERGE_RESOLUTION|>--- conflicted
+++ resolved
@@ -41,19 +41,10 @@
   * [Update](clusters/aws/update.md)
   * [Security](clusters/aws/security.md)
   * [Spot instances](clusters/aws/spot.md)
-<<<<<<< HEAD
-  * [GPUs](clusters/aws/gpu.md)
-  * [Inferentia](clusters/aws/inferentia.md)
   * [Networking](clusters/aws/networking/index.md)
     * [Custom domain](clusters/aws/networking/custom-domain.md)
     * [HTTPS (via API Gateway)](clusters/aws/networking/https.md)
     * [VPC peering](clusters/aws/networking/vpc-peering.md)
-=======
-  * [Networking](clusters/aws/networking.md)
-  * [VPC peering](clusters/aws/vpc-peering.md)
-  * [Custom domain](clusters/aws/custom-domain.md)
-  * [REST API Gateway](clusters/aws/rest-api-gateway.md)
->>>>>>> 8b50a2c2
   * [Setting up kubectl](clusters/aws/kubectl.md)
   * [Uninstall](clusters/aws/uninstall.md)
 * GCP
