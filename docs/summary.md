# Summary

* [Read Me](../README.md)
* [Install](operator/install.md)
* [Quick Start](quick-start.md)
* [Application Overview](applications/resources/overview.md)
* [CLI Commands](operator/cli.md)
* [Examples](https://github.com/cortexlabs/cortex/tree/master/examples)  <!-- CORTEX_VERSION_MINOR -->
* [GitHub](https://github.com/cortexlabs/cortex)
* [FAQ](faq.md)

## Applications

### Resources

  * [Application](applications/resources/app.md)
  * [Environments](applications/resources/environments.md)
  * [Raw Columns](applications/resources/raw-columns.md)
  * [Aggregators](applications/resources/aggregators.md)
  * [Aggregates](applications/resources/aggregates.md)
  * [Transformers](applications/resources/transformers.md)
  * [Transformed Columns](applications/resources/transformed-columns.md)
  * [Models](applications/resources/models.md)
  * [APIs](applications/resources/apis.md)
  * [Constants](applications/resources/constants.md)
  * [Data Types](applications/resources/data-types.md)
  * [Resource Statuses](applications/resources/statuses.md)

### Implementations

  * [Aggregators](applications/implementations/aggregators.md)
  * [Transformers](applications/implementations/transformers.md)
  * [Models](applications/implementations/models.md)

### Advanced

  * [Templates](applications/advanced/templates.md)
  * [Compute](applications/advanced/compute.md)
<<<<<<< HEAD
  * [Custom Packages](applications/advanced/custom-packages.md)
=======

## Operator

  * [Config](operator/config.md)
  * [Security](operator/security.md)
  * [Uninstall](operator/uninstall.md)
>>>>>>> abbabd89
<|MERGE_RESOLUTION|>--- conflicted
+++ resolved
@@ -36,13 +36,10 @@
 
   * [Templates](applications/advanced/templates.md)
   * [Compute](applications/advanced/compute.md)
-<<<<<<< HEAD
   * [Custom Packages](applications/advanced/custom-packages.md)
-=======
 
 ## Operator
 
   * [Config](operator/config.md)
   * [Security](operator/security.md)
-  * [Uninstall](operator/uninstall.md)
->>>>>>> abbabd89
+  * [Uninstall](operator/uninstall.md)