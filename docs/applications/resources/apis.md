# APIs

Serve models at scale and use them to build smarter applications.

## Config

```yaml
- kind: api
  name: <string>  # API name (required)
<<<<<<< HEAD
  model: <string>  # name of a Cortex model (this or model_path must be specified) TODO
  model_path: <string>  # path to a zipped model dir (this or model must be specified)
=======
  model_name: <string>  # name of a Cortex model (required)
  external_model:
    path: <string>  # path to a zipped model dir (optional)
    region: <string> # region of external model
>>>>>>> 566c77c0
  compute:
    replicas: <int>  # number of replicas to launch (default: 1)
    cpu: <string>  # CPU request (default: Null)
    mem: <string>  # memory request (default: Null)
    gpu: <string>  # gpu request (default: Null)
```

## Example

```yaml
- kind: api
  name: classifier
  model: @dnn
  compute:
    replicas: 3
```

## Integration

APIs can be integrated into other applications or services via their JSON endpoints. The endpoint for any API follows the following format: {apis_endpoint}/{app_name}/{api_name}.

The fields in the request payload for a particular API should match the raw columns that were used to train the model that it is serving. Cortex automatically applies the same transformers that were used at training time when responding to prediction requests.

## Horizontal Scalability

APIs can be configured using `replicas` in the `compute` field. Replicas can be used to change the amount of computing resources allocated to service prediction requests for a particular API. APIs that have low request volumes should have a small number of replicas while APIs that handle large request volumes should have more replicas.

## Rolling Updates

When the model that an API is serving gets updated, Cortex will update the API with the new model without any downtime.<|MERGE_RESOLUTION|>--- conflicted
+++ resolved
@@ -7,15 +7,10 @@
 ```yaml
 - kind: api
   name: <string>  # API name (required)
-<<<<<<< HEAD
-  model: <string>  # name of a Cortex model (this or model_path must be specified) TODO
-  model_path: <string>  # path to a zipped model dir (this or model must be specified)
-=======
-  model_name: <string>  # name of a Cortex model (required)
-  external_model:
-    path: <string>  # path to a zipped model dir (optional)
-    region: <string> # region of external model
->>>>>>> 566c77c0
+  model: <string>  # reference to a Cortex model (this or external_model must be specified)
+  external_model:  # (this or model must be specified)
+    path: <string>  # path to a zipped model dir
+    region: <string> # S3 region (default: us-west-2)
   compute:
     replicas: <int>  # number of replicas to launch (default: 1)
     cpu: <string>  # CPU request (default: Null)
