--- conflicted
+++ resolved
@@ -50,22 +50,6 @@
 
 You can import PyPI packages or your own Python packages to help create more complex models. See [Python Packages](../advanced/python-packages.md) for more details.
 
-<<<<<<< HEAD
-
-# Tensorflow Transformations
-You can preprocess input features and labels to your model by defining a `transform_tensorflow` function. This is useful in cases where you don't have access to the model implementation which expects a multi-dimensional tensor, for example.
-
-```python
-def transform_tensorflow(features, labels, model_config):
-    hparams = model_config["hparams"]
-
-    # t2t model performs flattening and expects this input key
-    features["inputs"] = tf.reshape(features["image_pixels"], hparams["input_shape"])
-
-    # t2t expects this key and dimension
-    features["targets"] = tf.expand_dims(labels, 0)
-
-=======
 The following packages have been pre-installed and can be used in your implementations:
 
 ```text
@@ -114,6 +98,5 @@
 def transform_tensorflow(features, labels, model_config):
     hparams = model_config["hparams"]
     features["image_pixels"] = tf.reshape(features["image_pixels"], hparams["input_shape"])
->>>>>>> 826309a8
     return features, labels
 ```