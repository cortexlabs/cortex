# System Packages

<<<<<<< HEAD
Cortex uses Docker images to run workloads. These Docker images can be replaced with custom images based on Cortex images and augmented with your system packages and libraries. Your custom images need to live in a container registry (Docker Hub, ECR, GCR) that can be accessed by your cluster.
=======
Cortex uses Docker images to run workloads. These Docker images can be replaced with custom images based on Cortex images and augmented with your system packages and libraries. Your custom images need to be pushed to a container registry (e.g. DockerHub, ECR, GCR) that can be accessed by your cluster.
>>>>>>> 6751ce88

See `Image paths` section in [cortex config](../cluster/config.md) for all images that can be customized.

The example below demonstrates how to create a custom Docker image and configure Cortex to use it.

## Create Custom Image

Create a Dockerfile to build your custom image:

```
mkdir my-api && cd my-api && touch Dockerfile
```

<<<<<<< HEAD
Specify the base image you want to override followed by your customizations. The sample Dockerfile below inherits from the ONNX Serving image and installs the `imagemagick` system package.
=======
Specify the base image you want to override followed by your customizations. The sample Dockerfile below inherits from Cortex's ONNX Serving image and installs the `tree` system package.
>>>>>>> 6751ce88

```
# Dockerfile

FROM cortexlabs/onnx-serve

RUN apt-get update \
    && apt-get install -y imagemagick \
    && apt-get clean && rm -rf /var/lib/apt/lists/*
```

## Build and Push to a Container Registry

Create a repository to store your image:

```
# We create a repository in AWS ECR

export AWS_ACCESS_KEY_ID="***"
export AWS_SECRET_ACCESS_KEY="***"

eval $(aws ecr get-login --no-include-email --region us-west-2)

aws ecr create-repository --repository-name=org/my-api --region=us-west-2
<<<<<<< HEAD
=======
# take note of repository url

>>>>>>> 6751ce88
```

Build the image based on your Dockerfile and push to its repository in AWS ECR.

```
<<<<<<< HEAD
docker build . -t org/my-api:latest -t <repository url>:latest
=======

docker build . -t org/my-api:latest -t <repository_url>:latest
>>>>>>> 6751ce88

docker push <repository_url>:latest
```

## Configure Cortex

Set the environment variable of the image to your `my-api` image repository url:

```
export CORTEX_IMAGE_ONNX_SERVE="<repository_url>:latest"

./cortex.sh update
```

## Use System Package in Workloads

Cortex will use your image to launch ONNX serving workloads. You will have access to any customizations you made.

```
# request_handler.py
import subprocess

def pre_inference(sample, metadata):
    subprocess.run(["magick", "identify", sample["image_1"]])
    ...
```<|MERGE_RESOLUTION|>--- conflicted
+++ resolved
@@ -1,10 +1,7 @@
 # System Packages
 
-<<<<<<< HEAD
-Cortex uses Docker images to run workloads. These Docker images can be replaced with custom images based on Cortex images and augmented with your system packages and libraries. Your custom images need to live in a container registry (Docker Hub, ECR, GCR) that can be accessed by your cluster.
-=======
-Cortex uses Docker images to run workloads. These Docker images can be replaced with custom images based on Cortex images and augmented with your system packages and libraries. Your custom images need to be pushed to a container registry (e.g. DockerHub, ECR, GCR) that can be accessed by your cluster.
->>>>>>> 6751ce88
+
+Cortex uses Docker images to run workloads. These Docker images can be replaced with custom images based on Cortex images and augmented with your system packages and libraries. Your custom images need to be pushed to a container registry (e.g. Docker Hub, ECR, GCR) that can be accessed by your cluster.
 
 See `Image paths` section in [cortex config](../cluster/config.md) for all images that can be customized.
 
@@ -18,11 +15,7 @@
 mkdir my-api && cd my-api && touch Dockerfile
 ```
 
-<<<<<<< HEAD
-Specify the base image you want to override followed by your customizations. The sample Dockerfile below inherits from the ONNX Serving image and installs the `imagemagick` system package.
-=======
-Specify the base image you want to override followed by your customizations. The sample Dockerfile below inherits from Cortex's ONNX Serving image and installs the `tree` system package.
->>>>>>> 6751ce88
+Specify the base image you want to override followed by your customizations. The sample Dockerfile below inherits from Cortex's ONNX Serving image and installs the `imagemagick` system package.
 
 ```
 # Dockerfile
@@ -47,22 +40,13 @@
 eval $(aws ecr get-login --no-include-email --region us-west-2)
 
 aws ecr create-repository --repository-name=org/my-api --region=us-west-2
-<<<<<<< HEAD
-=======
 # take note of repository url
-
->>>>>>> 6751ce88
 ```
 
 Build the image based on your Dockerfile and push to its repository in AWS ECR.
 
 ```
-<<<<<<< HEAD
-docker build . -t org/my-api:latest -t <repository url>:latest
-=======
-
 docker build . -t org/my-api:latest -t <repository_url>:latest
->>>>>>> 6751ce88
 
 docker push <repository_url>:latest
 ```
