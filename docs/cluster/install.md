# Install

## Prerequisites

1. [AWS credentials](aws.md)
2. [Docker](https://docs.docker.com/install)
3. See [cluster configuration](config.md) to learn how you can customize your cluster.

## Installation

<!-- CORTEX_VERSION_MINOR -->
```bash
# Install the Cortex CLI on your machine
bash -c "$(curl -sS https://raw.githubusercontent.com/cortexlabs/cortex/master/get-cli.sh)"

# Provision infrastructure on AWS and install Cortex
cortex cluster up
```

<<<<<<< HEAD
Note: This will create resources in your AWS account which aren't included in the free teir, e.g. an EKS cluster, two Elastic Load Balancers, and EC2 instances (quantity and type as specified above). To use GPU nodes, you may need to subscribe to the [EKS-optimized AMI with GPU Support](https://aws.amazon.com/marketplace/pp/B07GRHFXGM) and [file an AWS support ticket](https://console.aws.amazon.com/support/cases#/create?issueType=service-limit-increase&limitType=ec2-instances) to incease the limit for your desired instance type.
=======
This will create resources in your AWS account which aren't included in the free tier, e.g. an EKS cluster, two Elastic Load Balancers, and EC2 instances (quantity and type as specified above). To use GPU nodes, you may need to subscribe to the [EKS-optimized AMI with GPU Support](https://aws.amazon.com/marketplace/pp/B07GRHFXGM) and [file an AWS support ticket](https://console.aws.amazon.com/support/cases#/create?issueType=service-limit-increase&limitType=ec2-instances) to increase the limit for your desired instance type.
>>>>>>> 8899e056

## Create a deployment

<!-- CORTEX_VERSION_MINOR -->

```bash
# Clone the Cortex repository
git clone -b master https://github.com/cortexlabs/cortex.git

# Navigate to the iris classification example
cd cortex/examples/tensorflow/iris-classifier

# Deploy the model to the cluster
cortex deploy

# View the status of the deployment
cortex get --watch

# Get the API's endpoint
cortex get classifier

# Classify a sample
curl -X POST -H "Content-Type: application/json" \
     -d '{ "sepal_length": 5.2, "sepal_width": 3.6, "petal_length": 1.4, "petal_width": 0.3 }' \
     <API endpoint>
```

## Cleanup

```bash
# Delete the deployment
cortex delete iris
```

See [uninstall](uninstall.md) if you'd like to uninstall Cortex.<|MERGE_RESOLUTION|>--- conflicted
+++ resolved
@@ -17,11 +17,7 @@
 cortex cluster up
 ```
 
-<<<<<<< HEAD
-Note: This will create resources in your AWS account which aren't included in the free teir, e.g. an EKS cluster, two Elastic Load Balancers, and EC2 instances (quantity and type as specified above). To use GPU nodes, you may need to subscribe to the [EKS-optimized AMI with GPU Support](https://aws.amazon.com/marketplace/pp/B07GRHFXGM) and [file an AWS support ticket](https://console.aws.amazon.com/support/cases#/create?issueType=service-limit-increase&limitType=ec2-instances) to incease the limit for your desired instance type.
-=======
-This will create resources in your AWS account which aren't included in the free tier, e.g. an EKS cluster, two Elastic Load Balancers, and EC2 instances (quantity and type as specified above). To use GPU nodes, you may need to subscribe to the [EKS-optimized AMI with GPU Support](https://aws.amazon.com/marketplace/pp/B07GRHFXGM) and [file an AWS support ticket](https://console.aws.amazon.com/support/cases#/create?issueType=service-limit-increase&limitType=ec2-instances) to increase the limit for your desired instance type.
->>>>>>> 8899e056
+Note: This will create resources in your AWS account which aren't included in the free tier, e.g. an EKS cluster, two Elastic Load Balancers, and EC2 instances (quantity and type as specified above). To use GPU nodes, you may need to subscribe to the [EKS-optimized AMI with GPU Support](https://aws.amazon.com/marketplace/pp/B07GRHFXGM) and [file an AWS support ticket](https://console.aws.amazon.com/support/cases#/create?issueType=service-limit-increase&limitType=ec2-instances) to increase the limit for your desired instance type.
 
 ## Create a deployment
 
