--- conflicted
+++ resolved
@@ -9,16 +9,9 @@
   predictor:
     type: python
     path: <string>  # path to a python file with a PythonPredictor class definition, relative to the Cortex root (required)
-<<<<<<< HEAD
-    multi_model_reloading:  # use this to serve a single model or multiple ones (optional)
-      dir: <string>  # S3 path to a directory containing multiple models (e.g. s3://my-bucket/models/)
-      path: <string> # S3 path to an exported model directory (e.g. s3://my-bucket/exported_model/)
-      paths:  # list of S3 paths to exported model directories
-=======
     multi_model_reloading:  # use this to serve a single model or multiple ones with live reloading (optional)
       path: <string> # S3 path to an exported model directory (e.g. s3://my-bucket/exported_model/) (either this, 'dir', or 'paths' must be provided)
       paths:  # list of S3 paths to exported model directories (either this, 'dir', or 'path' must be provided)
->>>>>>> 56094bf6
         - name: <string>  # unique name for the model (e.g. text-generator) (required)
           path: <string>  # S3 path to an exported model directory (e.g. s3://my-bucket/exported_model/) (required)
         ...
@@ -69,22 +62,12 @@
   predictor:
     type: tensorflow
     path: <string>  # path to a python file with a TensorFlowPredictor class definition, relative to the Cortex root (required)
-<<<<<<< HEAD
-    models:  # use this to serve a single model or multiple ones
-      dir: <string>  # S3 path to a directory containing multiple models (e.g. s3://my-bucket/models/)
-      path: <string> # S3 path to an exported model directory (e.g. s3://my-bucket/exported_model/)
-      paths:  # list of S3 paths to exported model directories
-        - name: <string>  # unique name for the model (e.g. text-generator) (required)
-          path: <string>  # S3 path to an exported model directory (e.g. s3://my-bucket/exported_model/) (required)
-          signature_key: <string>  # name of the signature def to use for prediction (optional)
-=======
     models:  # use this to serve a single model or multiple ones (required)
       path: <string> # S3 path to an exported model directory (e.g. s3://my-bucket/exported_model/) (either this, 'dir', or 'paths' must be provided)
       paths:  # list of S3 paths to exported model directories (either this, 'dir', or 'path' must be provided)
         - name: <string>  # unique name for the model (e.g. text-generator) (required)
           path: <string>  # S3 path to an exported model directory (e.g. s3://my-bucket/exported_model/) (required)
           signature_key: <string>  # name of the signature def to use for prediction (required if your model has more than one signature def)
->>>>>>> 56094bf6
         ...
       dir: <string>  # S3 path to a directory containing multiple models (e.g. s3://my-bucket/models/) (either this, 'path', or 'paths' must be provided)
       signature_key:  # name of the signature def to use for prediction (required if your model has more than one signature def)
@@ -135,16 +118,9 @@
   predictor:
     type: onnx
     path: <string>  # path to a python file with an ONNXPredictor class definition, relative to the Cortex root (required)
-<<<<<<< HEAD
-    models:  # use this to serve a single model or multiple ones
-      dir: <string>  # S3 path to a directory containing multiple models (e.g. s3://my-bucket/models/)
-      path: <string> # S3 path to an exported model directory (e.g. s3://my-bucket/exported_model/)
-      paths:  # list of S3 paths to exported model directories
-=======
     models:  # use this to serve a single model or multiple ones (required)
       path: <string> # S3 path to an exported model directory (e.g. s3://my-bucket/exported_model/) (either this, 'dir', or 'paths' must be provided)
       paths:  # list of S3 paths to exported model directories (either this, 'dir', or 'path' must be provided)
->>>>>>> 56094bf6
         - name: <string>  # unique name for the model (e.g. text-generator) (required)
           path: <string>  # S3 path to an exported model directory (e.g. s3://my-bucket/exported_model/) (required)
         ...
