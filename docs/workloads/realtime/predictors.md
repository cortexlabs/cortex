--- conflicted
+++ resolved
@@ -59,11 +59,7 @@
                 the model and/or metadata.
             python_client (optional): Python client which is used to retrieve
                 models for prediction. This should be saved for use in predict().
-<<<<<<< HEAD
-                Required when `predictor.models` is specified in the api configuration.
-=======
                 Required when `predictor.multi_model_reloading` is specified in the api configuration.
->>>>>>> 56094bf6
         """
         self.client = python_client # optional
 
@@ -106,11 +102,7 @@
     def load_model(self, model_path):
         """(Optional) Called by Cortex to load a model when necessary.
 
-<<<<<<< HEAD
-        This method is required when `predictor.models`
-=======
         This method is required when `predictor.multi_model_reloading`
->>>>>>> 56094bf6
         field is specified in the api configuration.
 
         Warning: this method must not make any modification to the model's
