# Models

_WARNING: you are on the master branch, please refer to the docs on the branch that matches your `cortex version`_

## Model directory format

Whenever a model path is specified in an API configuration file, it should be a path to an S3 prefix (or a local directory if deploying locally) which contains your exported model. Directories may include a single model, or multiple folders each with a single model (note that a "single model" need not be a single file; there can be multiple files for a single model). When multiple folders are used, the folder names must be integer values, and will be interpreted as the model version. Model versions can be any integer, but are typically integer timestamps. It is always assumed that the highest version number is the latest version of your model.

Each predictor type expects a different model format:

### Python

For the Python predictor, any model structure is accepted. Here is an example:

```text
  s3://my-bucket/models/text-generator/
  ├── model.pkl
  └── data.txt
```

or for a versioned model:

```text
  s3://my-bucket/models/text-generator/
  ├── 1523423423/  (version number, usually a timestamp)
  |   ├── model.pkl
  |   └── data.txt
  └── 2434389194/  (version number, usually a timestamp)
      ├── model.pkl
      └── data.txt
```

### TensorFlow

For the TensorFlow predictor, the model path must be a SavedModel export:

```text
  s3://my-bucket/models/text-generator/
  ├── saved_model.pb
  └── variables/
      ├── variables.index
      ├── variables.data-00000-of-00003
      ├── variables.data-00001-of-00003
      └── variables.data-00002-of-...
```

or for a versioned model:

```text
  s3://my-bucket/models/text-generator/
  ├── 1523423423/  (version number, usually a timestamp)
  |   ├── saved_model.pb
  |   └── variables/
  |       ├── variables.index
  |       ├── variables.data-00000-of-00003
  |       ├── variables.data-00001-of-00003
  |       └── variables.data-00002-of-...
  └── 2434389194/  (version number, usually a timestamp)
      ├── saved_model.pb
      └── variables/
          ├── variables.index
          ├── variables.data-00000-of-00003
          ├── variables.data-00001-of-00003
          └── variables.data-00002-of-...
```

#### Inferentia

When Inferentia models are used, the directory structure is slightly different:

```text
  s3://my-bucket/models/text-generator/
  └── saved_model.pb
```

or for a versioned model:

```text
  s3://my-bucket/models/text-generator/
  ├── 1523423423/  (version number, usually a timestamp)
  |   └── saved_model.pb
  └── 2434389194/  (version number, usually a timestamp)
      └── saved_model.pb
```

### ONNX

For the ONNX predictor, the model path must contain a single `*.onnx` file:

```text
  s3://my-bucket/models/text-generator/
  └── model.onnx
```

or for a versioned model:

```text
  s3://my-bucket/models/text-generator/
  ├── 1523423423/  (version number, usually a timestamp)
  |   └── model.onnx
  └── 2434389194/  (version number, usually a timestamp)
      └── model.onnx
```

## Single model

The most common pattern is to serve a single model per API. The path to the model is specified in the `model_path` field in the `predictor` configuration. For example:

```yaml
# cortex.yaml

- name: iris-classifier
  kind: RealtimeAPI
  predictor:
    # ...
    model_path: s3://my-bucket/models/text-generator/
```

<<<<<<< HEAD
For the Python predictor type, the `model_path` field must be nested within the `dynamic_model_loading` section in the `predictor` section. It is also not necessary to specify the `dynamic_model_loading` section at all, since you can download and load the model in your predictor's `__init__()` function. That said, it is necessary to use the `model_path` field to take advantage of [live model reloading](#live-model-reloading).
=======
For the Python predictor type, the `model_path` field must be nested within the `multi_model_reloading` section in the `predictor` section. It is also not necessary to specify the `multi_model_reloading` section at all, since you can download and load the model in your predictor's `__init__()` function. That said, it is necessary to use the `model_path` field to take advantage of [live model reloading](#live-model-reloading).
>>>>>>> 927e2f50

## Multiple models

It is possible to serve multiple models from a single API. The paths to the models are specified in the api configuration, either via the `models.paths` or `models.dir` field in the `predictor` configuration. For example:

```yaml
# cortex.yaml

- name: iris-classifier
  kind: RealtimeAPI
  predictor:
    # ...
    models:
      paths:
        - name: iris-classifier
          path: s3://my-bucket/models/text-generator/
        # ...
```

or:

```yaml
# cortex.yaml

- name: iris-classifier
  kind: RealtimeAPI
  predictor:
    # ...
    models:
      dir: s3://my-bucket/models/
```


<<<<<<< HEAD
For the Python predictor type, the `models` field must be nested within the `dynamic_model_loading` section in the `predictor` section. It is also not necessary to specify the `dynamic_model_loading` section at all, since you can download and load the model in your predictor's `__init__()` function. That said, it is necessary to use the `models` field to take advantage of [live model reloading](#live-model-reloading) or [multi model caching](#multi-model-caching).
=======
For the Python predictor type, the `models` field must be nested within the `multi_model_reloading` section in the `predictor` section. It is also not necessary to specify the `multi_model_reloading` section at all, since you can download and load the model in your predictor's `__init__()` function. That said, it is necessary to use the `models` field to take advantage of [live model reloading](#live-model-reloading) or [multi model caching](#multi-model-caching).
>>>>>>> 927e2f50

When using the `models.paths` field, each path must be a valid model directory (see above for valid model directory structures).

When using the `models.dir` field, the directory provided may contain multiple subdirectories, each of which is a valid model directory. For example:

```text
  s3://my-bucket/models/
  ├── text-generator
  |   └── * (model files)
  └── sentiment-analyzer
      ├── 24753823/
      |   └── * (model files)
      └── 26234288/
          └── * (model files)
```

In this case, there are two models in the directory, one of which is named "text-generator", and the other is named "sentiment-analyzer".

## Live model reloading

Live model reloading is a mechanism that periodically checks for updated models in the model path(s) provided in `predictor.model_path` or `predictor.models`. It is automatically enabled for all predictor types, including the Python predictor type (as long as model paths are specified via `model_path` or `models` in the `predictor` configuration).

The following is a list of events that will trigger the API to update its model(s):

* A new model is added to the model directory.
* A model is removed from the model directory.
* A model changes its directory structure.
* A file in the model directory is updated in-place.

Usage varies based on the predictor type:

### Python

To use live model reloading with the Python predictor, the model path(s) must be specified in the API's `predictor` configuration (via the `model_path` or `models` field). When models are specified in this manner, your `PythonPredictor` class must implement the `load_model()` function, and models can be retrieved by using the `get_model()` method of the `python_client` that's passed into your predictor's constructor.

The `load_model()` function that you implement in your `PythonPredictor` can return anything that you need to make a prediction. There is one caveat: whatever the return value is, it must be unloadable from memory via the `del` keyword. The following frameworks have been tested to work:

* PyTorch (CPU & GPU)
* ONNX (CPU & GPU)
* Sklearn/MLFlow (CPU)
* Numpy (CPU)
* Pandas (CPU)
* Caffe (not tested, but should work on CPU & GPU)

Python data structures containing these types are also supported (e.g. lists and dicts).

The `load_model()` function takes a single argument, which is a path (on disk) to the model to be loaded. Your `load_model()` function is called behind the scenes by Cortex when you call the `python_client`'s `get_model()` method. Cortex is responsible for downloading your model from S3 onto the local disk before calling `load_model()` with the local path. Whatever `load_model()` returns will be the exact return value of `python_client.get_model()`. Here is the schema for `python_client.get_model()`:

```python
def get_model(model_name, model_version):
    """
    Retrieve a model for inference.

    Args:
        model_name (optional): Name of the model to retrieve (when multiple models are deployed in an API).
            When predictor.models.paths is specified, model_name should be the name of one of the models listed in the API config.
            When predictor.models.dir is specified, model_name should be the name of a top-level directory in the models dir.
        model_version (string, optional): Version of the model to retrieve. Can be omitted or set to "latest" to select the highest version.

    Returns:
        The value that's returned by your predictor's load_model() method.
    """
```

Here's an example:

```python
class PythonPredictor:
    def __init__(self, config, python_client):
        self.client = python_client

    def load_model(self, model_path):
        # model_path is a path to your model's directory on disk
        return load_from_disk(model_path)

    def predict(self, payload):
      model = self.client.get_model()
      return model.predict(payload)
```

When multiple models are being served in an API, `python_client.get_model()` can accept a model name:

```python
class PythonPredictor:
    # ...

    def predict(self, payload, query_params):
      model = self.client.get_model(query_params["model"])
      return model.predict(payload)
```

`python_client.get_model()` can also accept a model version if a version other than the highest is desired:

```python
class PythonPredictor:
    # ...

    def predict(self, payload, query_params):
      model = self.client.get_model(query_params["model"], query_params["version"])
      return model.predict(payload)
```

### TensorFlow

When using the TensorFlow predictor, inference is performed by using the `predict()` method of the `tensorflow_client` that's passed to the predictor's constructor:

```python
def predict(model_input, model_name, model_version) -> dict:
    """
    Run prediction.

    Args:
        model_input: Input to the model.
        model_name (optional): Name of the model to retrieve (when multiple models are deployed in an API).
            When predictor.models.paths is specified, model_name should be the name of one of the models listed in the API config.
            When predictor.models.dir is specified, model_name should be the name of a top-level directory in the models dir.
        model_version (string, optional): Version of the model to retrieve. Can be omitted or set to "latest" to select the highest version.

    Returns:
        dict: TensorFlow Serving response converted to a dictionary.
    """
```

For example:

```python
class TensorFlowPredictor:
    def __init__(self, tensorflow_client, config):
        self.client = tensorflow_client

    def predict(self, payload):
      return self.client.predict(payload)
```

When multiple models are being served in an API, `tensorflow_client.predict()` can accept a model name:

```python
class TensorFlowPredictor:
    # ...

    def predict(self, payload, query_params):
      return self.client.predict(payload, query_params["model"])
```

`tensorflow_client.predict()` can also accept a model version if a version other than the highest is desired:

```python
class TensorFlowPredictor:
    # ...

    def predict(self, payload, query_params):
      return self.client.predict(payload, query_params["model"], query_params["version"])
```

Note: when using Inferentia models with the TensorFlow predictor, live model reloading is only supported if `predictor.processes_per_replica` is set to 1 (the default value).

### ONNX

When using the ONNX predictor, inference is performed by using the `predict()` method of the `onnx_client` that's passed to the predictor's constructor:

```python
def predict(model_input: Any, model_name: Optional[str] = None, model_version: str = "latest") -> Any:
    """
    Run prediction.

    Args:
        model_input: Input to the model.
        model_name (optional): Name of the model to retrieve (when multiple models are deployed in an API).
            When predictor.models.paths is specified, model_name should be the name of one of the models listed in the API config.
            When predictor.models.dir is specified, model_name should be the name of a top-level directory in the models dir.
        model_version (string, optional): Version of the model to retrieve. Can be omitted or set to "latest" to select the highest version.

    Returns:
        The prediction returned from the model.
    """
```

For example:

```python
class ONNXPredictor:
    def __init__(self, onnx_client, config):
        self.client = onnx_client

    def predict(self, payload):
      return self.client.predict(payload)
```

When multiple models are being served in an API, `onnx_client.predict()` can accept a model name:

```python
class ONNXPredictor:
    # ...

    def predict(self, payload, query_params):
      return self.client.predict(payload, query_params["model"])
```

`onnx_client.predict()` can also accept a model version if a version other than the highest is desired:

```python
class ONNXPredictor:
    # ...

    def predict(self, payload, query_params):
      return self.client.predict(payload, query_params["model"], query_params["version"])
```

You can also retrieve information about the model by calling the `onnx_client`'s `get_model()` method (it supports model name and model version arguments, like its `predict()` method). This can be useful for retrieving the model's input/output signatures. For example, `self.client.get_model()` might look like this:

```python
{
    "session": "<onnxruntime.InferenceSession model object>",
    "signatures": "<onnxruntime.InferenceSession model object>['session'].get_inputs()",
    "input_signatures": {
        "<signature-name>": {
            "shape": "<input shape>",
            "type": "<numpy type>"
        }
        ...
    }
}
```

## Multi model caching

Multi model caching allows each API replica to serve more models than would all fit into it's memory. It achieves this by keeping only a specified number of models in memory (and disk) at a time. When the in-memory model limit has been reached, the least recently accessed model is evicted from the cache.

This feature can be useful when you have hundreds or thousands of models, when some models are frequently accessed while a larger portion of them are rarely used, or when running on smaller instances to control costs.

The model cache is a two-layer cache, configured by the following parameters in the `predictor.models` configuration:

* `cache_size` sets the number of models to keep in memory
* `disk_cache_size` sets the number of models to keep on disk (must be greater than or equal to `cache_size`)

Both of these fields must be specified, in addition to either the `dir` or `paths` field (which specifies the model paths, see above for documentation). Multi model caching is only supported if `predictor.processes_per_replica` is set to 1 (the default value).

### Caveats

Cortex periodically runs a background script (every 10 seconds) that counts the number of models in memory and on disk, and evicts the least recently used models if the count exceeds `cache_size` / `disk_cache_size`.

The benefit of this approach is that there are no added steps on the critical path of the inference. The limitation with this approach in this is that if many new models are requested between exectutions of the script, then until the script runs again, there may be more models in memory and/or on disk than the configured `cache_size` or `disk_cache_size` limits. This has to potential to lead to out-of-memory errors.<|MERGE_RESOLUTION|>--- conflicted
+++ resolved
@@ -116,11 +116,7 @@
     model_path: s3://my-bucket/models/text-generator/
 ```
 
-<<<<<<< HEAD
-For the Python predictor type, the `model_path` field must be nested within the `dynamic_model_loading` section in the `predictor` section. It is also not necessary to specify the `dynamic_model_loading` section at all, since you can download and load the model in your predictor's `__init__()` function. That said, it is necessary to use the `model_path` field to take advantage of [live model reloading](#live-model-reloading).
-=======
 For the Python predictor type, the `model_path` field must be nested within the `multi_model_reloading` section in the `predictor` section. It is also not necessary to specify the `multi_model_reloading` section at all, since you can download and load the model in your predictor's `__init__()` function. That said, it is necessary to use the `model_path` field to take advantage of [live model reloading](#live-model-reloading).
->>>>>>> 927e2f50
 
 ## Multiple models
 
@@ -154,11 +150,7 @@
 ```
 
 
-<<<<<<< HEAD
-For the Python predictor type, the `models` field must be nested within the `dynamic_model_loading` section in the `predictor` section. It is also not necessary to specify the `dynamic_model_loading` section at all, since you can download and load the model in your predictor's `__init__()` function. That said, it is necessary to use the `models` field to take advantage of [live model reloading](#live-model-reloading) or [multi model caching](#multi-model-caching).
-=======
 For the Python predictor type, the `models` field must be nested within the `multi_model_reloading` section in the `predictor` section. It is also not necessary to specify the `multi_model_reloading` section at all, since you can download and load the model in your predictor's `__init__()` function. That said, it is necessary to use the `models` field to take advantage of [live model reloading](#live-model-reloading) or [multi model caching](#multi-model-caching).
->>>>>>> 927e2f50
 
 When using the `models.paths` field, each path must be a valid model directory (see above for valid model directory structures).
 
