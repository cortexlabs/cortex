--- conflicted
+++ resolved
@@ -170,11 +170,7 @@
 
 ## Live model reloading
 
-<<<<<<< HEAD
-Live model reloading is a mechanism that periodically checks for updated models in the model path(s) provided in `predictor.models`. It is automatically enabled for all predictor types, including the Python predictor type (as long as model paths are specified via `models` in the `predictor` configuration).
-=======
 Live model reloading is a mechanism that periodically checks for updated models in the model path(s) provided in `predictor.models`. It is automatically enabled for all predictor types, including the Python predictor type (as long as model paths are specified via `multi_model_reloading` in the `predictor` configuration).
->>>>>>> 56094bf6
 
 The following is a list of events that will trigger the API to update its model(s):
 
