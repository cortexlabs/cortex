--- conflicted
+++ resolved
@@ -33,13 +33,8 @@
     type: tensorflow
     path: <string>  # path to a python file with a TensorFlowPredictor class definition, relative to the Cortex root (required)
     models:  # use this to serve a single model or multiple ones
-<<<<<<< HEAD
-      path: <string>  # S3 path to an exported model (e.g. s3://my-bucket/exported_model)
-      paths:
-=======
       path: <string>  # S3 path to an exported model (e.g. s3://my-bucket/exported_model) (either this or 'paths' field must be provided)
       paths:  # (either this or 'path' must be provided)
->>>>>>> 56094bf6
         - name: <string> # unique name for the model (e.g. text-generator) (required)
           path: <string>  # S3 path to an exported model (e.g. s3://my-bucket/exported_model) (required)
           signature_key: <string>  # name of the signature def to use for prediction (required if your model has more than one signature def)
@@ -73,13 +68,8 @@
     type: onnx
     path: <string>  # path to a python file with an ONNXPredictor class definition, relative to the Cortex root (required)
     models:  # use this to serve a single model or multiple ones
-<<<<<<< HEAD
-      path: <string>  # S3 path to an exported model (e.g. s3://my-bucket/exported_model)
-      paths:
-=======
       path: <string>  # S3 path to an exported model (e.g. s3://my-bucket/exported_model) (either this or 'paths' must be provided)
       paths:  # (either this or 'path' must be provided)
->>>>>>> 56094bf6
         - name: <string> # unique name for the model (e.g. text-generator) (required)
           path: <string>  # S3 path to an exported model (e.g. s3://my-bucket/exported_model.onnx) (required)
         ...
