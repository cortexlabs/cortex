# Spot instances

_WARNING: you are on the master branch, please refer to the docs on the branch that matches your `cortex version`_

[Spot instances](https://aws.amazon.com/ec2/spot/) are spare capacity that AWS sells at a discount (up to 90%). The caveat is that spot instances may not always be available, and can be recalled by AWS at anytime. Cortex allows you to use spot instances in your cluster to take advantage of the discount while ensuring uptime and reliability of APIs. You can configure your cluster to use spot instances using the configuration below:

```yaml
# cluster.yaml

# whether to use spot instances in the cluster; spot instances are not guaranteed to be available so please take that into account for production clusters (default: false)
spot: false

spot_config:
<<<<<<< HEAD
  # additional instances with identical or better specs than the primary instance type (defaults to primary instance)
  instance_distribution: [similar_instance_type_1, similar_instance_type_2]
=======
  # additional instances with identical or better specs than the primary instance type (defaults to only the primary instance)
  instance_distribution: # [similar_instance_type_1, similar_instance_type_2]
>>>>>>> dd9d8b39

  # minimum number of on demand instances (default: 0)
  on_demand_base_capacity: 0

  # percentage of on demand instances to use after the on demand base capacity has been met [0, 100] (default: 50)
  # note: setting this to 0 may hinder cluster scale up when spot instances are not available
  on_demand_percentage_above_base_capacity: 0

  # max price for spot instances (default: the on-demand price of the primary instance type)
  max_price: # <float>

  # number of spot instance pools across which to allocate spot instances [1, 20] (default: number of instances in instance distribution)
  instance_pools: 3

  # fallback to on-demand instances if spot instances were unable to be allocated (default: true)
  on_demand_backup: true
```

<<<<<<< HEAD
Spot instances are not guaranteed to be available. The chances of getting spot instances can be improved by providing `instance_distribution`, a list of alternative instance types to the primary `instance_type` you specified. If left blank, Cortex will autofill `instance_distribution` with the primary instance type. Cortex defaults the `max_price` to the on-demand price of the primary instance.
=======
Spot instances are not guaranteed to be available. The chances of getting spot instances can be improved by providing `instance_distribution`, a list of alternative instance types to the primary `instance_type` you specified. If left blank, Cortex will only include the primary instance type in the `instance_distribution`. Cortex defaults the `max_price` to the on-demand price of the primary instance.
>>>>>>> dd9d8b39

Spot instances can be mixed with on-demand instances by configuring `on_demand_base_capacity` and `on_demand_percentage_above_base_capacity`. `on_demand_base_capacity` enforces the minimum number of nodes that will be fulfilled by on-demand instances as your cluster is scaling up. `on_demand_percentage_above_base_capacity` defines the percentage of instances that will be on-demand after the base capacity has been fulfilled (the rest being spot instances). `instance_pools` is the number of pools per availability zone to allocate your instances from. See [here](https://docs.aws.amazon.com/autoscaling/ec2/APIReference/API_InstancesDistribution.html) for more details.

Even if multiple instances are specified in your `instance_distribution` on-demand instances are mixed, there is still a possibility of running into scale up issues when attempting to spin up spot instances. Spot instance requests may not be fulfilled for several reasons. Spot instance pricing fluctuates, therefore the `max_price` may be lower than the current spot pricing rate. Another possibility could be that the availability zones of the cluster ran out of spot instances. `on_demand_backup` can be used mitigate the impact of unfulfilled spot requests by enabling the cluster to spin up on-demand instances if spot instance requests are not fulfilled within 5 minutes.

There is a spot instance limit associated with your AWS account for each region. You can check your current limit [here](https://console.aws.amazon.com/ec2/v2/home?#Limits:) (set the region in the upper right corner to your desired region, and search for "spot"). Note that the listed spot instance limit may misrepresent the actual number of spot instances you can allocate. Your actual spot instance limit depends on the instance type you have requested. In general, you can run a higher number of smaller instance types, or fewer large instance types. For example, even if the limit shows `20`, if you are requesting large instances like `p2.xlarge`, the actual limit may be lower due to the way AWS calculates this limit. If you are not getting the number of spot instances that you are expecting for your instance type, you can request a limit increase [here](https://console.aws.amazon.com/support/home#/case/create?issueType=service-limit-increase&limitType=service-code-ec2-spot-instances).

## Example spot configuration

### Only spot instances with backup

```yaml

spot: true

spot_config:
    on_demand_base_capacity: 0
    on_demand_percentage_above_base_capacity: 0
    on_demand_backup: true # recommended for production clusters
```

### 3 on-demand base capacity with 0% on-demand above base capacity

```yaml
min_instances: 0
max_instances: 5

spot: true
spot_config:
    on_demand_base_capacity: 3
    on_demand_percentage_above_base_capacity: 0

# instance 1-3: on-demand
# instance 4-5: spot
```

### 0 on-demand base capacity with 50% on-demand above base capacity

```yaml
min_instances: 0
max_instances: 4

spot: true
spot_config:
    on_demand_base_capacity: 0
    on_demand_percentage_above_base_capacity: 50

# instance 1: on-demand
# instance 2: spot
# instance 3: on-demand
# instance 4: spot
```<|MERGE_RESOLUTION|>--- conflicted
+++ resolved
@@ -11,13 +11,8 @@
 spot: false
 
 spot_config:
-<<<<<<< HEAD
-  # additional instances with identical or better specs than the primary instance type (defaults to primary instance)
-  instance_distribution: [similar_instance_type_1, similar_instance_type_2]
-=======
   # additional instances with identical or better specs than the primary instance type (defaults to only the primary instance)
   instance_distribution: # [similar_instance_type_1, similar_instance_type_2]
->>>>>>> dd9d8b39
 
   # minimum number of on demand instances (default: 0)
   on_demand_base_capacity: 0
@@ -36,11 +31,7 @@
   on_demand_backup: true
 ```
 
-<<<<<<< HEAD
-Spot instances are not guaranteed to be available. The chances of getting spot instances can be improved by providing `instance_distribution`, a list of alternative instance types to the primary `instance_type` you specified. If left blank, Cortex will autofill `instance_distribution` with the primary instance type. Cortex defaults the `max_price` to the on-demand price of the primary instance.
-=======
 Spot instances are not guaranteed to be available. The chances of getting spot instances can be improved by providing `instance_distribution`, a list of alternative instance types to the primary `instance_type` you specified. If left blank, Cortex will only include the primary instance type in the `instance_distribution`. Cortex defaults the `max_price` to the on-demand price of the primary instance.
->>>>>>> dd9d8b39
 
 Spot instances can be mixed with on-demand instances by configuring `on_demand_base_capacity` and `on_demand_percentage_above_base_capacity`. `on_demand_base_capacity` enforces the minimum number of nodes that will be fulfilled by on-demand instances as your cluster is scaling up. `on_demand_percentage_above_base_capacity` defines the percentage of instances that will be on-demand after the base capacity has been fulfilled (the rest being spot instances). `instance_pools` is the number of pools per availability zone to allocate your instances from. See [here](https://docs.aws.amazon.com/autoscaling/ec2/APIReference/API_InstancesDistribution.html) for more details.
 
