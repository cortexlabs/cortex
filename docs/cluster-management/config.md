# Cluster configuration

_WARNING: you are on the master branch, please refer to the docs on the branch that matches your `cortex version`_

<<<<<<< HEAD
The Cortex cluster may be configured by providing a configuration file to `cortex cluster up` or `cortex cluster update` via the `--config` flag (e.g. `cortex cluster up --config cluster.yaml`). Below is the schema for the cluster configuration file, with default values shown (unless otherwise specified):
=======
The Cortex cluster may be configured by providing a configuration file to `cortex cluster up` or `cortex cluster configure` via the `--config` flag (e.g. `cortex cluster up --config=cluster.yaml`). Below is the schema for the cluster configuration file, with default values shown (unless otherwise specified):
>>>>>>> 69b0390b

<!-- CORTEX_VERSION_MINOR -->
```yaml
# cluster.yaml

# AWS credentials (if not specified, ~/.aws/credentials will be checked) (can be overridden by $AWS_ACCESS_KEY_ID and $AWS_SECRET_ACCESS_KEY)
aws_access_key_id: ***
aws_secret_access_key: ***

# optional AWS credentials for the operator which may be used to restrict its AWS access (defaults to the AWS credentials set above)
cortex_aws_access_key_id: ***
cortex_aws_secret_access_key: ***

# EKS cluster name for cortex (default: cortex)
cluster_name: cortex

# AWS region
region: us-west-2

# S3 bucket (default: <cluster_name>-<RANDOM_ID>)
bucket: # cortex-<RANDOM_ID>

# List of availability zones for your region (default: 3 random availability zones from the specified region)
availability_zones: # e.g. [us-west-2a, us-west-2b, us-west-2c]

# instance type
instance_type: m5.large

# minimum number of instances (must be >= 0)
min_instances: 1

# maximum number of instances (must be >= 1)
max_instances: 5

# instance volume size (GB) (default: 50)
instance_volume_size: 50

# instance volume type [gp2, io1, st1, sc1] (default: gp2)
instance_volume_type: gp2

# instance volume iops (only applicable to io1 storage type) (default: 3000)
# instance_volume_iops: 3000

# whether the subnets used for EC2 instances should be public or private (default: "public")
# if "public", instances will be assigned public IP addresses; if "private", instances won't have public IPs and a NAT gateway will be created to allow outgoing network requests
subnet_visibility: public  # must be "public" or "private"

# whether to include a NAT gateway with the cluster (a NAT gateway is necessary when using private subnets)
# default value is "none" if subnet_visibility is set to "public"; "single" if subnet_visibility is "private"
nat_gateway: none  # must be "none", "single", or "highly_available" (highly_available means one NAT gateway per availability zone)

# whether the API load balancer should be internet-facing or internal (default: "internet-facing")
# note: if using "internal", you must configure VPC Peering or an API Gateway VPC Link to connect to your APIs (see www.cortex.dev/guides/vpc-peering or www.cortex.dev/guides/api-gateway)
api_load_balancer_scheme: internet-facing  # must be "internet-facing" or "internal"

# whether the operator load balancer should be internet-facing or internal (default: "internet-facing")
# note: if using "internal", you must configure VPC Peering to connect your CLI to your cluster operator (see www.cortex.dev/guides/vpc-peering)
operator_load_balancer_scheme: internet-facing  # must be "internet-facing" or "internal"

# CloudWatch log group for cortex (default: <cluster_name>)
log_group: cortex

# whether to use spot instances in the cluster (default: false)
# see https://cortex.dev/v/master/cluster-management/spot-instances for additional details on spot configuration
spot: false
```

The default docker images used for your Predictors are listed in the instructions for [system packages](../deployments/system-packages.md), and can be overridden in your [API configuration](../deployments/api-configuration.md).

The docker images used by the Cortex cluster can also be overriden, although this is not common. They can be configured by adding any of these keys to your cluster configuration file (default values are shown):

<!-- CORTEX_VERSION_BRANCH_STABLE -->
```yaml
# docker image paths
image_operator: cortexlabs/operator:master
image_manager: cortexlabs/manager:master
image_downloader: cortexlabs/downloader:master
image_request_monitor: cortexlabs/request-monitor:master
image_cluster_autoscaler: cortexlabs/cluster-autoscaler:master
image_metrics_server: cortexlabs/metrics-server:master
image_nvidia: cortexlabs/nvidia:master
image_fluentd: cortexlabs/fluentd:master
image_statsd: cortexlabs/statsd:master
image_istio_proxy: cortexlabs/istio-proxy:master
image_istio_pilot: cortexlabs/istio-pilot:master
image_istio_citadel: cortexlabs/istio-citadel:master
image_istio_galley: cortexlabs/istio-galley:master
```<|MERGE_RESOLUTION|>--- conflicted
+++ resolved
@@ -2,11 +2,7 @@
 
 _WARNING: you are on the master branch, please refer to the docs on the branch that matches your `cortex version`_
 
-<<<<<<< HEAD
-The Cortex cluster may be configured by providing a configuration file to `cortex cluster up` or `cortex cluster update` via the `--config` flag (e.g. `cortex cluster up --config cluster.yaml`). Below is the schema for the cluster configuration file, with default values shown (unless otherwise specified):
-=======
-The Cortex cluster may be configured by providing a configuration file to `cortex cluster up` or `cortex cluster configure` via the `--config` flag (e.g. `cortex cluster up --config=cluster.yaml`). Below is the schema for the cluster configuration file, with default values shown (unless otherwise specified):
->>>>>>> 69b0390b
+The Cortex cluster may be configured by providing a configuration file to `cortex cluster up` or `cortex cluster configure` via the `--config` flag (e.g. `cortex cluster up --config cluster.yaml`). Below is the schema for the cluster configuration file, with default values shown (unless otherwise specified):
 
 <!-- CORTEX_VERSION_MINOR -->
 ```yaml
