# Cluster configuration

_WARNING: you are on the master branch, please refer to the docs on the branch that matches your `cortex version`_

The Cortex cluster may be configured by providing a configuration file to `cortex cluster up` or `cortex cluster update` via the `--config` flag (e.g. `cortex cluster up --config=cluster.yaml`). Below is the schema for the cluster configuration file, with default values shown (unless otherwise specified):

<!-- CORTEX_VERSION_MINOR -->
```yaml
# cluster.yaml

# AWS credentials (if not specified, ~/.aws/credentials will be checked) (can be overridden by $AWS_ACCESS_KEY_ID and $AWS_SECRET_ACCESS_KEY)
aws_access_key_id: ***
aws_secret_access_key: ***

# optional AWS credentials for the operator which may be used to restrict its AWS access (defaults to the AWS credentials set above)
cortex_aws_access_key_id: ***
cortex_aws_secret_access_key: ***

# EKS cluster name for cortex (default: cortex)
cluster_name: cortex

# AWS region
region: us-west-2

# S3 bucket (default: <cluster_name>-<RANDOM_ID>)
bucket: # cortex-<RANDOM_ID>

# List of availability zones for your region (default: 3 random availability zones from the specified region)
availability_zones: # e.g. [us-west-2a, us-west-2b, us-west-2c]

# instance type
instance_type: m5.large

# minimum number of instances (must be >= 0)
min_instances: 1

# maximum number of instances (must be >= 1)
max_instances: 5

# instance volume size (GB) (default: 50)
instance_volume_size: 50

<<<<<<< HEAD
# whether the subnets used for EC2 instances should be public or private (default: "public")
# if "public", instances will be assigned public IP addresses; if "private", instances won't have public IPs and a NAT gateway will be created to allow outgoing newtwork requests
subnet_visibility: public  # must be "public" or "private"

# whether to include a NAT gateway with the cluster (a NAT gateway is necessary when using private subnets)
# default value is "none" if subnet_visibility is set to "public"; "single" if subnet_visibility is "private"
nat_gateway: none  # must be "none", "single", or "highly_available" (highly_available means one NAT gateway per availability zone)

# whether the API load balancer should be internet-facing or internal (default: "internet-facing")
# note: if using "internal", you must configure VPC Peering or an API Gateway VPC Link to connect to your APIs (see www.cortex.dev/guides/vpc-peering or www.cortex.dev/guides/api-gateway)
api_load_balancer_scheme: internet-facing  # must be "internet-facing" or "internal"

# whether the operator load balancer should be internet-facing or internal (default: "internet-facing")
# note: if using "internal", you must configure VPC Peering to connect your CLI to your cluster operator (see www.cortex.dev/guides/vpc-peering)
operator_load_balancer_scheme: internet-facing  # must be "internet-facing" or "internal"
=======
# instance volume type [gp2, io1, st1, sc1] (default: gp2)
instance_volume_type: gp2

# instance volume iops (only applicable to io1 storage type) (default: 3000)
# instance_volume_iops: 3000
>>>>>>> 016461eb

# CloudWatch log group for cortex (default: <cluster_name>)
log_group: cortex

# whether to use spot instances in the cluster (default: false)
# see https://cortex.dev/v/master/cluster-management/spot-instances for additional details on spot configuration
spot: false
```

The default docker images used for your Predictors are listed in the instructions for [system packages](../deployments/system-packages.md), and can be overridden in your [API configuration](../deployments/api-configuration.md).

The docker images used by the Cortex cluster can also be overriden, although this is not common. They can be configured by adding any of these keys to your cluster configuration file (default values are shown):

<!-- CORTEX_VERSION_BRANCH_STABLE -->
```yaml
# docker image paths
image_operator: cortexlabs/operator:master
image_manager: cortexlabs/manager:master
image_downloader: cortexlabs/downloader:master
image_request_monitor: cortexlabs/request-monitor:master
image_cluster_autoscaler: cortexlabs/cluster-autoscaler:master
image_metrics_server: cortexlabs/metrics-server:master
image_nvidia: cortexlabs/nvidia:master
image_fluentd: cortexlabs/fluentd:master
image_statsd: cortexlabs/statsd:master
image_istio_proxy: cortexlabs/istio-proxy:master
image_istio_pilot: cortexlabs/istio-pilot:master
image_istio_citadel: cortexlabs/istio-citadel:master
image_istio_galley: cortexlabs/istio-galley:master
```<|MERGE_RESOLUTION|>--- conflicted
+++ resolved
@@ -40,7 +40,12 @@
 # instance volume size (GB) (default: 50)
 instance_volume_size: 50
 
-<<<<<<< HEAD
+# instance volume type [gp2, io1, st1, sc1] (default: gp2)
+instance_volume_type: gp2
+
+# instance volume iops (only applicable to io1 storage type) (default: 3000)
+# instance_volume_iops: 3000
+
 # whether the subnets used for EC2 instances should be public or private (default: "public")
 # if "public", instances will be assigned public IP addresses; if "private", instances won't have public IPs and a NAT gateway will be created to allow outgoing newtwork requests
 subnet_visibility: public  # must be "public" or "private"
@@ -56,13 +61,6 @@
 # whether the operator load balancer should be internet-facing or internal (default: "internet-facing")
 # note: if using "internal", you must configure VPC Peering to connect your CLI to your cluster operator (see www.cortex.dev/guides/vpc-peering)
 operator_load_balancer_scheme: internet-facing  # must be "internet-facing" or "internal"
-=======
-# instance volume type [gp2, io1, st1, sc1] (default: gp2)
-instance_volume_type: gp2
-
-# instance volume iops (only applicable to io1 storage type) (default: 3000)
-# instance_volume_iops: 3000
->>>>>>> 016461eb
 
 # CloudWatch log group for cortex (default: <cluster_name>)
 log_group: cortex
