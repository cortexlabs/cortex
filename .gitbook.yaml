root: ./docs/

structure:
  readme: ./tutorials/realtime.md
  summary: summary.md

redirects:
<<<<<<< HEAD
  install: ./aws/install.md
  uninstall: ./aws/uninstall.md
  update: ./aws/update.md
=======
  tutorial: ../examples/pytorch/text-generator/README.md
  tutorial/realtime: ../examples/pytorch/text-generator/README.md
  tutorial/batch: ../examples/batch/image-classifier/README.md
  install: ./cloud/install.md
  uninstall: ./cloud/uninstall.md
  update: ./cloud/update.md
>>>>>>> 8c834bd5
<|MERGE_RESOLUTION|>--- conflicted
+++ resolved
@@ -2,18 +2,4 @@
 
 structure:
   readme: ./tutorials/realtime.md
-  summary: summary.md
-
-redirects:
-<<<<<<< HEAD
-  install: ./aws/install.md
-  uninstall: ./aws/uninstall.md
-  update: ./aws/update.md
-=======
-  tutorial: ../examples/pytorch/text-generator/README.md
-  tutorial/realtime: ../examples/pytorch/text-generator/README.md
-  tutorial/batch: ../examples/batch/image-classifier/README.md
-  install: ./cloud/install.md
-  uninstall: ./cloud/uninstall.md
-  update: ./cloud/update.md
->>>>>>> 8c834bd5
+  summary: summary.md