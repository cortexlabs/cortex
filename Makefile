# Copyright 2019 Cortex Labs, Inc.
#
# Licensed under the Apache License, Version 2.0 (the "License");
# you may not use this file except in compliance with the License.
# You may obtain a copy of the License at
#
#     http://www.apache.org/licenses/LICENSE-2.0
#
# Unless required by applicable law or agreed to in writing, software
# distributed under the License is distributed on an "AS IS" BASIS,
# WITHOUT WARRANTIES OR CONDITIONS OF ANY KIND, either express or implied.
# See the License for the specific language governing permissions and
# limitations under the License.

SHELL := /bin/bash

#######
# Dev #
#######

# Operator

olocal:
	@./dev/operator_local.sh || true

oinstall:
	@./cortex.sh -c=./dev/config/cortex.sh install operator

oupdate:
	@./cortex.sh -c=./dev/config/cortex.sh update operator

ouninstall:
	@./cortex.sh -c=./dev/config/cortex.sh uninstall operator

ostop:
	@kubectl -n=cortex delete --ignore-not-found=true deployment operator

# EKS

eks-up:
	@./dev/eks.sh start
	$(MAKE) oinstall

eks-up-dev:
	$(MAKE) eks-up
	$(MAKE) ostop

eks-down:
	$(MAKE) ouninstall || true
	@./dev/eks.sh stop

eks-set:
	@./dev/eks.sh set

# KOPS

kops-up:
	@./dev/kops.sh start
	$(MAKE) oinstall

kops-up-dev:
	$(MAKE) kops-up
	$(MAKE) ostop

kops-down:
	@./dev/kops.sh stop

kops-set:
	@./dev/kops.sh set

<<<<<<< HEAD
# Docker images
=======
##############
# Misc stuff #
##############

tools:
	@go get -u -v github.com/VojtechVitek/rerun/cmd/rerun
	@curl -fLSs https://circle.ci/cli | bash

build-cli:
	 @$(call build, ./cli)

test:
	@./build/test.sh
>>>>>>> 5176e05e

registry-all:
	@./dev/registry.sh update

registry-dev:
	@./dev/registry.sh update dev

registry-create:
	@./dev/registry.sh create

# Misc

.PHONY: cli
cli:
	@mkdir -p ./bin
	@GOARCH=amd64 CGO_ENABLED=0 go build -o ./bin/cortex ./cli

find-missing-license:
	@./build/find-missing-license.sh

find-missing-version:
	@./build/find-missing-version.sh

aws-clear-bucket:
	@./dev/aws.sh clear-bucket

tools:
	@go get -u -v github.com/VojtechVitek/rerun/cmd/rerun

#########
# Tests #
#########

test:
	@./build/test.sh

test-go:
	@./build/test.sh go

test-python:
	@./build/test.sh python

###############
# CI Commands #
###############

build-images:
	@./build/build-image.sh images/spark-base spark-base
	@./build/build-image.sh images/tf-base tf-base
	@./build/build-image.sh images/tf-base-gpu tf-base-gpu
	@./build/build-image.sh images/spark spark
	@./build/build-image.sh images/spark-operator spark-operator
	@./build/build-image.sh images/tf-train tf-train
	@./build/build-image.sh images/tf-train-gpu tf-train-gpu
	@./build/build-image.sh images/tf-serve tf-serve
	@./build/build-image.sh images/tf-serve-gpu tf-serve-gpu
	@./build/build-image.sh images/tf-api tf-api
	@./build/build-image.sh images/operator operator
	@./build/build-image.sh images/fluentd fluentd
	@./build/build-image.sh images/nginx-controller nginx-controller
	@./build/build-image.sh images/nginx-backend nginx-backend
	@./build/build-image.sh images/argo-controller argo-controller
	@./build/build-image.sh images/argo-executor argo-executor

push-images:
	@./build/push-image.sh spark
	@./build/push-image.sh spark-operator
	@./build/push-image.sh tf-train
	@./build/push-image.sh tf-train-gpu
	@./build/push-image.sh tf-serve
	@./build/push-image.sh tf-serve-gpu
	@./build/push-image.sh tf-api
	@./build/push-image.sh operator
	@./build/push-image.sh fluentd
	@./build/push-image.sh nginx-controller
	@./build/push-image.sh nginx-backend
	@./build/push-image.sh argo-controller
	@./build/push-image.sh argo-executor

build-and-upload-cli:
	@./build/cli.sh<|MERGE_RESOLUTION|>--- conflicted
+++ resolved
@@ -68,23 +68,7 @@
 kops-set:
 	@./dev/kops.sh set
 
-<<<<<<< HEAD
 # Docker images
-=======
-##############
-# Misc stuff #
-##############
-
-tools:
-	@go get -u -v github.com/VojtechVitek/rerun/cmd/rerun
-	@curl -fLSs https://circle.ci/cli | bash
-
-build-cli:
-	 @$(call build, ./cli)
-
-test:
-	@./build/test.sh
->>>>>>> 5176e05e
 
 registry-all:
 	@./dev/registry.sh update
@@ -113,6 +97,7 @@
 
 tools:
 	@go get -u -v github.com/VojtechVitek/rerun/cmd/rerun
+	@curl -fLSs https://circle.ci/cli | bash
 
 #########
 # Tests #
