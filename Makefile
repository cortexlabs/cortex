--- conflicted
+++ resolved
@@ -46,43 +46,27 @@
 cluster-up:
 	@$(MAKE) registry-all
 	@$(MAKE) cli
-<<<<<<< HEAD
-	@kill $($(shell) pgrep -f make) >/dev/null 2>&1 || true
-=======
-	@kill $(shell pgrep -f rerun) >/dev/null 2>&1 || true
->>>>>>> c7b08900
+	@kill $($(shell) pgrep -f rerun) >/dev/null 2>&1 || true
 	@./bin/cortex -c=./dev/config/cluster.yaml cluster up
 	@$(MAKE) kubectl
 
 cluster-up-y:
 	@$(MAKE) registry-all
 	@$(MAKE) cli
-<<<<<<< HEAD
-	@kill $($(shell) pgrep -f make) >/dev/null 2>&1 || true
-=======
-	@kill $(shell pgrep -f rerun) >/dev/null 2>&1 || true
->>>>>>> c7b08900
+	@kill $($(shell) pgrep -f rerun) >/dev/null 2>&1 || true
 	@./bin/cortex -c=./dev/config/cluster.yaml cluster up --yes
 	@$(MAKE) kubectl
 
 cluster-down:
 	@$(MAKE) manager-local
 	@$(MAKE) cli
-<<<<<<< HEAD
-	@kill $($(shell) pgrep -f make) >/dev/null 2>&1 || true
-=======
-	@kill $(shell pgrep -f rerun) >/dev/null 2>&1 || true
->>>>>>> c7b08900
+	@kill $($(shell) pgrep -f rerun) >/dev/null 2>&1 || true
 	@./bin/cortex -c=./dev/config/cluster.yaml cluster down
 
 cluster-down-y:
 	@$(MAKE) manager-local
 	@$(MAKE) cli
-<<<<<<< HEAD
-	@kill $($(shell) pgrep -f make) >/dev/null 2>&1 || true
-=======
-	@kill $(shell pgrep -f rerun) >/dev/null 2>&1 || true
->>>>>>> c7b08900
+	@kill $($(shell) pgrep -f rerun) >/dev/null 2>&1 || true
 	@./bin/cortex -c=./dev/config/cluster.yaml cluster down --yes
 
 cluster-info:
@@ -93,21 +77,13 @@
 cluster-configure:
 	@$(MAKE) registry-all
 	@$(MAKE) cli
-<<<<<<< HEAD
-	@kill $($(shell) pgrep -f make) >/dev/null 2>&1 || true
-=======
-	@kill $(shell pgrep -f rerun) >/dev/null 2>&1 || true
->>>>>>> c7b08900
+	@kill $($(shell) pgrep -f rerun) >/dev/null 2>&1 || true
 	@./bin/cortex -c=./dev/config/cluster.yaml cluster configure
 
 cluster-configure-y:
 	@$(MAKE) registry-all
 	@$(MAKE) cli
-<<<<<<< HEAD
-	@kill $($(shell) pgrep -f make) >/dev/null 2>&1 || true
-=======
-	@kill $(shell pgrep -f rerun) >/dev/null 2>&1 || true
->>>>>>> c7b08900
+	@kill $($(shell) pgrep -f rerun) >/dev/null 2>&1 || true
 	@./bin/cortex -c=./dev/config/cluster.yaml cluster configure --yes
 
 # stop the in-cluster operator
