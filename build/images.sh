--- conflicted
+++ resolved
@@ -58,13 +58,10 @@
   "prometheus-config-reloader"
   "prometheus-operator"
   "prometheus-statsd-exporter"
-<<<<<<< HEAD
   "prometheus-dcgm-exporter"
   "prometheus-kube-state-metrics"
-=======
   "prometheus-node-exporter"
   "kube-rbac-proxy"
->>>>>>> cd2200c4
   "grafana"
   "event-exporter"
 )
