#!/bin/bash

# Copyright 2021 Cortex Labs, Inc.
#
# Licensed under the Apache License, Version 2.0 (the "License");
# you may not use this file except in compliance with the License.
# You may obtain a copy of the License at
#
#     http://www.apache.org/licenses/LICENSE-2.0
#
# Unless required by applicable law or agreed to in writing, software
# distributed under the License is distributed on an "AS IS" BASIS,
# WITHOUT WARRANTIES OR CONDITIONS OF ANY KIND, either express or implied.
# See the License for the specific language governing permissions and
# limitations under the License.

# images to build/push for development and CI commands
# each image should appear exactly once on this page

set -euo pipefail

api_images_cluster=(
  "python-predictor-cpu"
  # "python-predictor-gpu"
  # "tensorflow-predictor"
  # "onnx-predictor-cpu"
  # "onnx-predictor-gpu"
)
api_images_aws=(
<<<<<<< HEAD
  # includes api_images_local and api_images_cluster
  # "python-predictor-inf"
=======
  # includes api_images_cluster
  "python-predictor-inf"
>>>>>>> d84c2b53
)
api_images_gcp=(
  # includes api_images_cluster
)

api_slim_images_cluster=(
  "python-predictor-cpu-slim"
  "python-predictor-gpu-slim"
  "tensorflow-predictor-slim"
  "onnx-predictor-cpu-slim"
  "onnx-predictor-gpu-slim"
)
api_slim_images_aws=(
  # includes api_slim_images_cluster
  "python-predictor-inf-slim"
)
api_slim_images_gcp=(
  # includes api_slim_images_cluster
)

dev_images_cluster=(
  "downloader"
  "manager"
)
dev_images_aws=(
  # includes dev_images_cluster
  "request-monitor"
)
dev_images_gcp=(
  # includes dev_images_cluster
)

non_dev_images_cluster=(
  "tensorflow-serving-cpu"
  "tensorflow-serving-gpu"
  "operator"
  "istio-proxy"
  "istio-pilot"
)
non_dev_images_aws=(
  # includes non_dev_images_cluster
  "tensorflow-serving-inf"
  "cluster-autoscaler"
  "metrics-server"
  "inferentia"
  "neuron-rtd"
  "nvidia"
  "fluentd"
  "statsd"
)
non_dev_images_gcp=(
  # includes non_dev_images_cluster
  "google-pause"
)

all_images=(
  "${api_images_cluster[@]}"
  "${api_images_aws[@]}"
  "${api_images_gcp[@]}"
  "${api_slim_images_cluster[@]}"
  "${api_slim_images_aws[@]}"
  "${api_slim_images_gcp[@]}"
  "${dev_images_cluster[@]}"
  "${dev_images_aws[@]}"
  "${dev_images_gcp[@]}"
  "${non_dev_images_cluster[@]}"
  "${non_dev_images_aws[@]}"
  "${non_dev_images_gcp[@]}"
)

aws_images=(
  "${api_images_cluster[@]}"
  "${api_images_aws[@]}"
  "${api_slim_images_cluster[@]}"
  "${api_slim_images_aws[@]}"
  "${dev_images_cluster[@]}"
  "${dev_images_aws[@]}"
  "${non_dev_images_cluster[@]}"
  "${non_dev_images_aws[@]}"
)

gcp_images=(
  "${api_images_cluster[@]}"
  "${api_images_gcp[@]}"
  "${api_slim_images_cluster[@]}"
  "${api_slim_images_gcp[@]}"
  "${dev_images_cluster[@]}"
  "${dev_images_gcp[@]}"
  "${non_dev_images_cluster[@]}"
  "${non_dev_images_gcp[@]}"
)<|MERGE_RESOLUTION|>--- conflicted
+++ resolved
@@ -27,13 +27,8 @@
   # "onnx-predictor-gpu"
 )
 api_images_aws=(
-<<<<<<< HEAD
-  # includes api_images_local and api_images_cluster
+  # includes api_images_cluster
   # "python-predictor-inf"
-=======
-  # includes api_images_cluster
-  "python-predictor-inf"
->>>>>>> d84c2b53
 )
 api_images_gcp=(
   # includes api_images_cluster
