#!/bin/bash

# Copyright 2020 Cortex Labs, Inc.
#
# Licensed under the Apache License, Version 2.0 (the "License");
# you may not use this file except in compliance with the License.
# You may obtain a copy of the License at
#
#     http://www.apache.org/licenses/LICENSE-2.0
#
# Unless required by applicable law or agreed to in writing, software
# distributed under the License is distributed on an "AS IS" BASIS,
# WITHOUT WARRANTIES OR CONDITIONS OF ANY KIND, either express or implied.
# See the License for the specific language governing permissions and
# limitations under the License.

# images to build/push for development and CI commands
# each image should appear exactly once on this page

set -euo pipefail

api_images_local=(
  "python-predictor-cpu"
<<<<<<< HEAD
  # "python-predictor-gpu"
  # "python-predictor-inf"
  # "tensorflow-predictor"
  # "onnx-predictor-cpu"
  # "onnx-predictor-gpu"
=======
  "python-predictor-gpu"
  "tensorflow-predictor"
  "onnx-predictor-cpu"
  "onnx-predictor-gpu"
>>>>>>> 33c1e133
)
api_images_cluster=(
  # includes api_images_local
)
api_images_aws=(
  # includes api_images_local and api_images_cluster
  "python-predictor-inf"
)
api_images_gcp=(
  # includes api_images_local and api_images_cluster
)

api_slim_images_local=(
  "python-predictor-cpu-slim"
  "python-predictor-gpu-slim"
  "tensorflow-predictor-slim"
  "onnx-predictor-cpu-slim"
  "onnx-predictor-gpu-slim"
)
api_slim_images_cluster=(
  # includes api_slim_images_local
)
api_slim_images_aws=(
  # includes api_slim_images_local and api_slim_images_cluster
  "python-predictor-inf-slim"
)
api_slim_images_gcp=(
  # includes api_slim_images_local and api_slim_images_cluster
)

dev_images_local=(
  "downloader"
)
dev_images_cluster=(
  # includes dev_images_local
  "manager"
)
dev_images_aws=(
  # includes dev_images_local and dev_images_cluster
  "request-monitor"
)
dev_images_gcp=(
  # includes dev_images_local and dev_images_cluster
)

non_dev_images_local=(
  "tensorflow-serving-cpu"
  "tensorflow-serving-gpu"
)
non_dev_images_cluster=(
  # includes non_dev_images_local
  "operator"
  "istio-proxy"
  "istio-pilot"
)
non_dev_images_aws=(
  # includes non_dev_images_local and non_dev_images_cluster
  "tensorflow-serving-inf"
  "cluster-autoscaler"
  "metrics-server"
  "inferentia"
  "neuron-rtd"
  "nvidia"
  "fluentd"
  "statsd"
)
non_dev_images_gcp=(
  # includes non_dev_images_local and non_dev_images_cluster
  "google-pause"
)

all_images=(
  "${api_images_local[@]}"
  "${api_images_cluster[@]}"
  "${api_images_aws[@]}"
  "${api_images_gcp[@]}"
  "${api_slim_images_local[@]}"
  "${api_slim_images_cluster[@]}"
  "${api_slim_images_aws[@]}"
  "${api_slim_images_gcp[@]}"
  "${dev_images_local[@]}"
  "${dev_images_cluster[@]}"
  "${dev_images_aws[@]}"
  "${dev_images_gcp[@]}"
  "${non_dev_images_local[@]}"
  "${non_dev_images_cluster[@]}"
  "${non_dev_images_aws[@]}"
  "${non_dev_images_gcp[@]}"
)

aws_images=(
  "${api_images_local[@]}"
  "${api_images_cluster[@]}"
  "${api_images_aws[@]}"
  "${api_slim_images_local[@]}"
  "${api_slim_images_cluster[@]}"
  "${api_slim_images_aws[@]}"
  "${dev_images_local[@]}"
  "${dev_images_cluster[@]}"
  "${dev_images_aws[@]}"
  "${non_dev_images_local[@]}"
  "${non_dev_images_cluster[@]}"
  "${non_dev_images_aws[@]}"
)

gcp_images=(
  "${api_images_local[@]}"
  "${api_images_cluster[@]}"
  "${api_images_gcp[@]}"
  "${api_slim_images_local[@]}"
  "${api_slim_images_cluster[@]}"
  "${api_slim_images_gcp[@]}"
  "${dev_images_local[@]}"
  "${dev_images_cluster[@]}"
  "${dev_images_gcp[@]}"
  "${non_dev_images_local[@]}"
  "${non_dev_images_cluster[@]}"
  "${non_dev_images_gcp[@]}"
)<|MERGE_RESOLUTION|>--- conflicted
+++ resolved
@@ -21,18 +21,10 @@
 
 api_images_local=(
   "python-predictor-cpu"
-<<<<<<< HEAD
   # "python-predictor-gpu"
-  # "python-predictor-inf"
   # "tensorflow-predictor"
   # "onnx-predictor-cpu"
   # "onnx-predictor-gpu"
-=======
-  "python-predictor-gpu"
-  "tensorflow-predictor"
-  "onnx-predictor-cpu"
-  "onnx-predictor-gpu"
->>>>>>> 33c1e133
 )
 api_images_cluster=(
   # includes api_images_local
