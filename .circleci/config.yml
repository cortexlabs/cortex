version: 2

jobs:
  test:
    docker:
      - image: circleci/python:3.7.2-stretch
    steps:
      - checkout
<<<<<<< HEAD
      - run: wget https://dl.google.com/go/go1.11.5.linux-amd64.tar.gz && sudo tar -C /usr/local -xzf go1.11.5.linux-amd64.tar.gz && rm -rf go*.tar.gz && echo 'export PATH=$PATH:/usr/local/go/bin' >> $BASH_ENV && echo 'export PATH=$PATH:~/go/bin' >> $BASH_ENV
      - run: go get -u -v golang.org/x/lint/golint
      - run: sudo pip3 install black
=======
      - run: GO111MODULE=off go get -u -v golang.org/x/lint/golint
>>>>>>> 02e98c50
      - run:
          name: Lint
          command: make lint
      - run:
          name: License Test
          command: make find-missing-license
      - run:
          name: Go Tests
          command: make test-go
  test-release:
    docker:
      - image: circleci/python:3.7.2-stretch
    steps:
      - checkout
      - run:
          name: Version Test
          command: make find-missing-version
  deploy:
    docker:
      - image: circleci/python:3.7.2-stretch
    steps:
      - run: wget https://dl.google.com/go/go1.11.5.linux-amd64.tar.gz && sudo tar -C /usr/local -xzf go1.11.5.linux-amd64.tar.gz && rm -rf go*.tar.gz && echo 'export PATH=$PATH:/usr/local/go/bin' >> $BASH_ENV && echo 'export PATH=$PATH:~/go/bin' >> $BASH_ENV
      - run: sudo pip3 install awscli
      - checkout
      - setup_remote_docker
      - run: make build-images
      - run: make test-python
      - run: make push-images
      - run: make build-and-upload-cli

workflows:
  version: 2
  build_and_test:
    jobs:
      - test
      - test-release:
          filters:
            branches:
              only:
                - /^[0-9]\.[0-9]$/
      - deploy-approval:
          type: approval
          requires:
            - test
            - test-release
          filters:
            branches:
              only:
                - /^[0-9]\.[0-9]$/
      - deploy:
          requires:
            - test
            - test-release
            - deploy-approval
          filters:
            branches:
              only:
                - /^[0-9]\.[0-9]$/
                - master<|MERGE_RESOLUTION|>--- conflicted
+++ resolved
@@ -6,13 +6,9 @@
       - image: circleci/python:3.7.2-stretch
     steps:
       - checkout
-<<<<<<< HEAD
       - run: wget https://dl.google.com/go/go1.11.5.linux-amd64.tar.gz && sudo tar -C /usr/local -xzf go1.11.5.linux-amd64.tar.gz && rm -rf go*.tar.gz && echo 'export PATH=$PATH:/usr/local/go/bin' >> $BASH_ENV && echo 'export PATH=$PATH:~/go/bin' >> $BASH_ENV
-      - run: go get -u -v golang.org/x/lint/golint
+      - run: GO111MODULE=off go get -u -v golang.org/x/lint/golint
       - run: sudo pip3 install black
-=======
-      - run: GO111MODULE=off go get -u -v golang.org/x/lint/golint
->>>>>>> 02e98c50
       - run:
           name: Lint
           command: make lint
