--- conflicted
+++ resolved
@@ -144,16 +144,12 @@
 			exit.Error(err)
 		}
 
-<<<<<<< HEAD
-		err = CreateLogGroupIfNotFound(awsClient, clusterConfig.LogGroup, clusterConfig.Tags)
-=======
 		err = createLogGroupIfNotFound(awsClient, clusterConfig.LogGroup, clusterConfig.Tags)
 		if err != nil {
 			exit.Error(err)
 		}
 
 		err = createOrClearDashboard(awsClient, clusterConfig.ClusterName)
->>>>>>> 9c20a1f6
 		if err != nil {
 			exit.Error(err)
 		}
@@ -755,18 +751,14 @@
 	return err
 }
 
-<<<<<<< HEAD
-func CreateLogGroupIfNotFound(awsClient *aws.Client, logGroup string, tagMap map[string]string) error {
-=======
 func createLogGroupIfNotFound(awsClient *aws.Client, logGroup string, tags map[string]string) error {
->>>>>>> 9c20a1f6
 	logGroupFound, err := awsClient.DoesLogGroupExist(logGroup)
 	if err != nil {
 		return err
 	}
 	if !logGroupFound {
 		fmt.Print("￮ creating a new cloudwatch log group: ", logGroup)
-		err = awsClient.CreateLogGroup(logGroup, tagMap)
+		err = awsClient.CreateLogGroup(logGroup, tags)
 		if err != nil {
 			fmt.Print("\n\n")
 			return err
