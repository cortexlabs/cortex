--- conflicted
+++ resolved
@@ -187,12 +187,7 @@
 			ClusterName: clusterConfig.ClusterName,
 			LogGroup:    clusterConfig.ClusterName,
 			Bucket:      clusterConfig.Bucket,
-<<<<<<< HEAD
-			Region:      *clusterConfig.Region,
-=======
 			Region:      clusterConfig.Region,
-			SQSPrefix:   clusterconfig.SQSNamePrefix(clusterConfig.ClusterName),
->>>>>>> 5596c883
 			AccountID:   accountID,
 		})
 		if err != nil {
