/*
Copyright 2020 Cortex Labs, Inc.

Licensed under the Apache License, Version 2.0 (the "License");
you may not use this file except in compliance with the License.
You may obtain a copy of the License at

    http://www.apache.org/licenses/LICENSE-2.0

Unless required by applicable law or agreed to in writing, software
distributed under the License is distributed on an "AS IS" BASIS,
WITHOUT WARRANTIES OR CONDITIONS OF ANY KIND, either express or implied.
See the License for the specific language governing permissions and
limitations under the License.
*/

// cx cluster up/down

package cmd

import (
	"fmt"
	"os"
	"time"

	"github.com/cortexlabs/cortex/cli/cluster"
	"github.com/cortexlabs/cortex/cli/docker"
	"github.com/cortexlabs/cortex/pkg/lib/aws"
	cr "github.com/cortexlabs/cortex/pkg/lib/configreader"
	"github.com/cortexlabs/cortex/pkg/lib/errors"
	"github.com/cortexlabs/cortex/pkg/lib/exit"
	"github.com/cortexlabs/cortex/pkg/lib/files"
	"github.com/cortexlabs/cortex/pkg/lib/prompt"
	"github.com/cortexlabs/cortex/pkg/lib/table"
	"github.com/cortexlabs/cortex/pkg/lib/telemetry"
	"github.com/cortexlabs/cortex/pkg/types/clusterconfig"
	"github.com/cortexlabs/cortex/pkg/types/clusterstate"
	"github.com/spf13/cobra"
)

var (
	_flagClusterEnv       string
	_flagClusterConfig    string
	_flagClusterInfoDebug bool
)

func clusterInit() {
<<<<<<< HEAD
	// _upCmd.Flags().SortFlags = false
=======
	defaultEnv := getDefaultEnv(_clusterCommandType)

	_upCmd.Flags().SortFlags = false
>>>>>>> 408e8d54
	addClusterConfigFlag(_upCmd)
	_upCmd.Flags().StringVarP(&_flagClusterEnv, "env", "e", defaultEnv, "environment to configure")
	_clusterCmd.AddCommand(_upCmd)

	_infoCmd.Flags().SortFlags = false
	addClusterConfigFlag(_infoCmd)
	_infoCmd.Flags().StringVarP(&_flagClusterEnv, "env", "e", defaultEnv, "environment to use")
	_infoCmd.Flags().BoolVarP(&_flagClusterInfoDebug, "debug", "d", false, "save the current cluster state to a file")
	_clusterCmd.AddCommand(_infoCmd)

	_updateCmd.Flags().SortFlags = false
	addClusterConfigFlag(_updateCmd)
	_updateCmd.Flags().StringVarP(&_flagClusterEnv, "env", "e", defaultEnv, "environment to configure")
	_clusterCmd.AddCommand(_updateCmd)

	_downCmd.Flags().SortFlags = false
	addClusterConfigFlag(_downCmd)
	_clusterCmd.AddCommand(_downCmd)
}

func addClusterConfigFlag(cmd *cobra.Command) {
	cmd.Flags().StringVarP(&_flagClusterConfig, "config", "c", "", "path to a cluster configuration file")
	cmd.Flags().SetAnnotation("config", cobra.BashCompFilenameExt, _configFileExts)
}

var _clusterCmd = &cobra.Command{
	Use:   "cluster",
	Short: "manage a cluster",
}

var _upCmd = &cobra.Command{
	Use:   "up",
	Short: "spin up a cluster",
	Args:  cobra.NoArgs,
	Run: func(cmd *cobra.Command, args []string) {
		telemetry.EventNotify("cli.cluster.up")

		if _, err := docker.GetDockerClient(); err != nil {
			exit.Error(err)
		}

		promptForEmail()
		awsCreds, err := getAWSCredentials(_flagClusterConfig)
		if err != nil {
			exit.Error(err)
		}

		clusterConfig, err := getInstallClusterConfig(awsCreds)
		if err != nil {
			exit.Error(err)
		}

		accessConfig := clusterConfig.ToAccessConfig()

		awsClient, err := newAWSClient(*accessConfig.Region, awsCreds)
		if err != nil {
			exit.Error(err)
		}

		clusterState, err := clusterstate.GetClusterState(awsClient, &accessConfig)
		if err != nil {
			if errors.GetKind(err) == clusterstate.ErrUnexpectedCloudFormationStatus {
				fmt.Println(clusterState.TableString())
				fmt.Println(fmt.Sprintf("cluster %s in %s is in an unexpected state, please run `cortex cluster down` to delete the cluster or delete the cloudformation stacks manually in your AWS console %s", clusterConfig.ClusterName, *clusterConfig.Region, getCloudFormationURL(*clusterConfig.Region, clusterConfig.ClusterName)))
			}
			exit.Error(err)
		}

		err = assertClusterStatus(&accessConfig, clusterState.Status, clusterstate.StatusNotFound, clusterstate.StatusDeleteComplete)
		if err != nil {
			exit.Error(err)
		}

		err = CreateBucketIfNotFound(awsClient, clusterConfig.Bucket)
		if err != nil {
			exit.Error(err)
		}

		err = CreateLogGroupIfNotFound(awsClient, clusterConfig.LogGroup)
		if err != nil {
			exit.Error(err)
		}

		out, exitCode, err := runManagerUpdateCommand("/root/install.sh", clusterConfig, awsCreds)
		if err != nil {
			exit.Error(err)
		}
		if exitCode == nil || *exitCode != 0 {
			helpStr := "\nDebugging tips (may not apply to this error):"
			helpStr += fmt.Sprintf("\n* if your cluster started spinning up but was unable to provision instances, additional error information may be found in the activity history of your cluster's autoscaling groups (select each autoscaling group and click the \"Activity History\" tab): https://console.aws.amazon.com/ec2/autoscaling/home?region=%s#AutoScalingGroups:", *clusterConfig.Region)
			helpStr += fmt.Sprintf("\n* if your cluster started spinning up, please ensure that your CloudFormation stacks for this cluster have been fully deleted before trying to spin up this cluster again: https://console.aws.amazon.com/cloudformation/home?region=%s#/stacks?filteringText=-%s-", *clusterConfig.Region, clusterConfig.ClusterName)
			fmt.Println(helpStr)
			exit.Error(ErrorClusterUp(out + helpStr))
		}

		fmt.Printf("\nyour cli environment named \"%s\" has been configured to connect to this cluster; append --env=%s in cortex commands to reference it, or set it as your default via `cortex env default %s`\n", _flagClusterEnv, _flagClusterEnv, _flagClusterEnv)
	},
}

var _updateCmd = &cobra.Command{
	Use:   "update",
	Short: "update a cluster",
	Args:  cobra.NoArgs,
	Run: func(cmd *cobra.Command, args []string) {
		telemetry.Event("cli.cluster.update")

		if _, err := docker.GetDockerClient(); err != nil {
			exit.Error(err)
		}

		awsCreds, err := getAWSCredentials(_flagClusterConfig)
		if err != nil {
			exit.Error(err)
		}

		accessConfig, err := getClusterAccessConfig()
		if err != nil {
			exit.Error(err)
		}

		awsClient, err := newAWSClient(*accessConfig.Region, awsCreds)
		if err != nil {
			exit.Error(err)
		}

		clusterState, err := clusterstate.GetClusterState(awsClient, accessConfig)
		if err != nil {
			if errors.GetKind(err) == clusterstate.ErrUnexpectedCloudFormationStatus {
				fmt.Println(clusterState.TableString())
				fmt.Println(fmt.Sprintf("cluster %s in %s is in an unexpected state, please run `cortex cluster down` to delete the cluster or delete the cloudformation stacks manually in your AWS console %s", *accessConfig.ClusterName, *accessConfig.Region, getCloudFormationURLWithAccessConfig(accessConfig)))
			}
			exit.Error(err)
		}

		err = assertClusterStatus(accessConfig, clusterState.Status, clusterstate.StatusCreateComplete)
		if err != nil {
			exit.Error(err)
		}

		cachedClusterConfig := refreshCachedClusterConfig(awsCreds)

		clusterConfig, err := getClusterUpdateConfig(cachedClusterConfig, awsCreds)
		if err != nil {
			exit.Error(err)
		}

		out, exitCode, err := runManagerUpdateCommand("/root/install.sh --update", clusterConfig, awsCreds)
		if err != nil {
			exit.Error(err)
		}
		if exitCode == nil || *exitCode != 0 {
			helpStr := "\nDebugging tips (may not apply to this error):"
			helpStr += fmt.Sprintf("\n* if your cluster was unable to provision instances, additional error information may be found in the activity history of your cluster's autoscaling groups (select each autoscaling group and click the  \"Activity History\" tab): https://console.aws.amazon.com/ec2/autoscaling/home?region=%s#AutoScalingGroups:", *clusterConfig.Region)
			fmt.Println(helpStr)
			exit.Error(ErrorClusterUpdate(out + helpStr))
		}
	},
}

var _infoCmd = &cobra.Command{
	Use:   "info",
	Short: "get information about a cluster",
	Args:  cobra.NoArgs,
	Run: func(cmd *cobra.Command, args []string) {
		telemetry.Event("cli.cluster.info")

		if _, err := docker.GetDockerClient(); err != nil {
			exit.Error(err)
		}

		awsCreds, err := getAWSCredentials(_flagClusterConfig)
		if err != nil {
			exit.Error(err)
		}

		accessConfig, err := getClusterAccessConfig()
		if err != nil {
			exit.Error(err)
		}

		if _flagClusterInfoDebug {
			cmdDebug(awsCreds, accessConfig)
		} else {
			cmdInfo(awsCreds, accessConfig)
		}
	},
}

var _downCmd = &cobra.Command{
	Use:   "down",
	Short: "spin down a cluster",
	Args:  cobra.NoArgs,
	Run: func(cmd *cobra.Command, args []string) {
		telemetry.Event("cli.cluster.down")

		if _, err := docker.GetDockerClient(); err != nil {
			exit.Error(err)
		}

		awsCreds, err := getAWSCredentials(_flagClusterConfig)
		if err != nil {
			exit.Error(err)
		}

		accessConfig, err := getClusterAccessConfig()
		if err != nil {
			exit.Error(err)
		}

		// Check AWS access
		awsClient, err := newAWSClient(*accessConfig.Region, awsCreds)
		if err != nil {
			exit.Error(err)
		}
		warnIfNotAdmin(awsClient)

		clusterState, err := clusterstate.GetClusterState(awsClient, accessConfig)
		if err != nil {
			if errors.GetKind(err) == clusterstate.ErrUnexpectedCloudFormationStatus {
				fmt.Println(clusterState.TableString())
				fmt.Println(fmt.Sprintf("cluster %s in %s is in an unexpected state, please delete the cloudformation stacks manually in your AWS console %s", *accessConfig.ClusterName, *accessConfig.Region, getCloudFormationURLWithAccessConfig(accessConfig)))
			}
			exit.Error(err)
		}

		switch clusterState.Status {
		case clusterstate.StatusNotFound:
			exit.Error(ErrorClusterDoesNotExist(*accessConfig.ClusterName, *accessConfig.Region))
		case clusterstate.StatusDeleteComplete:
			exit.Error(ErrorClusterAlreadyDeleted(*accessConfig.ClusterName, *accessConfig.Region))
		}

		prompt.YesOrExit(fmt.Sprintf("your cluster (%s in %s) will be spun down and all apis will be deleted, are you sure you want to continue?", *accessConfig.ClusterName, *accessConfig.Region), "", "")

		out, exitCode, err := runManagerAccessCommand("/root/uninstall.sh", *accessConfig, awsCreds)
		if err != nil {
			exit.Error(err)
		}
		if exitCode == nil || *exitCode != 0 {
			helpStr := fmt.Sprintf("\nNote: if this error cannot be resolved, please ensure that all CloudFormation stacks for this cluster eventually become been fully deleted (%s). If the stack deletion process has failed, please manually delete the stack from the AWS console (this may require manually deleting particular AWS resources that are blocking the stack deletion)", getCloudFormationURLWithAccessConfig(accessConfig))
			fmt.Println(helpStr)
			exit.Error(ErrorClusterDown(out + helpStr))
		}

		cachedConfigPath := cachedClusterConfigPath(*accessConfig.ClusterName, *accessConfig.Region)
		os.Remove(cachedConfigPath)
	},
}

var _emailPrompValidation = &cr.PromptValidation{
	PromptItemValidations: []*cr.PromptItemValidation{
		{
			StructField: "EmailAddress",
			PromptOpts: &prompt.Options{
				Prompt: "email address [press enter to skip]",
			},
			StringPtrValidation: &cr.StringPtrValidation{
				Required:  false,
				Validator: cr.EmailValidator,
			},
		},
	},
}

func promptForEmail() {
	if email, err := files.ReadFile(_emailPath); err == nil && email != "" {
		return
	}

	emailAddressContainer := &struct {
		EmailAddress *string
	}{}
	err := cr.ReadPrompt(emailAddressContainer, _emailPrompValidation)
	if err != nil {
		exit.Error(err)
	}

	if emailAddressContainer.EmailAddress != nil {
		if !isTelemetryEnabled() {
			initTelemetry()
		}

		telemetry.RecordEmail(*emailAddressContainer.EmailAddress)

		if !isTelemetryEnabled() {
			telemetry.Close()
		}

		files.WriteFile([]byte(*emailAddressContainer.EmailAddress), _emailPath)
	}
}

func cmdInfo(awsCreds AWSCredentials, accessConfig *clusterconfig.AccessConfig) {
	awsClient, err := newAWSClient(*accessConfig.Region, awsCreds)
	if err != nil {
		exit.Error(err)
	}

	clusterState, err := clusterstate.GetClusterState(awsClient, accessConfig)
	if err != nil {
		if errors.GetKind(err) == clusterstate.ErrUnexpectedCloudFormationStatus {
			fmt.Println(clusterState.TableString())
			fmt.Println(fmt.Sprintf("cluster %s in %s is in an unexpected state, please run `cortex cluster down` to delete the cluster or delete the cloudformation stacks manually in your AWS console %s", *accessConfig.ClusterName, *accessConfig.Region, getCloudFormationURLWithAccessConfig(accessConfig)))
		}
		exit.Error(err)
	}

	fmt.Println(clusterState.TableString())
	if clusterState.Status == clusterstate.StatusCreateFailed || clusterState.Status == clusterstate.StatusDeleteFailed {
		fmt.Println(fmt.Sprintf("More information can be found in your AWS console %s", getCloudFormationURLWithAccessConfig(accessConfig)))
		fmt.Println()
	}

	err = assertClusterStatus(accessConfig, clusterState.Status, clusterstate.StatusCreateComplete)
	if err != nil {
		exit.Error(err)
	}

	clusterConfig := refreshCachedClusterConfig(awsCreds)

	out, exitCode, err := runManagerAccessCommand("/root/info.sh", *accessConfig, awsCreds)
	if err != nil {
		exit.Error(err)
	}
	if exitCode == nil || *exitCode != 0 {
		exit.Error(ErrorClusterInfo(out))
	}

	fmt.Println()

	infoResponse, err := cluster.Info(MustGetOperatorConfig(_flagClusterEnv))

	infoResponse.ClusterConfig.Config = clusterConfig

	var items table.KeyValuePairs
	items.Add("aws access key id", infoResponse.MaskedAWSAccessKeyID)
	items.AddAll(infoResponse.ClusterConfig.UserTable())

	items.Print()
}

func cmdDebug(awsCreds AWSCredentials, accessConfig *clusterconfig.AccessConfig) {
	out, exitCode, err := runManagerAccessCommand("/root/debug.sh", *accessConfig, awsCreds)
	if err != nil {
		exit.Error(err)
	}
	if exitCode == nil || *exitCode != 0 {
		exit.Error(ErrorClusterDebug(out))
	}

	timestamp := time.Now().UTC().Format("2006-01-02-15-04-05")
	userDebugPath := fmt.Sprintf("cortex-debug-%s.tgz", timestamp) // note: if modifying this string, also change it in files.IgnoreCortexDebug()
	err = os.Rename(_debugPath, userDebugPath)
	if err != nil {
		exit.Error(errors.WithStack(err))
	}

	fmt.Println("saved cluster info to ./" + userDebugPath)
	return
}

func refreshCachedClusterConfig(awsCreds AWSCredentials) clusterconfig.Config {
	accessConfig, err := getClusterAccessConfig()
	if err != nil {
		exit.Error(err)
	}

	// add empty file if cached cluster doesn't exist so that the file output by manager container maintains current user permissions
	cachedConfigPath := cachedClusterConfigPath(*accessConfig.ClusterName, *accessConfig.Region)
	if !files.IsFile(cachedConfigPath) {
		files.MakeEmptyFile(cachedConfigPath)
	}

	mountedConfigPath := mountedClusterConfigPath(*accessConfig.ClusterName, *accessConfig.Region)

	fmt.Println("fetching cluster configuration ..." + "\n")
	out, exitCode, err := runManagerAccessCommand("/root/refresh.sh "+mountedConfigPath, *accessConfig, awsCreds)
	if err != nil {
		exit.Error(err)
	}
	if exitCode == nil || *exitCode != 0 {
		exit.Error(ErrorClusterRefresh(out))
	}

	refreshedClusterConfig := &clusterconfig.Config{}
	readCachedClusterConfigFile(refreshedClusterConfig, cachedConfigPath)
	return *refreshedClusterConfig
}

func assertClusterStatus(accessConfig *clusterconfig.AccessConfig, status clusterstate.Status, allowedStatuses ...clusterstate.Status) error {
	for _, allowedStatus := range allowedStatuses {
		if status == allowedStatus {
			return nil
		}
	}

	switch status {
	case clusterstate.StatusCreateInProgress:
		return ErrorClusterUpInProgress(*accessConfig.ClusterName, *accessConfig.Region)
	case clusterstate.StatusCreateComplete:
		return ErrorClusterAlreadyCreated(*accessConfig.ClusterName, *accessConfig.Region)
	case clusterstate.StatusDeleteInProgress:
		return ErrorClusterDownInProgress(*accessConfig.ClusterName, *accessConfig.Region)
	case clusterstate.StatusNotFound:
		return ErrorClusterDoesNotExist(*accessConfig.ClusterName, *accessConfig.Region)
	case clusterstate.StatusDeleteComplete:
		return ErrorClusterAlreadyDeleted(*accessConfig.ClusterName, *accessConfig.Region)
	default:
		return ErrorFailedClusterStatus(status, *accessConfig.ClusterName, *accessConfig.Region)
	}
}

func getCloudFormationURLWithAccessConfig(accessConfig *clusterconfig.AccessConfig) string {
	return getCloudFormationURL(*accessConfig.ClusterName, *accessConfig.Region)
}

func CreateBucketIfNotFound(awsClient *aws.Client, bucket string) error {
	bucketFound, err := awsClient.DoesBucketExist(bucket)
	if err != nil {
		return err
	}
	if !bucketFound {
		fmt.Print("￮ creating a new s3 bucket: ", bucket)
		err = awsClient.CreateBucket(bucket)
		if err != nil {
			return err
		}
		fmt.Println(" ✓")
	} else {
		fmt.Println("￮ using existing s3 bucket:", bucket, "✓")
	}
	return nil
}

func CreateLogGroupIfNotFound(awsClient *aws.Client, logGroup string) error {
	logGroupFound, err := awsClient.DoesLogGroupExist(logGroup)
	if err != nil {
		return err
	}
	if !logGroupFound {
		fmt.Print("￮ creating a new cloudwatch log group: ", logGroup)
		err = awsClient.CreateLogGroup(logGroup)
		if err != nil {
			return err
		}
		fmt.Println(" ✓")
	} else {
		fmt.Println("￮ using existing cloudwatch log group:", logGroup, "✓")
	}

	return nil
}<|MERGE_RESOLUTION|>--- conflicted
+++ resolved
@@ -45,13 +45,9 @@
 )
 
 func clusterInit() {
-<<<<<<< HEAD
-	// _upCmd.Flags().SortFlags = false
-=======
 	defaultEnv := getDefaultEnv(_clusterCommandType)
 
 	_upCmd.Flags().SortFlags = false
->>>>>>> 408e8d54
 	addClusterConfigFlag(_upCmd)
 	_upCmd.Flags().StringVarP(&_flagClusterEnv, "env", "e", defaultEnv, "environment to configure")
 	_clusterCmd.AddCommand(_upCmd)
