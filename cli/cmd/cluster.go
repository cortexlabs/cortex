/*
Copyright 2021 Cortex Labs, Inc.

Licensed under the Apache License, Version 2.0 (the "License");
you may not use this file except in compliance with the License.
You may obtain a copy of the License at

    http://www.apache.org/licenses/LICENSE-2.0

Unless required by applicable law or agreed to in writing, software
distributed under the License is distributed on an "AS IS" BASIS,
WITHOUT WARRANTIES OR CONDITIONS OF ANY KIND, either express or implied.
See the License for the specific language governing permissions and
limitations under the License.
*/

package cmd

import (
	"encoding/base64"
	"fmt"
	"os"
	"path/filepath"
	"regexp"
	"strings"
	"time"

	"github.com/aws/aws-sdk-go/aws"
	"github.com/aws/aws-sdk-go/service/autoscaling"
	"github.com/aws/aws-sdk-go/service/ec2"
	"github.com/aws/aws-sdk-go/service/eks"
	"github.com/aws/aws-sdk-go/service/elbv2"
	"github.com/aws/aws-sdk-go/service/s3"
	"github.com/cortexlabs/cortex/cli/cluster"
	"github.com/cortexlabs/cortex/cli/types/cliconfig"
	"github.com/cortexlabs/cortex/cli/types/flags"
	"github.com/cortexlabs/cortex/pkg/consts"
	"github.com/cortexlabs/cortex/pkg/health"
	awslib "github.com/cortexlabs/cortex/pkg/lib/aws"
	"github.com/cortexlabs/cortex/pkg/lib/console"
	"github.com/cortexlabs/cortex/pkg/lib/docker"
	"github.com/cortexlabs/cortex/pkg/lib/errors"
	"github.com/cortexlabs/cortex/pkg/lib/exit"
	"github.com/cortexlabs/cortex/pkg/lib/files"
	libjson "github.com/cortexlabs/cortex/pkg/lib/json"
	"github.com/cortexlabs/cortex/pkg/lib/k8s"
	libmath "github.com/cortexlabs/cortex/pkg/lib/math"
	"github.com/cortexlabs/cortex/pkg/lib/pointer"
	"github.com/cortexlabs/cortex/pkg/lib/prompt"
	s "github.com/cortexlabs/cortex/pkg/lib/strings"
	"github.com/cortexlabs/cortex/pkg/lib/table"
	"github.com/cortexlabs/cortex/pkg/lib/telemetry"
	libtime "github.com/cortexlabs/cortex/pkg/lib/time"
	"github.com/cortexlabs/cortex/pkg/operator/schema"
	"github.com/cortexlabs/cortex/pkg/types/clusterconfig"
	"github.com/cortexlabs/cortex/pkg/types/clusterstate"
	"github.com/cortexlabs/yaml"
	"github.com/spf13/cobra"
	"k8s.io/apimachinery/pkg/runtime"
	clientgoscheme "k8s.io/client-go/kubernetes/scheme"
	"k8s.io/client-go/rest"
	"sigs.k8s.io/aws-iam-authenticator/pkg/token"
)

var (
	_flagClusterUpEnv                string
	_flagClusterInfoEnv              string
	_flagClusterConfig               string
	_flagClusterName                 string
	_flagClusterRegion               string
	_flagClusterInfoDebug            bool
	_flagClusterInfoPrintConfig      bool
	_flagClusterDisallowPrompt       bool
	_flagClusterDownKeepAWSResources bool
)

var _eksctlPrefixRegex = regexp.MustCompile(`^.*[0-9]{4}-[0-9]{2}-[0-9]{2} [0-9]{2}:[0-9]{2}:[0-9]{2} \[.+] {2}`)

func clusterInit() {
	_clusterUpCmd.Flags().SortFlags = false
	_clusterUpCmd.Flags().StringVarP(&_flagClusterUpEnv, "configure-env", "e", "", "name of environment to configure (default: the name of your cluster)")
	_clusterUpCmd.Flags().BoolVarP(&_flagClusterDisallowPrompt, "yes", "y", false, "skip prompts")
	_clusterCmd.AddCommand(_clusterUpCmd)

	_clusterInfoCmd.Flags().SortFlags = false
	addClusterConfigFlag(_clusterInfoCmd)
	addClusterNameFlag(_clusterInfoCmd)
	addClusterRegionFlag(_clusterInfoCmd)
	_clusterInfoCmd.Flags().VarP(&_flagOutput, "output", "o", fmt.Sprintf("output format: one of %s", strings.Join(flags.OutputTypeStrings(), "|")))
	_clusterInfoCmd.Flags().StringVarP(&_flagClusterInfoEnv, "configure-env", "e", "", "name of environment to configure")
	_clusterInfoCmd.Flags().BoolVarP(&_flagClusterInfoDebug, "debug", "d", false, "save the current cluster state to a file")
	_clusterInfoCmd.Flags().BoolVarP(&_flagClusterInfoPrintConfig, "print-config", "", false, "print the cluster config")
	_clusterInfoCmd.Flags().BoolVarP(&_flagClusterDisallowPrompt, "yes", "y", false, "skip prompts")
	_clusterCmd.AddCommand(_clusterInfoCmd)

	_clusterConfigureCmd.Flags().SortFlags = false
	_clusterConfigureCmd.Flags().BoolVarP(&_flagClusterDisallowPrompt, "yes", "y", false, "skip prompts")
	_clusterCmd.AddCommand(_clusterConfigureCmd)

	_clusterDownCmd.Flags().SortFlags = false
	addClusterConfigFlag(_clusterDownCmd)
	addClusterNameFlag(_clusterDownCmd)
	addClusterRegionFlag(_clusterDownCmd)
	_clusterDownCmd.Flags().BoolVarP(&_flagClusterDisallowPrompt, "yes", "y", false, "skip prompts")
	_clusterDownCmd.Flags().BoolVar(&_flagClusterDownKeepAWSResources, "keep-aws-resources", false, "skip deletion of resources that cortex provisioned on aws (bucket contents, ebs volumes, log group)")
	_clusterCmd.AddCommand(_clusterDownCmd)

	_clusterExportCmd.Flags().SortFlags = false
	addClusterConfigFlag(_clusterExportCmd)
	addClusterNameFlag(_clusterExportCmd)
	addClusterRegionFlag(_clusterExportCmd)
	_clusterCmd.AddCommand(_clusterExportCmd)

	_clusterHealthCmd.Flags().SortFlags = false
	addClusterConfigFlag(_clusterHealthCmd)
	addClusterNameFlag(_clusterHealthCmd)
	addClusterRegionFlag(_clusterHealthCmd)
	_clusterHealthCmd.Flags().VarP(&_flagOutput, "output", "o", fmt.Sprintf("output format: one of %s", strings.Join(flags.OutputTypeStringsExcluding(flags.YAMLOutputType), "|")))
	_clusterCmd.AddCommand(_clusterHealthCmd)
}

func addClusterConfigFlag(cmd *cobra.Command) {
	cmd.Flags().StringVarP(&_flagClusterConfig, "config", "c", "", "path to a cluster configuration file")
	err := cmd.Flags().SetAnnotation("config", cobra.BashCompFilenameExt, _configFileExts)
	if err != nil {
		exit.Error(err) // should never happen
	}
}

func addClusterNameFlag(cmd *cobra.Command) {
	cmd.Flags().StringVarP(&_flagClusterName, "name", "n", "", "name of the cluster")
}

func addClusterRegionFlag(cmd *cobra.Command) {
	cmd.Flags().StringVarP(&_flagClusterRegion, "region", "r", "", "aws region of the cluster")
}

var _clusterCmd = &cobra.Command{
	Use:   "cluster",
	Short: "manage cortex clusters (contains subcommands)",
}

var _clusterUpCmd = &cobra.Command{
	Use:   "up CLUSTER_CONFIG_FILE",
	Short: "spin up a cluster on aws",
	Args:  cobra.ExactArgs(1),
	Run: func(cmd *cobra.Command, args []string) {
		telemetry.EventNotify("cli.cluster.up")

		clusterConfigFile := args[0]

		if _, err := docker.GetDockerClient(); err != nil {
			exit.Error(err)
		}

		accessConfig, err := getNewClusterAccessConfig(clusterConfigFile)
		if err != nil {
			exit.Error(err)
		}

		envName := _flagClusterUpEnv
		if envName == "" {
			envName = accessConfig.ClusterName
		}

		envExists, err := isEnvConfigured(envName)
		if err != nil {
			exit.Error(err)
		}
		if envExists {
			if _flagClusterDisallowPrompt {
				fmt.Printf("found an existing environment named \"%s\", which will be overwritten to connect to this cluster once it's created\n\n", envName)
			} else {
				prompt.YesOrExit(fmt.Sprintf("found an existing environment named \"%s\"; would you like to overwrite it to connect to this cluster once it's created?", envName), "", "you can specify a different environment name to be configured to connect to this cluster by specifying the --configure-env flag (e.g. `cortex cluster up --configure-env prod`); or you can list your environments with `cortex env list` and delete an environment with `cortex env delete ENV_NAME`")
			}
		}

		awsClient, err := newAWSClient(accessConfig.Region, true)
		if err != nil {
			exit.Error(err)
		}

		stacks, err := clusterstate.GetClusterStacks(awsClient, accessConfig)
		if err != nil {
			exit.Error(err)
		}

		state := clusterstate.GetClusterState(stacks)
		if err := clusterstate.AssertClusterState(stacks, state, clusterstate.StateClusterDoesntExist); err != nil {
			exit.Error(err)
		}

		promptIfNotAdmin(awsClient, _flagClusterDisallowPrompt)

		clusterConfig, err := getInstallClusterConfig(awsClient, clusterConfigFile)
		if err != nil {
			exit.Error(err)
		}

		confirmInstallClusterConfig(clusterConfig, awsClient, _flagClusterDisallowPrompt)

		err = createS3BucketIfNotFound(awsClient, clusterConfig.Bucket, clusterConfig.Tags)
		if err != nil {
			exit.Error(err)
		}

		err = setLifecycleRulesOnClusterUp(awsClient, clusterConfig.Bucket, clusterConfig.ClusterUID)
		if err != nil {
			exit.Error(err)
		}

		err = createLogGroupIfNotFound(awsClient, clusterConfig.ClusterName, clusterConfig.Tags)
		if err != nil {
			exit.Error(err)
		}

		accountID, _, err := awsClient.GetCachedAccountID()
		if err != nil {
			exit.Error(err)
		}

		err = clusterconfig.CreateDefaultPolicy(awsClient, clusterconfig.CortexPolicyTemplateArgs{
			ClusterName: clusterConfig.ClusterName,
			LogGroup:    clusterConfig.ClusterName,
			Bucket:      clusterConfig.Bucket,
			Region:      clusterConfig.Region,
			AccountID:   accountID,
		})
		if err != nil {
			exit.Error(err)
		}

		out, exitCode, err := runManagerWithClusterConfig("/root/install.sh", clusterConfig, awsClient, nil, nil, nil)
		if err != nil {
			exit.Error(err)
		}
		if exitCode == nil || *exitCode != 0 {
			out = filterEKSCTLOutput(out)
			eksCluster, err := awsClient.EKSClusterOrNil(clusterConfig.ClusterName)
			if err != nil {
				helpStr := "\ndebugging tips (may or may not apply to this error):"
				helpStr += fmt.Sprintf("\n* if your cluster started spinning up but was unable to provision instances, additional error information may be found in the activity history of your cluster's autoscaling groups (select each autoscaling group and click the \"Activity\" or \"Activity History\" tab): https://console.aws.amazon.com/ec2/autoscaling/home?region=%s#AutoScalingGroups:", clusterConfig.Region)
				helpStr += "\n* if your cluster started spinning up, please run `cortex cluster down` to delete the cluster before trying to create this cluster again"
				fmt.Println(helpStr)
				exit.Error(ErrorClusterUp(out + helpStr))
			}

			// the cluster never started spinning up
			if eksCluster == nil {
				exit.Error(ErrorClusterUp(out))
			}

			clusterTags := map[string]string{clusterconfig.ClusterNameTag: clusterConfig.ClusterName}
			asgs, err := awsClient.AutoscalingGroups(clusterTags)
			if err != nil {
				helpStr := "\ndebugging tips (may or may not apply to this error):"
				helpStr += fmt.Sprintf("\n* if your cluster was unable to provision instances, additional error information may be found in the activity history of your cluster's autoscaling groups (select each autoscaling group and click the \"Activity\" or \"Activity History\" tab): https://console.aws.amazon.com/ec2/autoscaling/home?region=%s#AutoScalingGroups:", clusterConfig.Region)
				helpStr += "\n* please run `cortex cluster down` to delete the cluster before trying to create this cluster again"
				fmt.Println(helpStr)
				exit.Error(ErrorClusterUp(out + helpStr))
			}

			// no autoscaling groups were created
			if len(asgs) == 0 {
				helpStr := "\nplease run `cortex cluster down` to delete the cluster before trying to create this cluster again"
				fmt.Println(helpStr)
				exit.Error(ErrorClusterUp(out + helpStr))
			}

			for _, asg := range asgs {
				activity, err := awsClient.MostRecentASGActivity(*asg.AutoScalingGroupName)
				if err != nil {
					helpStr := "\ndebugging tips (may or may not apply to this error):"
					helpStr += fmt.Sprintf("\n* if your cluster was unable to provision instances, additional error information may be found in the activity history of your cluster's autoscaling groups (select each autoscaling group and click the \"Activity\" or \"Activity History\" tab): https://console.aws.amazon.com/ec2/autoscaling/home?region=%s#AutoScalingGroups:", clusterConfig.Region)
					helpStr += "\n* please run `cortex cluster down` to delete the cluster before trying to create this cluster again"
					fmt.Println(helpStr)
					exit.Error(ErrorClusterUp(out + helpStr))
				}

				if activity != nil && (activity.StatusCode == nil || *activity.StatusCode != autoscaling.ScalingActivityStatusCodeSuccessful) {
					status := "(none)"
					if activity.StatusCode != nil {
						status = *activity.StatusCode
					}
					description := "(none)"
					if activity.Description != nil {
						description = *activity.Description
					}

					helpStr := "\nyour cluster was unable to provision EC2 instances; here is one of the encountered errors:"
					helpStr += fmt.Sprintf("\n\n> status: %s\n> description: %s", status, description)
					helpStr += fmt.Sprintf("\n\nadditional error information might be found in the activity history of your cluster's autoscaling groups (select each autoscaling group and click the \"Activity\" or \"Activity History\" tab): https://console.aws.amazon.com/ec2/autoscaling/home?region=%s#AutoScalingGroups:", clusterConfig.Region)
					helpStr += "\n\nplease run `cortex cluster down` to delete the cluster before trying to create this cluster again"
					fmt.Println(helpStr)
					exit.Error(ErrorClusterUp(out + helpStr))
				}
			}

			// No failed asg activities
			helpStr := "\nplease run `cortex cluster down` to delete the cluster before trying to create this cluster again"
			fmt.Println(helpStr)
			exit.Error(ErrorClusterUp(out + helpStr))
		}

		loadBalancer, err := getLoadBalancer(clusterConfig.ClusterName, OperatorLoadBalancer, awsClient)
		if err != nil {
			exit.Error(errors.Append(err, fmt.Sprintf("\n\nyou can attempt to resolve this issue and configure your cli environment by running `cortex cluster info --configure-env %s`", envName)))
		}

		newEnvironment := cliconfig.Environment{
			Name:             envName,
			OperatorEndpoint: "https://" + *loadBalancer.DNSName,
		}

		err = addEnvToCLIConfig(newEnvironment, true)
		if err != nil {
			exit.Error(errors.Append(err, fmt.Sprintf("\n\nyou can attempt to resolve this issue and configure your cli environment by running `cortex cluster info --configure-env %s`", envName)))
		}

		if envExists {
			fmt.Printf(console.Bold("\nthe environment named \"%s\" has been updated to point to this cluster (and was set as the default environment)\n"), envName)
		} else {
			fmt.Printf(console.Bold("\nan environment named \"%s\" has been configured to point to this cluster (and was set as the default environment)\n"), envName)
		}
	},
}

var _clusterConfigureCmd = &cobra.Command{
	Use:   "configure CLUSTER_CONFIG_FILE",
	Short: "update the cluster's configuration",
	Args:  cobra.ExactArgs(1),
	Run: func(cmd *cobra.Command, args []string) {
		telemetry.Event("cli.cluster.configure")

		clusterConfigFile := args[0]

		if _, err := docker.GetDockerClient(); err != nil {
			exit.Error(err)
		}

		accessConfig, err := getNewClusterAccessConfig(clusterConfigFile)
		if err != nil {
			exit.Error(err)
		}

		awsClient, err := newAWSClient(accessConfig.Region, true)
		if err != nil {
			exit.Error(err)
		}

		restConfig, err := getClusterRESTConfig(awsClient, accessConfig.ClusterName)
		if err != nil {
			exit.Error(err)
		}

		scheme := runtime.NewScheme()
		if err := clientgoscheme.AddToScheme(scheme); err != nil {
			exit.Error(err)
		}

		k8sClient, err := k8s.New("default", false, restConfig, scheme)
		if err != nil {
			exit.Error(err)
		}

		stacks, err := clusterstate.GetClusterStacks(awsClient, accessConfig)
		if err != nil {
			exit.Error(err)
		}

		state := clusterstate.GetClusterState(stacks)
		if err := clusterstate.AssertClusterState(stacks, state, clusterstate.StateClusterExists); err != nil {
			exit.Error(err)
		}

		oldClusterConfig := refreshCachedClusterConfig(awsClient, accessConfig, true)

		promptIfNotAdmin(awsClient, _flagClusterDisallowPrompt)

		newClusterConfig, configureChanges, err := getConfigureClusterConfig(awsClient, k8sClient, stacks, oldClusterConfig, clusterConfigFile)
		if err != nil {
			exit.Error(err)
		}

		if !configureChanges.HasChanges() {
			fmt.Println("your cluster is already up to date")
			exit.Ok()
		}

		confirmConfigureClusterConfig(configureChanges, oldClusterConfig, *newClusterConfig, _flagClusterDisallowPrompt)

		out, exitCode, err := runManagerWithClusterConfig("/root/install.sh --configure", newClusterConfig, awsClient, nil, nil, []string{
			"CORTEX_NODEGROUP_NAMES_TO_SCALE=" + strings.Join(configureChanges.NodeGroupsToScale, " "),          // NodeGroupsToScale contain the cluster config node-group names
			"CORTEX_NODEGROUP_NAMES_TO_ADD=" + strings.Join(configureChanges.NodeGroupsToAdd, " "),              // NodeGroupsToAdd contain the cluster config node-group names
			"CORTEX_EKS_NODEGROUP_NAMES_TO_REMOVE=" + strings.Join(configureChanges.EKSNodeGroupsToRemove, " "), // EKSNodeGroupsToRemove contain the EKS node-group names
		})
		if err != nil {
			exit.Error(err)
		}
		if exitCode == nil || *exitCode != 0 {
			helpStr := "\ndebugging tips (may or may not apply to this error):"
			helpStr += fmt.Sprintf(
				"\n* if your cluster was unable to provision/remove/scale some nodegroups, additional error information may be found in the description of your cloudformation stack (https://console.aws.amazon.com/cloudformation/home?region=%s#/stacks)"+
					" or in the activity history of your cluster's autoscaling groups (select each autoscaling group and click the  \"Activity\" or \"Activity History\" tab) (https://console.aws.amazon.com/ec2/autoscaling/home?region=%s#AutoScalingGroups)",
				oldClusterConfig.Region,
				oldClusterConfig.Region,
			)
			fmt.Println(helpStr)
			exit.Error(ErrorClusterConfigure(out + helpStr))
		}
	},
}

var _clusterInfoCmd = &cobra.Command{
	Use:   "info",
	Short: "get information about a cluster",
	Args:  cobra.NoArgs,
	Run: func(cmd *cobra.Command, args []string) {
		telemetry.Event("cli.cluster.info")

		if _, err := docker.GetDockerClient(); err != nil {
			exit.Error(err)
		}

		accessConfig, err := getClusterAccessConfigWithCache(true)
		if err != nil {
			exit.Error(err)
		}

		if _flagClusterInfoPrintConfig && _flagOutput == flags.PrettyOutputType {
			_flagOutput = flags.YAMLOutputType
		}

		awsClient, err := newAWSClient(accessConfig.Region, _flagOutput == flags.PrettyOutputType)
		if err != nil {
			exit.Error(err)
		}

		if _flagClusterInfoPrintConfig && _flagClusterInfoDebug {
			exit.Error(ErrorMutuallyExclusiveFlags("--print-config", "--debug"))
		}
		if _flagClusterInfoDebug && _flagOutput != flags.PrettyOutputType {
			exit.Error(ErrorMutuallyExclusiveFlags("--debug", "--output"))
		}

		stacks, err := clusterstate.GetClusterStacks(awsClient, accessConfig)
		if err != nil {
			exit.Error(err)
		}

		state := clusterstate.GetClusterState(stacks)
		if err := clusterstate.AssertClusterState(stacks, state, clusterstate.StateClusterExists); err != nil {
			exit.Error(err)
		}

		if _flagClusterInfoDebug {
			cmdDebug(awsClient, accessConfig)
		} else if _flagClusterInfoPrintConfig {
			cmdPrintConfig(awsClient, accessConfig, _flagOutput)
		} else {
			cmdInfo(awsClient, accessConfig, stacks, _flagOutput, _flagClusterDisallowPrompt)
		}
	},
}

var _clusterDownCmd = &cobra.Command{
	Use:   "down",
	Short: "spin down a cluster",
	Args:  cobra.NoArgs,
	Run: func(cmd *cobra.Command, args []string) {
		telemetry.Event("cli.cluster.down")

		if _, err := docker.GetDockerClient(); err != nil {
			exit.Error(err)
		}

		accessConfig, err := getClusterAccessConfigWithCache(true)
		if err != nil {
			exit.Error(err)
		}

		// Check AWS access
		awsClient, err := newAWSClient(accessConfig.Region, true)
		if err != nil {
			exit.Error(err)
		}

		accountID, _, err := awsClient.GetCachedAccountID()
		if err != nil {
			exit.Error(err)
		}
		bucketName := clusterconfig.BucketName(accountID, accessConfig.ClusterName, accessConfig.Region)

		warnIfNotAdmin(awsClient)

		if _flagClusterDisallowPrompt {
			fmt.Printf("your cluster named \"%s\" in %s will be spun down and all apis will be deleted\n\n", accessConfig.ClusterName, accessConfig.Region)
		} else {
			prompt.YesOrExit(fmt.Sprintf("your cluster named \"%s\" in %s will be spun down and all apis will be deleted, are you sure you want to continue?", accessConfig.ClusterName, accessConfig.Region), "", "")
		}

		var clusterExists bool
		errorsList := []error{}

		fmt.Print("￮ retrieving cluster ... ")
		stacks, err := clusterstate.GetClusterStacks(awsClient, accessConfig)
		if err != nil {
			errorsList = append(errorsList, err)
			fmt.Print("failed ✗")
			fmt.Printf("\n\ncouldn't retrieve cluster state; check the cluster stacks in the cloudformation console: https://%s.console.aws.amazon.com/cloudformation\n", accessConfig.Region)
			errors.PrintError(err)
			fmt.Println()
		} else {
			if clusterstate.GetClusterState(stacks) == clusterstate.StateClusterDoesntExist {
				fmt.Println("cluster doesn't exist ✓")
			} else {
				fmt.Println("✓")
				clusterExists = true
			}
		}

		// updating CLI env is best-effort, so ignore errors
		loadBalancer, _ := getLoadBalancer(accessConfig.ClusterName, OperatorLoadBalancer, awsClient)

		fmt.Print("￮ deleting sqs queues ... ")
		numDeleted, err := awsClient.DeleteQueuesWithPrefix(clusterconfig.SQSNamePrefix(accessConfig.ClusterName))
		if err != nil {
			errorsList = append(errorsList, err)
			fmt.Print("failed ✗")
			fmt.Printf("\n\nfailed to delete all sqs queues; please delete queues starting with the name %s via the cloudwatch console: https://%s.console.aws.amazon.com/sqs/v2/home\n", clusterconfig.SQSNamePrefix(accessConfig.ClusterName), accessConfig.Region)
			errors.PrintError(err)
			fmt.Println()
		} else if numDeleted == 0 {
			fmt.Println("no sqs queues exist ✓")
		} else {
			fmt.Println("✓")
		}

		clusterDoesntExist := !clusterExists
		if clusterExists {
			fmt.Print("￮ spinning down the cluster ...")
			out, exitCode, err := runManagerAccessCommand("/root/uninstall.sh", *accessConfig, awsClient, nil, nil)
			if err != nil {
				errorsList = append(errorsList, err)
				fmt.Println()
				errors.PrintError(err)
			} else if exitCode == nil || *exitCode != 0 {
				template := "\nNote: if this error cannot be resolved, please ensure that all CloudFormation stacks for this cluster eventually become fully deleted (%s)."
				template += " If the stack deletion process has failed, please delete the stacks directly from the AWS console (this may require manually deleting particular AWS resources that are blocking the stack deletion)."
				template += " In addition to deleting the stacks manually from the AWS console, also make sure to empty and remove the %s bucket"
				helpStr := fmt.Sprintf(template, clusterstate.CloudFormationURL(accessConfig.ClusterName, accessConfig.Region), bucketName)
				fmt.Println(helpStr)
				errorsList = append(errorsList, ErrorClusterDown(filterEKSCTLOutput(out)+helpStr))
			} else {
				clusterDoesntExist = true
			}
			fmt.Println()
		}

		// set lifecycle policy to clean the bucket
		var bucketExists bool
		if !_flagClusterDownKeepAWSResources {
			fmt.Printf("￮ setting lifecycle policy to empty the %s bucket ... ", bucketName)
			bucketExists, err := awsClient.DoesBucketExist(bucketName)
			if err != nil {
				errorsList = append(errorsList, err)
				fmt.Print("failed ✗")
				fmt.Printf("\n\nfailed to set lifecycle policy to empty the %s bucket; you can remove the bucket manually via the s3 console: https://s3.console.aws.amazon.com/s3/management/%s\n", bucketName, bucketName)
				errors.PrintError(err)
				fmt.Println()
			} else if !bucketExists {
				fmt.Println("bucket doesn't exist ✗")
			} else {
				err = setLifecycleRulesOnClusterDown(awsClient, bucketName)
				if err != nil {
					errorsList = append(errorsList, err)
					fmt.Print("failed ✗")
					fmt.Printf("\n\nfailed to set lifecycle policy to empty the %s bucket; you can remove the bucket manually via the s3 console: https://s3.console.aws.amazon.com/s3/management/%s\n", bucketName, bucketName)
					errors.PrintError(err)
					fmt.Println()
				} else {
					fmt.Println("✓")
				}
			}
		}

		// delete policy after spinning down the cluster (which deletes the roles) because policies can't be deleted if they are attached to roles
		if clusterDoesntExist {
			policyARN := clusterconfig.DefaultPolicyARN(accountID, accessConfig.ClusterName, accessConfig.Region)
			fmt.Printf("￮ deleting auto-generated iam policy %s ... ", policyARN)
			if policy, err := awsClient.GetPolicyOrNil(policyARN); err != nil {
				errorsList = append(errorsList, err)
				fmt.Print("failed ✗")
				fmt.Printf("\n\nfailed to delete auto-generated cortex policy %s; please delete the policy via the iam console: https://console.aws.amazon.com/iam/home#/policies\n", policyARN)
				errors.PrintError(err)
				fmt.Println()
			} else if policy == nil {
				fmt.Println("policy doesn't exist ✓")
			} else {
				err = awsClient.DeletePolicy(policyARN)
				if err != nil {
					errorsList = append(errorsList, err)
					fmt.Print("failed ✗")
					fmt.Printf("\n\nfailed to delete auto-generated cortex policy %s; please delete the policy via the iam console: https://console.aws.amazon.com/iam/home#/policies\n", policyARN)
					errors.PrintError(err)
					fmt.Println()
				} else {
					fmt.Println("✓")
				}
			}
		}

		if !_flagClusterDownKeepAWSResources {
			fmt.Print("￮ deleting ebs volumes ... ")
			volumes, err := listPVCVolumesForCluster(awsClient, accessConfig.ClusterName)
			if err != nil {
				errorsList = append(errorsList, err)
				fmt.Println("\n\nfailed to list volumes for deletion; please delete any volumes associated with your cluster via the ec2 console: https://console.aws.amazon.com/ec2/v2/home?#Volumes")
				errors.PrintError(err)
				fmt.Println()
			} else {
				var failedToDeleteVolumes []string
				var lastErr error
				for _, volume := range volumes {
					err := awsClient.DeleteVolume(*volume.VolumeId)
					if err != nil {
						failedToDeleteVolumes = append(failedToDeleteVolumes, *volume.VolumeId)
						lastErr = err
					}
				}
				if len(volumes) == 0 {
					fmt.Println("no ebs volumes exist ✓")
				} else if lastErr != nil {
					errorsList = append(errorsList, lastErr)
					fmt.Printf("\n\nfailed to delete %s %s; please delete %s via the ec2 console: https://console.aws.amazon.com/ec2/v2/home?#Volumes\n", s.PluralS("volume", len(failedToDeleteVolumes)), s.UserStrsAnd(failedToDeleteVolumes), s.PluralCustom("it", "them", len(failedToDeleteVolumes)))
					errors.PrintError(lastErr)
					fmt.Println()
				} else {
					fmt.Println("✓")
				}
			}

			fmt.Printf("￮ deleting log group %s ... ", accessConfig.ClusterName)
			logGroupExists, err := awsClient.DoesLogGroupExist(accessConfig.ClusterName)
			if err != nil {
				errorsList = append(errorsList, err)
				fmt.Print("failed ✗")
				fmt.Printf("\n\nfailed to list log group for deletion; please delete the log group associated with your cluster via the ec2 console: https://%s.console.aws.amazon.com/cloudwatch/home?#logsV2:log-groups\n", accessConfig.Region)
				errors.PrintError(err)
				fmt.Println()
			} else {
				if !logGroupExists {
					fmt.Println("log group doesn't exist ✓")
				} else {
					err = awsClient.DeleteLogGroup(accessConfig.ClusterName)
					if err != nil {
						errorsList = append(errorsList, err)
						fmt.Print("failed ✗")
						fmt.Printf("\n\nfailed to delete log group %s; please delete the log group associated with your cluster via the ec2 console: https://%s.console.aws.amazon.com/cloudwatch/home?#logsV2:log-groups\n", accessConfig.ClusterName, accessConfig.Region)
						errors.PrintError(err)
						fmt.Println()
					} else {
						fmt.Println("✓")
					}
				}
			}
		}

		// best-effort deletion of cached config
		cachedClusterConfigPath := getCachedClusterConfigPath(accessConfig.ClusterName, accessConfig.Region)
		_ = os.Remove(cachedClusterConfigPath)

		if len(errorsList) > 0 {
			exit.Error(errors.ListOfErrors(ErrClusterDown, false, errorsList...))
		}
		fmt.Printf("\nplease check CloudFormation to ensure that all resources for the %s cluster eventually become successfully deleted: %s\n", accessConfig.ClusterName, clusterstate.CloudFormationURL(accessConfig.ClusterName, accessConfig.Region))
		if !_flagClusterDownKeepAWSResources && bucketExists {
			fmt.Printf("\na lifecycle rule has been applied to the cluster's %s bucket to empty its contents within the next 24 hours; you can delete the %s bucket via the s3 console once it has been emptied (or you can empty and delete it now): https://s3.console.aws.amazon.com/s3/management/%s\n", bucketName, bucketName, bucketName)
		}
		fmt.Println()

		// best-effort deletion of cli environment(s)
		if loadBalancer != nil {
			envNames, isDefaultEnv, _ := getEnvNamesByOperatorEndpoint(*loadBalancer.DNSName)
			if len(envNames) > 0 {
				for _, envName := range envNames {
					err := removeEnvFromCLIConfig(envName)
					if err != nil {
						exit.Error(err)
					}
				}
				fmt.Printf("deleted the %s environment configuration%s\n", s.StrsAnd(envNames), s.SIfPlural(len(envNames)))
				if isDefaultEnv {
					newDefaultEnv, err := getDefaultEnv()
					if err != nil {
						exit.Error(err)
					}
					if newDefaultEnv != nil {
						fmt.Println(fmt.Sprintf("set the default environment to %s", *newDefaultEnv))
					}
				}
			}
		}
	},
}

var _clusterExportCmd = &cobra.Command{
	Use:   "export",
	Short: "download the configurations for all APIs",
	Args:  cobra.NoArgs,
	Run: func(cmd *cobra.Command, args []string) {
		telemetry.Event("cli.cluster.export")

		accessConfig, err := getClusterAccessConfigWithCache(true)
		if err != nil {
			exit.Error(err)
		}

		// Check AWS access
		awsClient, err := newAWSClient(accessConfig.Region, true)
		if err != nil {
			exit.Error(err)
		}
		warnIfNotAdmin(awsClient)

		stacks, err := clusterstate.GetClusterStacks(awsClient, accessConfig)
		if err != nil {
			exit.Error(err)
		}

		state := clusterstate.GetClusterState(stacks)
		if err := clusterstate.AssertClusterState(stacks, state, clusterstate.StateClusterExists); err != nil {
			exit.Error(err)
		}

		loadBalancer, err := getLoadBalancer(accessConfig.ClusterName, OperatorLoadBalancer, awsClient)
		if err != nil {
			exit.Error(err)
		}

		operatorConfig := cluster.OperatorConfig{
			Telemetry:        isTelemetryEnabled(),
			ClientID:         clientID(),
			OperatorEndpoint: "https://" + *loadBalancer.DNSName,
		}

		var apisResponse []schema.APIResponse
		apisResponse, err = cluster.GetAPIs(operatorConfig)
		if err != nil {
			exit.Error(err)
		}
		if len(apisResponse) == 0 {
			fmt.Println(fmt.Sprintf("no apis found in your cluster named %s in %s", accessConfig.ClusterName, accessConfig.Region))
			exit.Ok()
		}

		exportPath := fmt.Sprintf("export-%s-%s", accessConfig.Region, accessConfig.ClusterName)

		err = files.CreateDir(exportPath)
		if err != nil {
			exit.Error(err)
		}

		for _, apiResponse := range apisResponse {
			specFilePath := filepath.Join(exportPath, apiResponse.Spec.Name+".yaml")

			fmt.Println(fmt.Sprintf("exporting %s to %s", apiResponse.Spec.Name, specFilePath))

			yamlBytes, err := yaml.Marshal(apiResponse.Spec.API.SubmittedAPISpec)
			if err != nil {
				exit.Error(err)
			}

			err = files.WriteFile(yamlBytes, specFilePath)
			if err != nil {
				exit.Error(err)
			}
		}
	},
}

<<<<<<< HEAD
func cmdPrintConfig(awsClient *aws.Client, accessConfig *clusterconfig.AccessConfig, outputType flags.OutputType) {
	clusterConfig := refreshCachedClusterConfig(awsClient, accessConfig, outputType == flags.PrettyOutputType)

	infoInterface := clusterConfig.CoreConfig

	if outputType == flags.JSONOutputType {
		outputBytes, err := libjson.Marshal(infoInterface)
		if err != nil {
			exit.Error(err)
		}
		fmt.Println(string(outputBytes))
	} else {
		outputBytes, err := yaml.Marshal(infoInterface)
		if err != nil {
			exit.Error(err)
		}
		fmt.Println(string(outputBytes))
	}
}

func cmdInfo(awsClient *aws.Client, accessConfig *clusterconfig.AccessConfig, stacks clusterstate.ClusterStacks, outputType flags.OutputType, disallowPrompt bool) {
=======
var _clusterHealthCmd = &cobra.Command{
	Use:   "health",
	Short: "inspect the health of components in the cluster",
	Args:  cobra.NoArgs,
	Run: func(cmd *cobra.Command, args []string) {
		accessConfig, err := getClusterAccessConfigWithCache(true)
		if err != nil {
			exit.Error(err)
		}

		awsClient, err := awslib.NewForRegion(accessConfig.Region)
		if err != nil {
			exit.Error(err)
		}

		restConfig, err := getClusterRESTConfig(awsClient, accessConfig.ClusterName)
		if err != nil {
			exit.Error(err)
		}

		scheme := runtime.NewScheme()
		if err := clientgoscheme.AddToScheme(scheme); err != nil {
			exit.Error(err)
		}

		k8sClient, err := k8s.New("default", false, restConfig, scheme)
		if err != nil {
			exit.Error(err)
		}

		clusterHealth, err := health.Check(awsClient, k8sClient, accessConfig.ClusterName)
		if err != nil {
			exit.Error(err)
		}

		clusterWarnings, err := health.GetWarnings(k8sClient)
		if err != nil {
			exit.Error(err)
		}

		if _flagOutput == flags.JSONOutputType {
			fmt.Println(clusterHealth)
			return
		}

		healthTable := table.Table{
			Headers: []table.Header{
				{Title: ""},
				{Title: "live"},
				{Title: "warning", Hidden: !clusterWarnings.HasWarnings()},
			},
			Rows: [][]interface{}{
				{"operator", console.BoolColor(clusterHealth.Operator), ""},
				{"prometheus", console.BoolColor(clusterHealth.Prometheus), clusterWarnings.Prometheus},
				{"autoscaler", console.BoolColor(clusterHealth.Autoscaler), ""},
				{"activator", console.BoolColor(clusterHealth.Activator), ""},
				{"grafana", console.BoolColor(clusterHealth.Grafana), ""},
				{"controller manager", console.BoolColor(clusterHealth.ControllerManager), ""},
				{"apis gateway", console.BoolColor(clusterHealth.APIsGateway), ""},
				{"operator gateway", console.BoolColor(clusterHealth.APIsGateway), ""},
				{"cluster autoscaler", console.BoolColor(clusterHealth.ClusterAutoscaler), ""},
				{"operator load balancer", console.BoolColor(clusterHealth.OperatorLoadBalancer), ""},
				{"apis load balancer", console.BoolColor(clusterHealth.APIsLoadBalancer), ""},
				{"fluent bit", console.BoolColor(clusterHealth.FluentBit), ""},
				{"node exporter", console.BoolColor(clusterHealth.NodeExporter), ""},
				{"dcgm exporter", console.BoolColor(clusterHealth.DCGMExporter), ""},
				{"statsd exporter", console.BoolColor(clusterHealth.StatsDExporter), ""},
				{"event exporter", console.BoolColor(clusterHealth.EventExporter), ""},
				{"kube state metrics", console.BoolColor(clusterHealth.KubeStateMetrics), ""},
			},
		}

		fmt.Println(healthTable.MustFormat())
	},
}

func cmdInfo(awsClient *awslib.Client, accessConfig *clusterconfig.AccessConfig, stacks clusterstate.ClusterStacks, printConfig bool, outputType flags.OutputType, disallowPrompt bool) {
>>>>>>> 78e9134d
	clusterConfig := refreshCachedClusterConfig(awsClient, accessConfig, outputType == flags.PrettyOutputType)

	operatorLoadBalancer, err := getLoadBalancer(accessConfig.ClusterName, OperatorLoadBalancer, awsClient)
	if err != nil {
		exit.Error(err)
	}
	apiLoadBalancer, err := getLoadBalancer(accessConfig.ClusterName, APILoadBalancer, awsClient)
	if err != nil {
		exit.Error(err)
	}

	operatorEndpoint := s.EnsurePrefix(*operatorLoadBalancer.DNSName, "https://")
	apiEndpoint := *apiLoadBalancer.DNSName

	if outputType == flags.JSONOutputType || outputType == flags.YAMLOutputType {
		infoResponse, err := getInfoOperatorResponse(operatorEndpoint)
		if err != nil {
			exit.Error(err)
		}
		infoResponse.ClusterConfig.Config = clusterConfig

		infoInterface := map[string]interface{}{
			"cluster_config":      infoResponse.ClusterConfig.Config,
			"cluster_metadata":    infoResponse.ClusterConfig.OperatorMetadata,
			"worker_node_infos":   infoResponse.WorkerNodeInfos,
			"operator_node_infos": infoResponse.OperatorNodeInfos,
			"endpoint_operator":   operatorEndpoint,
			"endpoint_api":        apiEndpoint,
		}

		var outputBytes []byte
		if outputType == flags.JSONOutputType {
			outputBytes, err = libjson.Marshal(infoInterface)
		} else {
			outputBytes, err = yaml.Marshal(infoInterface)
		}
		if err != nil {
			exit.Error(err)
		}
		fmt.Println(string(outputBytes))
	}
	if outputType == flags.PrettyOutputType {
		fmt.Println(console.Bold("endpoints:"))
		fmt.Println("operator:         ", operatorEndpoint)
		fmt.Println("api load balancer:", apiEndpoint)
		fmt.Println()

		if err := printInfoOperatorResponse(clusterConfig, stacks, operatorEndpoint); err != nil {
			exit.Error(err)
		}
	}

	if _flagClusterInfoEnv != "" {
		if err := updateCLIEnv(_flagClusterInfoEnv, operatorEndpoint, disallowPrompt, outputType == flags.PrettyOutputType); err != nil {
			exit.Error(err)
		}
	}
}

func printInfoOperatorResponse(clusterConfig clusterconfig.Config, stacks clusterstate.ClusterStacks, operatorEndpoint string) error {
	fmt.Print("fetching cluster status ...\n\n")

	fmt.Println(stacks.TableString())

	yamlBytes, err := yaml.Marshal(clusterConfig)
	if err != nil {
		return err
	}
	yamlString := string(yamlBytes)

	infoResponse, err := getInfoOperatorResponse(operatorEndpoint)
	if err != nil {
		fmt.Println(yamlString)
		return err
	}
	infoResponse.ClusterConfig.Config = clusterConfig

	fmt.Println(console.Bold("cluster config:"))
	fmt.Println(fmt.Sprintf("cluster version: %s", infoResponse.ClusterConfig.APIVersion))
	fmt.Print(yamlString)

	printInfoPricing(infoResponse, clusterConfig)
	printInfoNodes(infoResponse)

	return nil
}

func getInfoOperatorResponse(operatorEndpoint string) (*schema.InfoResponse, error) {
	operatorConfig := cluster.OperatorConfig{
		Telemetry:        isTelemetryEnabled(),
		ClientID:         clientID(),
		OperatorEndpoint: operatorEndpoint,
	}
	return cluster.Info(operatorConfig)
}

func printInfoPricing(infoResponse *schema.InfoResponse, clusterConfig clusterconfig.Config) {
	eksPrice := awslib.EKSPrices[clusterConfig.Region]
	operatorInstancePrice := awslib.InstanceMetadatas[clusterConfig.Region]["t3.medium"].Price
	operatorEBSPrice := awslib.EBSMetadatas[clusterConfig.Region]["gp3"].PriceGB * 20 / 30 / 24
	prometheusInstancePrice := awslib.InstanceMetadatas[clusterConfig.Region][clusterConfig.PrometheusInstanceType].Price
	prometheusEBSPrice := awslib.EBSMetadatas[clusterConfig.Region]["gp3"].PriceGB * 20 / 30 / 24
	metricsEBSPrice := awslib.EBSMetadatas[clusterConfig.Region]["gp2"].PriceGB * (40 + 2) / 30 / 24
	nlbPrice := awslib.NLBMetadatas[clusterConfig.Region].Price
	natUnitPrice := awslib.NATMetadatas[clusterConfig.Region].Price

	headers := []table.Header{
		{Title: "aws resource"},
		{Title: "cost per hour"},
	}

	var rows [][]interface{}
	rows = append(rows, []interface{}{"1 eks cluster", s.DollarsMaxPrecision(eksPrice)})

	var totalNodeGroupsPrice float64
	for _, ng := range clusterConfig.NodeGroups {
		var ngNamePrefix string
		if ng.Spot {
			ngNamePrefix = "cx-ws-"
		} else {
			ngNamePrefix = "cx-wd-"
		}
		nodesInfo := infoResponse.GetNodesWithNodeGroupName(ngNamePrefix + ng.Name)
		numInstances := len(nodesInfo)

		ebsPrice := awslib.EBSMetadatas[clusterConfig.Region][ng.InstanceVolumeType.String()].PriceGB * float64(ng.InstanceVolumeSize) / 30 / 24
		if ng.InstanceVolumeType == clusterconfig.IO1VolumeType && ng.InstanceVolumeIOPS != nil {
			ebsPrice += awslib.EBSMetadatas[clusterConfig.Region][ng.InstanceVolumeType.String()].PriceIOPS * float64(*ng.InstanceVolumeIOPS) / 30 / 24
		}
		if ng.InstanceVolumeType == clusterconfig.GP3VolumeType && ng.InstanceVolumeIOPS != nil && ng.InstanceVolumeThroughput != nil {
			ebsPrice += libmath.MaxFloat64(0, (awslib.EBSMetadatas[clusterConfig.Region][ng.InstanceVolumeType.String()].PriceIOPS-3000)*float64(*ng.InstanceVolumeIOPS)/30/24)
			ebsPrice += libmath.MaxFloat64(0, (awslib.EBSMetadatas[clusterConfig.Region][ng.InstanceVolumeType.String()].PriceThroughput-125)*float64(*ng.InstanceVolumeThroughput)/30/24)
		}
		totalEBSPrice := ebsPrice * float64(numInstances)

		totalInstancePrice := float64(0)
		for _, nodeInfo := range nodesInfo {
			totalInstancePrice += nodeInfo.Price
		}

		rows = append(rows, []interface{}{fmt.Sprintf("nodegroup %s: %d (out of %d) %s", ng.Name, numInstances, ng.MaxInstances, s.PluralS("instance", numInstances)), s.DollarsAndTenthsOfCents(totalInstancePrice+totalEBSPrice) + " total"})

		totalNodeGroupsPrice += totalEBSPrice + totalInstancePrice
	}

	operatorNodeGroupPrice := float64(len(infoResponse.OperatorNodeInfos)) * (operatorInstancePrice + operatorEBSPrice)
	prometheusNodeGroupPrice := prometheusInstancePrice + prometheusEBSPrice + metricsEBSPrice

	var natTotalPrice float64
	if clusterConfig.NATGateway == clusterconfig.SingleNATGateway {
		natTotalPrice = natUnitPrice
	} else if clusterConfig.NATGateway == clusterconfig.HighlyAvailableNATGateway {
		natTotalPrice = natUnitPrice * float64(len(clusterConfig.AvailabilityZones))
	}
	totalPrice := eksPrice + totalNodeGroupsPrice + operatorNodeGroupPrice + prometheusNodeGroupPrice + nlbPrice*2 + natTotalPrice
	fmt.Printf(console.Bold("\nyour cluster currently costs %s per hour\n\n"), s.DollarsAndCents(totalPrice))

	rows = append(rows, []interface{}{fmt.Sprintf("%d t3.medium %s (cortex system)", len(infoResponse.OperatorNodeInfos), s.PluralS("instance", len(infoResponse.OperatorNodeInfos))), s.DollarsAndTenthsOfCents(operatorNodeGroupPrice)})
	rows = append(rows, []interface{}{fmt.Sprintf("1 %s instance (prometheus)", clusterConfig.PrometheusInstanceType), s.DollarsAndTenthsOfCents(prometheusNodeGroupPrice)})
	rows = append(rows, []interface{}{"2 network load balancers", s.DollarsMaxPrecision(nlbPrice*2) + " total"})

	if clusterConfig.NATGateway == clusterconfig.SingleNATGateway {
		rows = append(rows, []interface{}{"1 nat gateway", s.DollarsMaxPrecision(natUnitPrice)})
	} else if clusterConfig.NATGateway == clusterconfig.HighlyAvailableNATGateway {
		numNATs := len(clusterConfig.AvailabilityZones)
		rows = append(rows, []interface{}{fmt.Sprintf("%d nat gateways", numNATs), s.DollarsMaxPrecision(natUnitPrice*float64(numNATs)) + " total"})
	}

	t := table.Table{
		Headers: headers,
		Rows:    rows,
	}
	t.MustPrint(&table.Opts{Sort: pointer.Bool(false)})
}

func printInfoNodes(infoResponse *schema.InfoResponse) {
	numAPIInstances := len(infoResponse.WorkerNodeInfos)

	var totalReplicas int
	var doesClusterHaveGPUs, doesClusterHaveInfs, doesClusterHaveAsyncGateways, doesClusterHaveEnqueuers bool
	for _, nodeInfo := range infoResponse.WorkerNodeInfos {
		totalReplicas += nodeInfo.NumReplicas
		if nodeInfo.ComputeUserCapacity.GPU > 0 {
			doesClusterHaveGPUs = true
		}
		if nodeInfo.ComputeUserCapacity.Inf > 0 {
			doesClusterHaveInfs = true
		}
		if nodeInfo.NumAsyncGatewayReplicas > 0 {
			doesClusterHaveAsyncGateways = true
		}
		if nodeInfo.NumEnqueuerReplicas > 0 {
			doesClusterHaveEnqueuers = true
		}
	}

	var pendingReplicasStr string
	if infoResponse.NumPendingReplicas > 0 {
		pendingReplicasStr = fmt.Sprintf(", and %d unscheduled %s", infoResponse.NumPendingReplicas, s.PluralS("replica", infoResponse.NumPendingReplicas))
	}

	fmt.Printf(console.Bold("\nyour cluster has %d API %s running across %d %s%s\n"), totalReplicas, s.PluralS("replica", totalReplicas), numAPIInstances, s.PluralS("instance", numAPIInstances), pendingReplicasStr)

	if len(infoResponse.WorkerNodeInfos) == 0 {
		return
	}

	headers := []table.Header{
		{Title: "instance type"},
		{Title: "lifecycle"},
		{Title: "replicas"},
		{Title: "async gateway replicas", Hidden: !doesClusterHaveAsyncGateways},
		{Title: "batch enqueuer replicas", Hidden: !doesClusterHaveEnqueuers},
		{Title: "CPU (requested / total allocatable)"},
		{Title: "memory (requested / total allocatable)"},
		{Title: "GPU (requested / total allocatable)", Hidden: !doesClusterHaveGPUs},
		{Title: "Inf (requested / total allocatable)", Hidden: !doesClusterHaveInfs},
	}

	var rows [][]interface{}
	for _, nodeInfo := range infoResponse.WorkerNodeInfos {
		lifecycle := "on-demand"
		if nodeInfo.IsSpot {
			lifecycle = "spot"
		}

		cpuStr := nodeInfo.ComputeUserRequested.CPU.MilliString() + " / " + nodeInfo.ComputeUserCapacity.CPU.MilliString()
		memStr := nodeInfo.ComputeUserRequested.Mem.String() + " / " + nodeInfo.ComputeUserCapacity.Mem.String()
		gpuStr := s.Int64(nodeInfo.ComputeUserRequested.GPU) + " / " + s.Int64(nodeInfo.ComputeUserCapacity.GPU)
		infStr := s.Int64(nodeInfo.ComputeUserRequested.Inf) + " / " + s.Int64(nodeInfo.ComputeUserCapacity.Inf)
		rows = append(rows, []interface{}{nodeInfo.InstanceType, lifecycle, nodeInfo.NumReplicas, nodeInfo.NumAsyncGatewayReplicas, nodeInfo.NumEnqueuerReplicas, cpuStr, memStr, gpuStr, infStr})
	}

	t := table.Table{
		Headers: headers,
		Rows:    rows,
	}
	fmt.Println()
	t.MustPrint(&table.Opts{Sort: pointer.Bool(false)})
}

func updateCLIEnv(envName string, operatorEndpoint string, disallowPrompt bool, printToStdout bool) error {
	prevEnv, err := readEnv(envName)
	if err != nil {
		return err
	}

	newEnvironment := cliconfig.Environment{
		Name:             envName,
		OperatorEndpoint: operatorEndpoint,
	}

	shouldWriteEnv := false
	envWasUpdated := false
	if prevEnv == nil {
		shouldWriteEnv = true
		if printToStdout {
			fmt.Println()
		}
	} else if prevEnv.OperatorEndpoint != operatorEndpoint {
		envWasUpdated = true
		if printToStdout {
			if disallowPrompt {
				shouldWriteEnv = true
				fmt.Println()
			} else {
				shouldWriteEnv = prompt.YesOrNo(fmt.Sprintf("\nfound an existing environment named \"%s\"; would you like to overwrite it to connect to this cluster?", envName), "", "")
			}
		} else {
			shouldWriteEnv = true
		}
	}

	if shouldWriteEnv {
		err := addEnvToCLIConfig(newEnvironment, true)
		if err != nil {
			return err
		}

		if printToStdout {
			if envWasUpdated {
				fmt.Printf(console.Bold("the environment named \"%s\" has been updated to point to this cluster (and was set as the default environment)\n"), envName)
			} else {
				fmt.Printf(console.Bold("an environment named \"%s\" has been configured to point to this cluster (and was set as the default environment)\n"), envName)
			}
		}
	}

	return nil
}

func cmdDebug(awsClient *awslib.Client, accessConfig *clusterconfig.AccessConfig) {
	// note: if modifying this string, also change it in files.IgnoreCortexDebug()
	debugFileName := fmt.Sprintf("cortex-debug-%s.tgz", time.Now().UTC().Format("2006-01-02-15-04-05"))

	containerDebugPath := "/out/" + debugFileName
	copyFromPaths := []dockerCopyFromPath{
		{
			containerPath: containerDebugPath,
			localDir:      _cwd,
		},
	}

	out, exitCode, err := runManagerAccessCommand("/root/debug.sh "+containerDebugPath, *accessConfig, awsClient, nil, copyFromPaths)
	if err != nil {
		exit.Error(err)
	}
	if exitCode == nil || *exitCode != 0 {
		exit.Error(ErrorClusterDebug(out))
	}

	fmt.Println("saved cluster info to ./" + debugFileName)
	return
}

func refreshCachedClusterConfig(awsClient *awslib.Client, accessConfig *clusterconfig.AccessConfig, printToStdout bool) clusterconfig.Config {
	// add empty file if cached cluster doesn't exist so that the file output by manager container maintains current user permissions
	cachedClusterConfigPath := getCachedClusterConfigPath(accessConfig.ClusterName, accessConfig.Region)
	containerConfigPath := fmt.Sprintf("/out/%s", filepath.Base(cachedClusterConfigPath))

	copyFromPaths := []dockerCopyFromPath{
		{
			containerPath: containerConfigPath,
			localDir:      files.Dir(cachedClusterConfigPath),
		},
	}

	if printToStdout {
		fmt.Print("syncing cluster configuration ...\n\n")
	}
	out, exitCode, err := runManagerAccessCommand("/root/refresh.sh "+containerConfigPath, *accessConfig, awsClient, nil, copyFromPaths)
	if err != nil {
		exit.Error(err)
	}
	if exitCode == nil || *exitCode != 0 {
		exit.Error(ErrorClusterRefresh(out))
	}

	refreshedClusterConfig := &clusterconfig.Config{}
	err = readCachedClusterConfigFile(refreshedClusterConfig, cachedClusterConfigPath)
	if err != nil {
		exit.Error(err)
	}
	return *refreshedClusterConfig
}

func createS3BucketIfNotFound(awsClient *awslib.Client, bucket string, tags map[string]string) error {
	bucketFound, err := awsClient.DoesBucketExist(bucket)
	if err != nil {
		return err
	}
	if !bucketFound {
		fmt.Print("￮ creating a new s3 bucket: ", bucket)
		err = awsClient.CreateBucket(bucket)
		if err != nil {
			fmt.Print("\n\n")
			return err
		}
		err = awsClient.EnableBucketEncryption(bucket)
		if err != nil {
			fmt.Print("\n\n")
			return err
		}
	} else {
		fmt.Print("￮ using existing s3 bucket: ", bucket)
	}

	// retry since it's possible that it takes some time for the new bucket to be registered by AWS
	for i := 0; i < 10; i++ {
		err = awsClient.TagBucket(bucket, tags)
		if err == nil {
			fmt.Println(" ✓")
			return nil
		}
		if !awslib.IsNoSuchBucketErr(err) {
			break
		}
		time.Sleep(1 * time.Second)
	}

	fmt.Print("\n\n")
	return err
}

func setLifecycleRulesOnClusterUp(awsClient *awslib.Client, bucket, newClusterUID string) error {
	err := awsClient.DeleteLifecycleRules(bucket)
	if err != nil {
		return err
	}

	clusterUIDs, err := awsClient.ListS3TopLevelDirs(bucket)
	if err != nil {
		return err
	}

	if len(clusterUIDs)+1 > consts.MaxBucketLifecycleRules {
		return ErrorClusterUIDsLimitInBucket(bucket)
	}

	expirationDate := libtime.GetCurrentUTCDate().Add(-24 * time.Hour)
	rules := []s3.LifecycleRule{}
	for _, clusterUID := range clusterUIDs {
		rules = append(rules, s3.LifecycleRule{
			Expiration: &s3.LifecycleExpiration{
				Date: &expirationDate,
			},
			ID: pointer.String("cluster-remove-" + clusterUID),
			Filter: &s3.LifecycleRuleFilter{
				Prefix: pointer.String(s.EnsureSuffix(clusterUID, "/")),
			},
			Status: pointer.String("Enabled"),
		})
	}

	rules = append(rules, s3.LifecycleRule{
		Expiration: &s3.LifecycleExpiration{
			Days: pointer.Int64(consts.AsyncWorkloadsExpirationDays),
		},
		ID: pointer.String("async-workloads-expiry-policy"),
		Filter: &s3.LifecycleRuleFilter{
			Prefix: pointer.String(s.EnsureSuffix(filepath.Join(newClusterUID, "workloads"), "/")),
		},
		Status: pointer.String("Enabled"),
	})

	return awsClient.SetLifecycleRules(bucket, rules)
}

func setLifecycleRulesOnClusterDown(awsClient *awslib.Client, bucket string) error {
	err := awsClient.DeleteLifecycleRules(bucket)
	if err != nil {
		return err
	}

	expirationDate := libtime.GetCurrentUTCDate().Add(-24 * time.Hour)
	return awsClient.SetLifecycleRules(bucket, []s3.LifecycleRule{
		{
			Expiration: &s3.LifecycleExpiration{
				Date: &expirationDate,
			},
			ID: pointer.String("bucket-cleaner"),
			Filter: &s3.LifecycleRuleFilter{
				Prefix: pointer.String(""),
			},
			Status: pointer.String("Enabled"),
		},
	})
}

func createLogGroupIfNotFound(awsClient *awslib.Client, logGroup string, tags map[string]string) error {
	logGroupFound, err := awsClient.DoesLogGroupExist(logGroup)
	if err != nil {
		return err
	}
	if !logGroupFound {
		fmt.Print("￮ creating a new cloudwatch log group: ", logGroup)
		err = awsClient.CreateLogGroup(logGroup, tags)
		if err != nil {
			fmt.Print("\n\n")
			return err
		}
		fmt.Println(" ✓")
		return nil
	}

	fmt.Print("￮ using existing cloudwatch log group: ", logGroup)

	// retry since it's possible that it takes some time for the new log group to be registered by AWS
	err = awsClient.TagLogGroup(logGroup, tags)
	if err != nil {
		fmt.Print("\n\n")
		return err
	}

	fmt.Println(" ✓")

	return nil
}

type LoadBalancer string

var (
	OperatorLoadBalancer LoadBalancer = "operator"
	APILoadBalancer      LoadBalancer = "api"
)

func (lb LoadBalancer) String() string {
	return string(lb)
}

// Will return error if the load balancer can't be found
func getLoadBalancer(clusterName string, whichLB LoadBalancer, awsClient *awslib.Client) (*elbv2.LoadBalancer, error) {
	loadBalancer, err := awsClient.FindLoadBalancer(map[string]string{
		clusterconfig.ClusterNameTag: clusterName,
		"cortex.dev/load-balancer":   whichLB.String(),
	})
	if err != nil {
		return nil, errors.Wrap(err, fmt.Sprintf("unable to locate %s load balancer", whichLB.String()))
	}

	if loadBalancer == nil {
		return nil, ErrorNoOperatorLoadBalancer(whichLB.String())
	}

	return loadBalancer, nil
}

func listPVCVolumesForCluster(awsClient *awslib.Client, clusterName string) ([]ec2.Volume, error) {
	return awsClient.ListVolumes(ec2.Tag{
		Key:   pointer.String(fmt.Sprintf("kubernetes.io/cluster/%s", clusterName)),
		Value: nil, // any value should be ok as long as the key is present
	})
}

func filterEKSCTLOutput(out string) string {
	return strings.Join(s.RemoveDuplicates(strings.Split(out, "\n"), _eksctlPrefixRegex), "\n")
}

func getClusterRESTConfig(awsClient *awslib.Client, clusterName string) (*rest.Config, error) {
	clusterOutput, err := awsClient.EKS().DescribeCluster(
		&eks.DescribeClusterInput{
			Name: aws.String(clusterName),
		},
	)
	if err != nil {
		return nil, err
	}

	gen, err := token.NewGenerator(true, false)
	if err != nil {
		return nil, err
	}

	opts := &token.GetTokenOptions{
		ClusterID: aws.StringValue(clusterOutput.Cluster.Name),
	}

	tok, err := gen.GetWithOptions(opts)
	if err != nil {
		return nil, err
	}

	ca, err := base64.StdEncoding.DecodeString(aws.StringValue(clusterOutput.Cluster.CertificateAuthority.Data))
	if err != nil {
		return nil, err
	}

	return &rest.Config{
		Host:        aws.StringValue(clusterOutput.Cluster.Endpoint),
		BearerToken: tok.Token,
		TLSClientConfig: rest.TLSClientConfig{
			CAData: ca,
		},
	}, nil
}<|MERGE_RESOLUTION|>--- conflicted
+++ resolved
@@ -779,29 +779,6 @@
 	},
 }
 
-<<<<<<< HEAD
-func cmdPrintConfig(awsClient *aws.Client, accessConfig *clusterconfig.AccessConfig, outputType flags.OutputType) {
-	clusterConfig := refreshCachedClusterConfig(awsClient, accessConfig, outputType == flags.PrettyOutputType)
-
-	infoInterface := clusterConfig.CoreConfig
-
-	if outputType == flags.JSONOutputType {
-		outputBytes, err := libjson.Marshal(infoInterface)
-		if err != nil {
-			exit.Error(err)
-		}
-		fmt.Println(string(outputBytes))
-	} else {
-		outputBytes, err := yaml.Marshal(infoInterface)
-		if err != nil {
-			exit.Error(err)
-		}
-		fmt.Println(string(outputBytes))
-	}
-}
-
-func cmdInfo(awsClient *aws.Client, accessConfig *clusterconfig.AccessConfig, stacks clusterstate.ClusterStacks, outputType flags.OutputType, disallowPrompt bool) {
-=======
 var _clusterHealthCmd = &cobra.Command{
 	Use:   "health",
 	Short: "inspect the health of components in the cluster",
@@ -878,8 +855,27 @@
 	},
 }
 
-func cmdInfo(awsClient *awslib.Client, accessConfig *clusterconfig.AccessConfig, stacks clusterstate.ClusterStacks, printConfig bool, outputType flags.OutputType, disallowPrompt bool) {
->>>>>>> 78e9134d
+func cmdPrintConfig(awsClient *awslib.Client, accessConfig *clusterconfig.AccessConfig, outputType flags.OutputType) {
+	clusterConfig := refreshCachedClusterConfig(awsClient, accessConfig, outputType == flags.PrettyOutputType)
+
+	infoInterface := clusterConfig.CoreConfig
+
+	if outputType == flags.JSONOutputType {
+		outputBytes, err := libjson.Marshal(infoInterface)
+		if err != nil {
+			exit.Error(err)
+		}
+		fmt.Println(string(outputBytes))
+	} else {
+		outputBytes, err := yaml.Marshal(infoInterface)
+		if err != nil {
+			exit.Error(err)
+		}
+		fmt.Println(string(outputBytes))
+	}
+}
+
+func cmdInfo(awsClient *awslib.Client, accessConfig *clusterconfig.AccessConfig, stacks clusterstate.ClusterStacks, outputType flags.OutputType, disallowPrompt bool) {
 	clusterConfig := refreshCachedClusterConfig(awsClient, accessConfig, outputType == flags.PrettyOutputType)
 
 	operatorLoadBalancer, err := getLoadBalancer(accessConfig.ClusterName, OperatorLoadBalancer, awsClient)
