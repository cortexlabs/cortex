/*
Copyright 2021 Cortex Labs, Inc.

Licensed under the Apache License, Version 2.0 (the "License");
you may not use this file except in compliance with the License.
You may obtain a copy of the License at

    http://www.apache.org/licenses/LICENSE-2.0

Unless required by applicable law or agreed to in writing, software
distributed under the License is distributed on an "AS IS" BASIS,
WITHOUT WARRANTIES OR CONDITIONS OF ANY KIND, either express or implied.
See the License for the specific language governing permissions and
limitations under the License.
*/

package cmd

import (
	"fmt"
	"os"
	"path"
	"path/filepath"
	"regexp"
	"strings"
	"time"

	"github.com/aws/aws-sdk-go/service/autoscaling"
	"github.com/aws/aws-sdk-go/service/ec2"
	"github.com/aws/aws-sdk-go/service/elbv2"
	"github.com/aws/aws-sdk-go/service/s3"
	"github.com/cortexlabs/cortex/cli/cluster"
	"github.com/cortexlabs/cortex/cli/types/cliconfig"
	"github.com/cortexlabs/cortex/cli/types/flags"
	"github.com/cortexlabs/cortex/pkg/consts"
	"github.com/cortexlabs/cortex/pkg/lib/archive"
	"github.com/cortexlabs/cortex/pkg/lib/aws"
	"github.com/cortexlabs/cortex/pkg/lib/console"
	"github.com/cortexlabs/cortex/pkg/lib/docker"
	"github.com/cortexlabs/cortex/pkg/lib/errors"
	"github.com/cortexlabs/cortex/pkg/lib/exit"
	"github.com/cortexlabs/cortex/pkg/lib/files"
	libjson "github.com/cortexlabs/cortex/pkg/lib/json"
	libmath "github.com/cortexlabs/cortex/pkg/lib/math"
	"github.com/cortexlabs/cortex/pkg/lib/pointer"
	"github.com/cortexlabs/cortex/pkg/lib/prompt"
	s "github.com/cortexlabs/cortex/pkg/lib/strings"
	"github.com/cortexlabs/cortex/pkg/lib/table"
	"github.com/cortexlabs/cortex/pkg/lib/telemetry"
	"github.com/cortexlabs/cortex/pkg/operator/schema"
	"github.com/cortexlabs/cortex/pkg/types/clusterconfig"
	"github.com/cortexlabs/cortex/pkg/types/clusterstate"
	"github.com/cortexlabs/cortex/pkg/types/userconfig"
	"github.com/cortexlabs/yaml"
	"github.com/spf13/cobra"
)

var (
	_flagClusterUpEnv             string
	_flagClusterInfoEnv           string
	_flagClusterScaleNodeGroup    string
	_flagClusterScaleMinInstances int64
	_flagClusterScaleMaxInstances int64
	_flagClusterConfig            string
	_flagClusterName              string
	_flagClusterRegion            string
	_flagClusterInfoDebug         bool
	_flagClusterDisallowPrompt    bool
	_flagClusterDownKeepVolumes   bool
)

var _eksctlPrefixRegex = regexp.MustCompile(`^[0-9]{4}-[0-9]{2}-[0-9]{2} [0-9]{2}:[0-9]{2}:[0-9]{2} \[.+] {2}`)

func clusterInit() {
	_clusterUpCmd.Flags().SortFlags = false
	_clusterUpCmd.Flags().StringVarP(&_flagClusterUpEnv, "configure-env", "e", "aws", "name of environment to configure")
	_clusterUpCmd.Flags().BoolVarP(&_flagClusterDisallowPrompt, "yes", "y", false, "skip prompts")
	_clusterCmd.AddCommand(_clusterUpCmd)

	_clusterInfoCmd.Flags().SortFlags = false
	addClusterConfigFlag(_clusterInfoCmd)
	addClusterNameFlag(_clusterInfoCmd)
	addClusterRegionFlag(_clusterInfoCmd)
	_clusterInfoCmd.Flags().VarP(&_flagOutput, "output", "o", fmt.Sprintf("output format: one of %s", strings.Join(flags.UserOutputTypeStrings(), "|")))
	_clusterInfoCmd.Flags().StringVarP(&_flagClusterInfoEnv, "configure-env", "e", "", "name of environment to configure")
	_clusterInfoCmd.Flags().BoolVarP(&_flagClusterInfoDebug, "debug", "d", false, "save the current cluster state to a file")
	_clusterInfoCmd.Flags().BoolVarP(&_flagClusterDisallowPrompt, "yes", "y", false, "skip prompts")
	_clusterCmd.AddCommand(_clusterInfoCmd)

	_clusterScaleCmd.Flags().SortFlags = false
	addClusterNameFlag(_clusterScaleCmd)
	addClusterRegionFlag(_clusterScaleCmd)
	addClusterScaleFlags(_clusterScaleCmd)
	_clusterScaleCmd.Flags().BoolVarP(&_flagClusterDisallowPrompt, "yes", "y", false, "skip prompts")
	_clusterCmd.AddCommand(_clusterScaleCmd)

	_clusterDownCmd.Flags().SortFlags = false
	addClusterConfigFlag(_clusterDownCmd)
	addClusterNameFlag(_clusterDownCmd)
	addClusterRegionFlag(_clusterDownCmd)
	_clusterDownCmd.Flags().BoolVarP(&_flagClusterDisallowPrompt, "yes", "y", false, "skip prompts")
	_clusterDownCmd.Flags().BoolVar(&_flagClusterDownKeepVolumes, "keep-volumes", false, "keep cortex provisioned persistent volumes")
	_clusterCmd.AddCommand(_clusterDownCmd)

	_clusterExportCmd.Flags().SortFlags = false
	addClusterConfigFlag(_clusterExportCmd)
	addClusterNameFlag(_clusterExportCmd)
	addClusterRegionFlag(_clusterExportCmd)
	_clusterCmd.AddCommand(_clusterExportCmd)
}

func addClusterConfigFlag(cmd *cobra.Command) {
	cmd.Flags().StringVarP(&_flagClusterConfig, "config", "c", "", "path to a cluster configuration file")
	cmd.Flags().SetAnnotation("config", cobra.BashCompFilenameExt, _configFileExts)
}

func addClusterNameFlag(cmd *cobra.Command) {
	cmd.Flags().StringVarP(&_flagClusterName, "name", "n", "", "name of the cluster")
}

func addClusterRegionFlag(cmd *cobra.Command) {
	cmd.Flags().StringVarP(&_flagClusterRegion, "region", "r", "", "aws region of the cluster")
}

func addClusterScaleFlags(cmd *cobra.Command) {
	cmd.Flags().StringVar(&_flagClusterScaleNodeGroup, "node-group", "", "name of the node group to scale")
	cmd.MarkFlagRequired("node-group")
	cmd.Flags().Int64Var(&_flagClusterScaleMinInstances, "min-instances", 0, "minimum number of instances")
	cmd.Flags().Int64Var(&_flagClusterScaleMaxInstances, "max-instances", 0, "maximum number of instances")
}

var _clusterCmd = &cobra.Command{
	Use:   "cluster",
	Short: "manage cortex clusters (contains subcommands)",
}

var _clusterUpCmd = &cobra.Command{
	Use:   "up CLUSTER_CONFIG_FILE",
	Short: "spin up a cluster on aws",
	Args:  cobra.ExactArgs(1),
	Run: func(cmd *cobra.Command, args []string) {
		telemetry.EventNotify("cli.cluster.up")

		clusterConfigFile := args[0]

		envExists, err := isEnvConfigured(_flagClusterUpEnv)
		if err != nil {
			exit.Error(err)
		}
		if envExists {
			if _flagClusterDisallowPrompt {
				fmt.Printf("found an existing environment named \"%s\", which will be overwritten to connect to this cluster once it's created\n\n", _flagClusterUpEnv)
			} else {
				prompt.YesOrExit(fmt.Sprintf("found an existing environment named \"%s\"; would you like to overwrite it to connect to this cluster once it's created?", _flagClusterUpEnv), "", "you can specify a different environment name to be configured to connect to this cluster by specifying the --configure-env flag (e.g. `cortex cluster up --configure-env prod`); or you can list your environments with `cortex env list` and delete an environment with `cortex env delete ENV_NAME`")
			}
		}

		if _, err := docker.GetDockerClient(); err != nil {
			exit.Error(err)
		}

		accessConfig, err := getNewClusterAccessConfig(clusterConfigFile)
		if err != nil {
			exit.Error(err)
		}

		awsClient, err := newAWSClient(accessConfig.Region, true)
		if err != nil {
			exit.Error(err)
		}

		clusterConfig, err := getInstallClusterConfig(awsClient, clusterConfigFile, _flagClusterDisallowPrompt)
		if err != nil {
			exit.Error(err)
		}

		clusterState, err := clusterstate.GetClusterState(awsClient, accessConfig)
		if err != nil {
			exit.Error(err)
		}

		err = clusterstate.AssertClusterStatus(accessConfig.ClusterName, accessConfig.Region, clusterState.Status, clusterstate.StatusNotFound, clusterstate.StatusDeleteComplete)
		if err != nil {
			exit.Error(err)
		}

		err = createS3BucketIfNotFound(awsClient, clusterConfig.Bucket, clusterConfig.Tags)
		if err != nil {
			exit.Error(err)
		}

		err = setLifecycleRulesOnClusterUp(awsClient, clusterConfig.Bucket, clusterConfig.ClusterUID)
		if err != nil {
			exit.Error(err)
		}

		err = createLogGroupIfNotFound(awsClient, clusterConfig.ClusterName, clusterConfig.Tags)
		if err != nil {
			exit.Error(err)
		}

		accountID, _, err := awsClient.GetCachedAccountID()
		if err != nil {
			exit.Error(err)
		}

		err = clusterconfig.CreateDefaultPolicy(awsClient, clusterconfig.CortexPolicyTemplateArgs{
			ClusterName: clusterConfig.ClusterName,
			LogGroup:    clusterConfig.ClusterName,
			Bucket:      clusterConfig.Bucket,
			Region:      clusterConfig.Region,
			AccountID:   accountID,
		})
		if err != nil {
			exit.Error(err)
		}

		out, exitCode, err := runManagerWithClusterConfig("/root/install.sh", clusterConfig, awsClient, nil, nil, nil)
		if err != nil {
			exit.Error(err)
		}
		if exitCode == nil || *exitCode != 0 {
			out = filterEKSCTLOutput(out)
			eksCluster, err := awsClient.EKSClusterOrNil(clusterConfig.ClusterName)
			if err != nil {
				helpStr := "\ndebugging tips (may or may not apply to this error):"
				helpStr += fmt.Sprintf("\n* if your cluster started spinning up but was unable to provision instances, additional error information may be found in the activity history of your cluster's autoscaling groups (select each autoscaling group and click the \"Activity\" or \"Activity History\" tab): https://console.aws.amazon.com/ec2/autoscaling/home?region=%s#AutoScalingGroups:", clusterConfig.Region)
				helpStr += "\n* if your cluster started spinning up, please run `cortex cluster down` to delete the cluster before trying to create this cluster again"
				fmt.Println(helpStr)
				exit.Error(ErrorClusterUp(out + helpStr))
			}

			// the cluster never started spinning up
			if eksCluster == nil {
				exit.Error(ErrorClusterUp(out))
			}

			clusterTags := map[string]string{clusterconfig.ClusterNameTag: clusterConfig.ClusterName}
			asgs, err := awsClient.AutoscalingGroups(clusterTags)
			if err != nil {
				helpStr := "\ndebugging tips (may or may not apply to this error):"
				helpStr += fmt.Sprintf("\n* if your cluster was unable to provision instances, additional error information may be found in the activity history of your cluster's autoscaling groups (select each autoscaling group and click the \"Activity\" or \"Activity History\" tab): https://console.aws.amazon.com/ec2/autoscaling/home?region=%s#AutoScalingGroups:", clusterConfig.Region)
				helpStr += "\n* please run `cortex cluster down` to delete the cluster before trying to create this cluster again"
				fmt.Println(helpStr)
				exit.Error(ErrorClusterUp(out + helpStr))
			}

			// no autoscaling groups were created
			if len(asgs) == 0 {
				helpStr := "\nplease run `cortex cluster down` to delete the cluster before trying to create this cluster again"
				fmt.Println(helpStr)
				exit.Error(ErrorClusterUp(out + helpStr))
			}

			for _, asg := range asgs {
				activity, err := awsClient.MostRecentASGActivity(*asg.AutoScalingGroupName)
				if err != nil {
					helpStr := "\ndebugging tips (may or may not apply to this error):"
					helpStr += fmt.Sprintf("\n* if your cluster was unable to provision instances, additional error information may be found in the activity history of your cluster's autoscaling groups (select each autoscaling group and click the \"Activity\" or \"Activity History\" tab): https://console.aws.amazon.com/ec2/autoscaling/home?region=%s#AutoScalingGroups:", clusterConfig.Region)
					helpStr += "\n* please run `cortex cluster down` to delete the cluster before trying to create this cluster again"
					fmt.Println(helpStr)
					exit.Error(ErrorClusterUp(out + helpStr))
				}

				if activity != nil && (activity.StatusCode == nil || *activity.StatusCode != autoscaling.ScalingActivityStatusCodeSuccessful) {
					status := "(none)"
					if activity.StatusCode != nil {
						status = *activity.StatusCode
					}
					description := "(none)"
					if activity.Description != nil {
						description = *activity.Description
					}

					helpStr := "\nyour cluster was unable to provision EC2 instances; here is one of the encountered errors:"
					helpStr += fmt.Sprintf("\n\n> status: %s\n> description: %s", status, description)
					helpStr += fmt.Sprintf("\n\nadditional error information might be found in the activity history of your cluster's autoscaling groups (select each autoscaling group and click the \"Activity\" or \"Activity History\" tab): https://console.aws.amazon.com/ec2/autoscaling/home?region=%s#AutoScalingGroups:", clusterConfig.Region)
					helpStr += "\n\nplease run `cortex cluster down` to delete the cluster before trying to create this cluster again"
					fmt.Println(helpStr)
					exit.Error(ErrorClusterUp(out + helpStr))
				}
			}

			// No failed asg activities
			helpStr := "\nplease run `cortex cluster down` to delete the cluster before trying to create this cluster again"
			fmt.Println(helpStr)
			exit.Error(ErrorClusterUp(out + helpStr))
		}

		loadBalancer, err := getLoadBalancer(clusterConfig.ClusterName, OperatorLoadBalancer, awsClient)
		if err != nil {
			exit.Error(errors.Append(err, fmt.Sprintf("\n\nyou can attempt to resolve this issue and configure your cli environment by running `cortex cluster info --configure-env %s`", _flagClusterUpEnv)))
		}

		newEnvironment := cliconfig.Environment{
			Name:             _flagClusterUpEnv,
			OperatorEndpoint: "https://" + *loadBalancer.DNSName,
		}

		err = addEnvToCLIConfig(newEnvironment, true)
		if err != nil {
			exit.Error(errors.Append(err, fmt.Sprintf("\n\nyou can attempt to resolve this issue and configure your cli environment by running `cortex cluster info --configure-env %s`", _flagClusterUpEnv)))
		}

		if envExists {
			fmt.Printf(console.Bold("\nthe environment named \"%s\" has been updated to point to this cluster (and was set as the default environment)\n"), _flagClusterUpEnv)
		} else {
			fmt.Printf(console.Bold("\nan environment named \"%s\" has been configured to point to this cluster (and was set as the default environment)\n"), _flagClusterUpEnv)
		}
	},
}

var _clusterScaleCmd = &cobra.Command{
	Use:   "scale [flags]",
	Short: "update the min/max instances for a nodegroup",
	Args:  cobra.NoArgs,
	Run: func(cmd *cobra.Command, args []string) {
		telemetry.Event("cli.cluster.configure")

		var scaleMinIntances, scaleMaxInstances *int64
		if wasFlagProvided(cmd, "min-instances") {
			scaleMinIntances = pointer.Int64(_flagClusterScaleMinInstances)
		}
		if wasFlagProvided(cmd, "max-instances") {
			scaleMaxInstances = pointer.Int64(_flagClusterScaleMaxInstances)
		}
		if scaleMinIntances == nil && scaleMaxInstances == nil {
			exit.Error(ErrorSpecifyAtLeastOneFlag("--min-instances", "--max-instances"))
		}

		if _, err := docker.GetDockerClient(); err != nil {
			exit.Error(err)
		}

		accessConfig, err := getClusterAccessConfigWithCache()
		if err != nil {
			exit.Error(err)
		}

		awsClient, err := newAWSClient(accessConfig.Region, true)
		if err != nil {
			exit.Error(err)
		}

		clusterState, err := clusterstate.GetClusterState(awsClient, accessConfig)
		if err != nil {
			exit.Error(err)
		}

		err = clusterstate.AssertClusterStatus(accessConfig.ClusterName, accessConfig.Region, clusterState.Status, clusterstate.StatusCreateComplete, clusterstate.StatusUpdateComplete, clusterstate.StatusUpdateRollbackComplete)
		if err != nil {
			exit.Error(err)
		}

		clusterConfig := refreshCachedClusterConfig(*awsClient, accessConfig, true)
		clusterConfig, ngIndex, err := updateNodeGroupScale(clusterConfig, _flagClusterScaleNodeGroup, scaleMinIntances, scaleMaxInstances, _flagClusterDisallowPrompt)
		if err != nil {
			exit.Error(err)
		}

		out, exitCode, err := runManagerWithClusterConfig("/root/install.sh --update", &clusterConfig, awsClient, nil, nil, []string{
			"CORTEX_SCALING_NODEGROUP=" + _flagClusterScaleNodeGroup,
			"CORTEX_SCALING_MIN_INSTANCES=" + s.Int64(clusterConfig.NodeGroups[ngIndex].MinInstances),
			"CORTEX_SCALING_MAX_INSTANCES=" + s.Int64(clusterConfig.NodeGroups[ngIndex].MaxInstances),
		})
		if err != nil {
			exit.Error(err)
		}
		if exitCode == nil || *exitCode != 0 {
			helpStr := "\ndebugging tips (may or may not apply to this error):"
			helpStr += fmt.Sprintf("\n* if your cluster was unable to provision instances, additional error information may be found in the activity history of your cluster's autoscaling groups (select each autoscaling group and click the  \"Activity\" or \"Activity History\" tab): https://console.aws.amazon.com/ec2/autoscaling/home?region=%s#AutoScalingGroups:", clusterConfig.Region)
			fmt.Println(helpStr)
			exit.Error(ErrorClusterScale(out + helpStr))
		}
	},
}

var _clusterInfoCmd = &cobra.Command{
	Use:   "info",
	Short: "get information about a cluster",
	Args:  cobra.NoArgs,
	Run: func(cmd *cobra.Command, args []string) {
		telemetry.Event("cli.cluster.info")

		if _, err := docker.GetDockerClient(); err != nil {
			exit.Error(err)
		}

		accessConfig, err := getClusterAccessConfigWithCache()
		if err != nil {
			exit.Error(err)
		}

		awsClient, err := newAWSClient(accessConfig.Region, _flagOutput == flags.PrettyOutputType)
		if err != nil {
			exit.Error(err)
		}

		if _flagClusterInfoDebug {
			if _flagOutput != flags.PrettyOutputType {
				exit.Error(ErrorJSONOutputNotSupportedWithFlag("--debug"))
			}
			cmdDebug(awsClient, accessConfig)
		} else {
			cmdInfo(awsClient, accessConfig, _flagOutput, _flagClusterDisallowPrompt)
		}
	},
}

var _clusterDownCmd = &cobra.Command{
	Use:   "down",
	Short: "spin down a cluster",
	Args:  cobra.NoArgs,
	Run: func(cmd *cobra.Command, args []string) {
		telemetry.Event("cli.cluster.down")

		if _, err := docker.GetDockerClient(); err != nil {
			exit.Error(err)
		}

		accessConfig, err := getClusterAccessConfigWithCache()
		if err != nil {
			exit.Error(err)
		}

		// Check AWS access
		awsClient, err := newAWSClient(accessConfig.Region, true)
		if err != nil {
			exit.Error(err)
		}

		accountID, _, err := awsClient.GetCachedAccountID()
		if err != nil {
			exit.Error(err)
		}
		bucketName := clusterconfig.BucketName(accountID, accessConfig.ClusterName, accessConfig.Region)

		warnIfNotAdmin(awsClient)

		clusterState, err := clusterstate.GetClusterState(awsClient, accessConfig)
		if err != nil && errors.GetKind(err) != clusterstate.ErrUnexpectedCloudFormationStatus {
			exit.Error(err)
		}
		if err == nil {
			switch clusterState.Status {
			case clusterstate.StatusNotFound:
				exit.Error(clusterstate.ErrorClusterDoesNotExist(accessConfig.ClusterName, accessConfig.Region))
			case clusterstate.StatusDeleteComplete:
				// silently clean up
				awsClient.DeleteQueuesWithPrefix(clusterconfig.SQSNamePrefix(accessConfig.ClusterName))
				awsClient.DeletePolicy(clusterconfig.DefaultPolicyARN(accountID, accessConfig.ClusterName, accessConfig.Region))
				if !_flagClusterDownKeepVolumes {
					volumes, err := listPVCVolumesForCluster(awsClient, accessConfig.ClusterName)
					if err == nil {
						for _, volume := range volumes {
							awsClient.DeleteVolume(*volume.VolumeId)
						}
					}
				}
				exit.Error(clusterstate.ErrorClusterAlreadyDeleted(accessConfig.ClusterName, accessConfig.Region))
			}
		}

		// updating CLI env is best-effort, so ignore errors
		loadBalancer, _ := getLoadBalancer(accessConfig.ClusterName, OperatorLoadBalancer, awsClient)

		if _flagClusterDisallowPrompt {
			fmt.Printf("your cluster named \"%s\" in %s will be spun down and all apis will be deleted\n\n", accessConfig.ClusterName, accessConfig.Region)
		} else {
			prompt.YesOrExit(fmt.Sprintf("your cluster named \"%s\" in %s will be spun down and all apis will be deleted, are you sure you want to continue?", accessConfig.ClusterName, accessConfig.Region), "", "")
		}

		fmt.Print("￮ deleting sqs queues ")
		err = awsClient.DeleteQueuesWithPrefix(clusterconfig.SQSNamePrefix(accessConfig.ClusterName))
		if err != nil {
			fmt.Printf("\n\nfailed to delete all sqs queues; please delete queues starting with the name %s via the cloudwatch console: https://%s.console.aws.amazon.com/sqs/v2/home\n", clusterconfig.SQSNamePrefix(accessConfig.ClusterName), accessConfig.Region)
			errors.PrintError(err)
			fmt.Println()
		} else {
			fmt.Println("✓")
		}

		fmt.Print("￮ spinning down the cluster ...")

		out, exitCode, err := runManagerAccessCommand("/root/uninstall.sh", *accessConfig, awsClient, nil, nil)
		if err != nil {
			errors.PrintError(err)
			fmt.Println()
		} else if exitCode == nil || *exitCode != 0 {
			out = filterEKSCTLOutput(out)
			template := "\nNote: if this error cannot be resolved, please ensure that all CloudFormation stacks for this cluster eventually become fully deleted (%s)."
			template += " If the stack deletion process has failed, please delete the stacks directly from the AWS console (this may require manually deleting particular AWS resources that are blocking the stack deletion)."
			template += " In addition to deleting the stacks manually from the AWS console, also make sure to empty and remove the %s bucket"
			helpStr := fmt.Sprintf(template, clusterstate.CloudFormationURL(accessConfig.ClusterName, accessConfig.Region), bucketName)
			fmt.Println(helpStr)
			exit.Error(ErrorClusterDown(out + helpStr))
		}

		// set lifecycle policy to clean the bucket
		fmt.Printf("￮ setting lifecycle policy to empty the %s bucket ", bucketName)
		err = setLifecycleRulesOnClusterDown(awsClient, bucketName)
		if err != nil {
			fmt.Printf("\n\nfailed to set lifecycle policy to empty the %s bucket; you need to remove the bucket manually via the s3 console: https://s3.console.aws.amazon.com/s3/management/%s", bucketName, bucketName)
			errors.PrintError(err)
			fmt.Println()
		}
		fmt.Println("✓")

		// delete policy after spinning down the cluster (which deletes the roles) because policies can't be deleted if they are attached to roles
		policyARN := clusterconfig.DefaultPolicyARN(accountID, accessConfig.ClusterName, accessConfig.Region)
		fmt.Printf("￮ deleting auto-generated iam policy %s ", policyARN)
		err = awsClient.DeletePolicy(policyARN)
		if err != nil {
			fmt.Printf("\n\nfailed to delete auto-generated cortex policy %s; please delete the policy via the iam console: https://console.aws.amazon.com/iam/home#/policies\n", policyARN)
			errors.PrintError(err)
			fmt.Println()
		} else {
			fmt.Println("✓")
		}

		// delete EBS volumes
		if !_flagClusterDownKeepVolumes {
			volumes, err := listPVCVolumesForCluster(awsClient, accessConfig.ClusterName)
			if err != nil {
				fmt.Println("\nfailed to list volumes for deletion; please delete any volumes associated with your cluster via the ec2 console: https://console.aws.amazon.com/ec2/v2/home?#Volumes")
				errors.PrintError(err)
				fmt.Println()
			} else {
				fmt.Print("￮ deleting ebs volumes ")
				var failedToDeleteVolumes []string
				var lastErr error
				for _, volume := range volumes {
					err := awsClient.DeleteVolume(*volume.VolumeId)
					if err != nil {
						failedToDeleteVolumes = append(failedToDeleteVolumes, *volume.VolumeId)
						lastErr = err
					}
				}
				if lastErr != nil {
					fmt.Printf("\n\nfailed to delete %s %s; please delete %s via the ec2 console: https://console.aws.amazon.com/ec2/v2/home?#Volumes\n", s.PluralS("volume", len(failedToDeleteVolumes)), s.UserStrsAnd(failedToDeleteVolumes), s.PluralCustom("it", "them", len(failedToDeleteVolumes)))
					errors.PrintError(lastErr)
					fmt.Println()
				} else {
					fmt.Println("✓")
				}
			}
		}

		// best-effort deletion of cli environment(s)
		if loadBalancer != nil {
			envNames, isDefaultEnv, _ := getEnvNamesByOperatorEndpoint(*loadBalancer.DNSName)
			if len(envNames) > 0 {
				for _, envName := range envNames {
					err := removeEnvFromCLIConfig(envName)
					if err != nil {
						exit.Error(err)
					}
				}
				fmt.Printf("deleted the %s environment configuration%s\n", s.StrsAnd(envNames), s.SIfPlural(len(envNames)))
				if isDefaultEnv {
					newDefaultEnv, err := getDefaultEnv()
					if err != nil {
						exit.Error(err)
					}
					if newDefaultEnv != nil {
						fmt.Println(fmt.Sprintf("set the default environment to %s", *newDefaultEnv))
					}
				}
			}
		}

		fmt.Printf("\nplease check CloudFormation to ensure that all resources for the %s cluster eventually become successfully deleted: %s\n", accessConfig.ClusterName, clusterstate.CloudFormationURL(accessConfig.ClusterName, accessConfig.Region))
		fmt.Printf("\nthe cluster's %s bucket has been applied a lifecycle rule to empty its contents later today; make sure to delete the %s bucket once the bucket is emptied via the s3 console: https://s3.console.aws.amazon.com/s3/management/%s", bucketName, bucketName, bucketName)

		cachedClusterConfigPath := cachedClusterConfigPath(accessConfig.ClusterName, accessConfig.Region)
		os.Remove(cachedClusterConfigPath)
	},
}

var _clusterExportCmd = &cobra.Command{
	Use:   "export [API_NAME] [API_ID]",
	Short: "download the code and configuration for APIs",
	Args:  cobra.RangeArgs(0, 2),
	Run: func(cmd *cobra.Command, args []string) {
		telemetry.Event("cli.cluster.export")

		accessConfig, err := getClusterAccessConfigWithCache()
		if err != nil {
			exit.Error(err)
		}

		// Check AWS access
		awsClient, err := newAWSClient(accessConfig.Region, true)
		if err != nil {
			exit.Error(err)
		}
		warnIfNotAdmin(awsClient)

		clusterState, err := clusterstate.GetClusterState(awsClient, accessConfig)
		if err != nil {
			exit.Error(err)
		}

		err = clusterstate.AssertClusterStatus(accessConfig.ClusterName, accessConfig.Region, clusterState.Status, clusterstate.StatusCreateComplete, clusterstate.StatusUpdateComplete, clusterstate.StatusUpdateRollbackComplete)
		if err != nil {
			exit.Error(err)
		}

		loadBalancer, err := getLoadBalancer(accessConfig.ClusterName, OperatorLoadBalancer, awsClient)
		if err != nil {
			exit.Error(err)
		}

		operatorConfig := cluster.OperatorConfig{
			Telemetry:        isTelemetryEnabled(),
			ClientID:         clientID(),
			OperatorEndpoint: "https://" + *loadBalancer.DNSName,
		}

		info, err := cluster.Info(operatorConfig)
		if err != nil {
			exit.Error(err)
		}

		var apisResponse []schema.APIResponse
		if len(args) == 0 {
			apisResponse, err = cluster.GetAPIs(operatorConfig)
			if err != nil {
				exit.Error(err)
			}
			if len(apisResponse) == 0 {
				fmt.Println(fmt.Sprintf("no apis found in your cluster named %s in %s", accessConfig.ClusterName, accessConfig.Region))
				exit.Ok()
			}
		} else if len(args) == 1 {
			apisResponse, err = cluster.GetAPI(operatorConfig, args[0])
			if err != nil {
				exit.Error(err)
			}
		} else if len(args) == 2 {
			apisResponse, err = cluster.GetAPIByID(operatorConfig, args[0], args[1])
			if err != nil {
				exit.Error(err)
			}
		}

		exportPath := fmt.Sprintf("export-%s-%s", accessConfig.Region, accessConfig.ClusterName)

		err = files.CreateDir(exportPath)
		if err != nil {
			exit.Error(err)
		}

		for _, apiResponse := range apisResponse {
			baseDir := filepath.Join(exportPath, apiResponse.Spec.Name, apiResponse.Spec.ID)

			fmt.Println(fmt.Sprintf("exporting %s to %s", apiResponse.Spec.Name, baseDir))

			err = files.CreateDir(baseDir)
			if err != nil {
				exit.Error(err)
			}

			yamlBytes, err := yaml.Marshal(apiResponse.Spec.API.SubmittedAPISpec)
			if err != nil {
				exit.Error(err)
			}

			err = files.WriteFile(yamlBytes, path.Join(baseDir, apiResponse.Spec.FileName))
			if err != nil {
				exit.Error(err)
			}

			if apiResponse.Spec.Kind != userconfig.TrafficSplitterKind {
				zipFileLocation := path.Join(baseDir, path.Base(apiResponse.Spec.ProjectKey))
				err = awsClient.DownloadFileFromS3(info.ClusterConfig.Bucket, apiResponse.Spec.ProjectKey, zipFileLocation)
				if err != nil {
					exit.Error(err)
				}

				_, err = archive.UnzipFileToDir(zipFileLocation, baseDir)
				if err != nil {
					exit.Error(err)
				}

				err := os.Remove(zipFileLocation)
				if err != nil {
					exit.Error(err)
				}
			}
		}
	},
}

func cmdInfo(awsClient *aws.Client, accessConfig *clusterconfig.AccessConfig, outputType flags.OutputType, disallowPrompt bool) {
	if outputType == flags.PrettyOutputType {
		if err := printInfoClusterState(awsClient, accessConfig); err != nil {
			exit.Error(err)
		}
	}

	clusterConfig := refreshCachedClusterConfig(*awsClient, accessConfig, outputType == flags.PrettyOutputType)

	operatorLoadBalancer, err := getLoadBalancer(accessConfig.ClusterName, OperatorLoadBalancer, awsClient)
	if err != nil {
		exit.Error(err)
	}
	apiLoadBalancer, err := getLoadBalancer(accessConfig.ClusterName, APILoadBalancer, awsClient)
	if err != nil {
		exit.Error(err)
	}

	operatorEndpoint := s.EnsurePrefix(*operatorLoadBalancer.DNSName, "https://")
	apiEndpoint := *apiLoadBalancer.DNSName

	if outputType == flags.JSONOutputType {
		infoResponse, err := getInfoOperatorResponse(operatorEndpoint)
		if err != nil {
			exit.Error(err)
		}
		infoResponse.ClusterConfig.Config = clusterConfig

		jsonBytes, err := libjson.Marshal(map[string]interface{}{
			"cluster_config":    infoResponse.ClusterConfig.Config,
			"cluster_metadata":  infoResponse.ClusterConfig.OperatorMetadata,
			"node_infos":        infoResponse.NodeInfos,
			"endpoint_operator": operatorEndpoint,
			"endpoint_api":      apiEndpoint,
		})
		if err != nil {
			exit.Error(err)
		}

		fmt.Println(string(jsonBytes))
	}
	if outputType == flags.PrettyOutputType {
		fmt.Println(console.Bold("endpoints:"))
		fmt.Println("operator:         ", operatorEndpoint)
		fmt.Println("api load balancer:", apiEndpoint)
		fmt.Println()

		if err := printInfoOperatorResponse(clusterConfig, operatorEndpoint); err != nil {
			exit.Error(err)
		}
	}

	if _flagClusterInfoEnv != "" {
		if err := updateCLIEnv(_flagClusterInfoEnv, operatorEndpoint, disallowPrompt, outputType == flags.PrettyOutputType); err != nil {
			exit.Error(err)
		}
	}
}

func printInfoClusterState(awsClient *aws.Client, accessConfig *clusterconfig.AccessConfig) error {
	clusterState, err := clusterstate.GetClusterState(awsClient, accessConfig)
	if err != nil {
		return err
	}

	fmt.Println(clusterState.TableString())
	if clusterState.Status == clusterstate.StatusCreateFailed || clusterState.Status == clusterstate.StatusDeleteFailed {
		fmt.Println(fmt.Sprintf("more information can be found in your AWS console: %s", clusterstate.CloudFormationURL(accessConfig.ClusterName, accessConfig.Region)))
		fmt.Println()
	}

	err = clusterstate.AssertClusterStatus(accessConfig.ClusterName, accessConfig.Region, clusterState.Status, clusterstate.StatusCreateComplete, clusterstate.StatusUpdateComplete, clusterstate.StatusUpdateRollbackComplete)
	if err != nil {
		return err
	}

	return nil
}

func printInfoOperatorResponse(clusterConfig clusterconfig.Config, operatorEndpoint string) error {
	fmt.Print("fetching cluster status ...\n\n")

	yamlBytes, err := yaml.Marshal(clusterConfig)
	if err != nil {
		return err
	}
	yamlString := string(yamlBytes)

	infoResponse, err := getInfoOperatorResponse(operatorEndpoint)
	if err != nil {
		fmt.Println(yamlString)
		return err
	}
	infoResponse.ClusterConfig.Config = clusterConfig

	fmt.Println(console.Bold("cluster config:"))
	fmt.Println(fmt.Sprintf("cluster version: %s", infoResponse.ClusterConfig.APIVersion))
	fmt.Print(yamlString)

	printInfoPricing(infoResponse, clusterConfig)
	printInfoNodes(infoResponse)

	return nil
}

func getInfoOperatorResponse(operatorEndpoint string) (*schema.InfoResponse, error) {
	operatorConfig := cluster.OperatorConfig{
		Telemetry:        isTelemetryEnabled(),
		ClientID:         clientID(),
		OperatorEndpoint: operatorEndpoint,
	}
	return cluster.Info(operatorConfig)
}

func printInfoPricing(infoResponse *schema.InfoResponse, clusterConfig clusterconfig.Config) {
	eksPrice := aws.EKSPrices[clusterConfig.Region]
	operatorInstancePrice := aws.InstanceMetadatas[clusterConfig.Region]["t3.medium"].Price
	operatorEBSPrice := aws.EBSMetadatas[clusterConfig.Region]["gp3"].PriceGB * 20 / 30 / 24
	metricsEBSPrice := aws.EBSMetadatas[clusterConfig.Region]["gp2"].PriceGB * (40 + 2) / 30 / 24
	nlbPrice := aws.NLBMetadatas[clusterConfig.Region].Price
	natUnitPrice := aws.NATMetadatas[clusterConfig.Region].Price

	headers := []table.Header{
		{Title: "aws resource"},
		{Title: "cost per hour"},
	}

	var rows [][]interface{}
	rows = append(rows, []interface{}{"1 eks cluster", s.DollarsMaxPrecision(eksPrice)})

	var totalNodeGroupsPrice float64
	for _, ng := range clusterConfig.NodeGroups {
		var ngNamePrefix string
		if ng.Spot {
			ngNamePrefix = "cx-ws-"
		} else {
			ngNamePrefix = "cx-wd-"
		}
		nodesInfo := infoResponse.GetNodesWithNodeGroupName(ngNamePrefix + ng.Name)
		numInstances := len(nodesInfo)

		ebsPrice := aws.EBSMetadatas[clusterConfig.Region][ng.InstanceVolumeType.String()].PriceGB * float64(ng.InstanceVolumeSize) / 30 / 24
		if ng.InstanceVolumeType == clusterconfig.IO1VolumeType && ng.InstanceVolumeIOPS != nil {
			ebsPrice += aws.EBSMetadatas[clusterConfig.Region][ng.InstanceVolumeType.String()].PriceIOPS * float64(*ng.InstanceVolumeIOPS) / 30 / 24
		}
		if ng.InstanceVolumeType == clusterconfig.GP3VolumeType && ng.InstanceVolumeIOPS != nil && ng.InstanceVolumeThroughput != nil {
			ebsPrice += libmath.MaxFloat64(0, (aws.EBSMetadatas[clusterConfig.Region][ng.InstanceVolumeType.String()].PriceIOPS-3000)*float64(*ng.InstanceVolumeIOPS)/30/24)
			ebsPrice += libmath.MaxFloat64(0, (aws.EBSMetadatas[clusterConfig.Region][ng.InstanceVolumeType.String()].PriceThroughput-125)*float64(*ng.InstanceVolumeThroughput)/30/24)
		}
		totalEBSPrice := ebsPrice * float64(numInstances)

		totalInstancePrice := float64(0)
		for _, nodeInfo := range nodesInfo {
			totalInstancePrice += nodeInfo.Price
		}

		rows = append(rows, []interface{}{fmt.Sprintf("nodegroup %s: %d (out of %d) %s for your apis", ng.Name, numInstances, ng.MaxInstances, s.PluralS("instance", numInstances)), s.DollarsAndTenthsOfCents(totalInstancePrice) + " total"})
		rows = append(rows, []interface{}{fmt.Sprintf("nodegroup %s: %d (out of %d) %dgb ebs %s for your apis", ng.Name, numInstances, ng.MaxInstances, ng.InstanceVolumeSize, s.PluralS("volume", numInstances)), s.DollarsAndTenthsOfCents(totalEBSPrice) + " total"})

		totalNodeGroupsPrice += totalEBSPrice + totalInstancePrice
	}

	var natTotalPrice float64
	if clusterConfig.NATGateway == clusterconfig.SingleNATGateway {
		natTotalPrice = natUnitPrice
	} else if clusterConfig.NATGateway == clusterconfig.HighlyAvailableNATGateway {
		natTotalPrice = natUnitPrice * float64(len(clusterConfig.AvailabilityZones))
	}
	totalPrice := eksPrice + totalNodeGroupsPrice + 2*(operatorInstancePrice+operatorEBSPrice) + metricsEBSPrice + nlbPrice*2 + natTotalPrice
	fmt.Printf(console.Bold("\nyour cluster currently costs %s per hour\n\n"), s.DollarsAndCents(totalPrice))

	rows = append(rows, []interface{}{"2 t3.medium instances for cortex", s.DollarsMaxPrecision(operatorInstancePrice * 2)})
	rows = append(rows, []interface{}{"2 20gb ebs volumes for the operator", s.DollarsAndTenthsOfCents(operatorEBSPrice * 2)})
	rows = append(rows, []interface{}{"1 40+2gb ebs volumes for metrics (prometheus and grafana)", s.DollarsAndTenthsOfCents(metricsEBSPrice)})
	rows = append(rows, []interface{}{"2 network load balancers", s.DollarsMaxPrecision(nlbPrice*2) + " total"})

	if clusterConfig.NATGateway == clusterconfig.SingleNATGateway {
		rows = append(rows, []interface{}{"1 nat gateway", s.DollarsMaxPrecision(natUnitPrice)})
	} else if clusterConfig.NATGateway == clusterconfig.HighlyAvailableNATGateway {
		numNATs := len(clusterConfig.AvailabilityZones)
		rows = append(rows, []interface{}{fmt.Sprintf("%d nat gateways", numNATs), s.DollarsMaxPrecision(natUnitPrice*float64(numNATs)) + " total"})
	}

	t := table.Table{
		Headers: headers,
		Rows:    rows,
	}
	t.MustPrint(&table.Opts{Sort: pointer.Bool(false)})
}

func printInfoNodes(infoResponse *schema.InfoResponse) {
	numAPIInstances := len(infoResponse.NodeInfos)

	var totalReplicas int
	var doesClusterHaveGPUs, doesClusterHaveInfs bool
	for _, nodeInfo := range infoResponse.NodeInfos {
		totalReplicas += nodeInfo.NumReplicas
		if nodeInfo.ComputeUserCapacity.GPU > 0 {
			doesClusterHaveGPUs = true
		}
		if nodeInfo.ComputeUserCapacity.Inf > 0 {
			doesClusterHaveInfs = true
		}
	}

	var pendingReplicasStr string
	if infoResponse.NumPendingReplicas > 0 {
		pendingReplicasStr = fmt.Sprintf(", and %d unscheduled %s", infoResponse.NumPendingReplicas, s.PluralS("replica", infoResponse.NumPendingReplicas))
	}

	fmt.Printf(console.Bold("\nyour cluster has %d API %s running across %d %s%s\n"), totalReplicas, s.PluralS("replica", totalReplicas), numAPIInstances, s.PluralS("instance", numAPIInstances), pendingReplicasStr)

	if len(infoResponse.NodeInfos) == 0 {
		return
	}

	headers := []table.Header{
		{Title: "instance type"},
		{Title: "lifecycle"},
		{Title: "replicas"},
		{Title: "CPU (requested / total allocatable)"},
		{Title: "memory (requested / total allocatable)"},
		{Title: "GPU (requested / total allocatable)", Hidden: !doesClusterHaveGPUs},
		{Title: "Inf (requested / total allocatable)", Hidden: !doesClusterHaveInfs},
	}

	var rows [][]interface{}
	for _, nodeInfo := range infoResponse.NodeInfos {
		lifecycle := "on-demand"
		if nodeInfo.IsSpot {
			lifecycle = "spot"
		}

		cpuStr := nodeInfo.ComputeUserRequested.CPU.MilliString() + " / " + nodeInfo.ComputeUserCapacity.CPU.MilliString()
		memStr := nodeInfo.ComputeUserRequested.Mem.String() + " / " + nodeInfo.ComputeUserCapacity.Mem.String()
		gpuStr := s.Int64(nodeInfo.ComputeUserRequested.GPU) + " / " + s.Int64(nodeInfo.ComputeUserCapacity.GPU)
		infStr := s.Int64(nodeInfo.ComputeUserRequested.Inf) + " / " + s.Int64(nodeInfo.ComputeUserCapacity.Inf)
		rows = append(rows, []interface{}{nodeInfo.InstanceType, lifecycle, nodeInfo.NumReplicas, cpuStr, memStr, gpuStr, infStr})
	}

	t := table.Table{
		Headers: headers,
		Rows:    rows,
	}
	fmt.Println()
	t.MustPrint(&table.Opts{Sort: pointer.Bool(false)})
}

func updateCLIEnv(envName string, operatorEndpoint string, disallowPrompt bool, printToStdout bool) error {
	prevEnv, err := readEnv(envName)
	if err != nil {
		return err
	}

	newEnvironment := cliconfig.Environment{
		Name:             envName,
		OperatorEndpoint: operatorEndpoint,
	}

	shouldWriteEnv := false
	envWasUpdated := false
	if prevEnv == nil {
		shouldWriteEnv = true
		if printToStdout {
			fmt.Println()
		}
	} else if prevEnv.OperatorEndpoint != operatorEndpoint {
		envWasUpdated = true
		if printToStdout {
			if disallowPrompt {
				shouldWriteEnv = true
				fmt.Println()
			} else {
				shouldWriteEnv = prompt.YesOrNo(fmt.Sprintf("\nfound an existing environment named \"%s\"; would you like to overwrite it to connect to this cluster?", envName), "", "")
			}
		} else {
			shouldWriteEnv = true
		}
	}

	if shouldWriteEnv {
		err := addEnvToCLIConfig(newEnvironment, true)
		if err != nil {
			return err
		}

		if printToStdout {
			if envWasUpdated {
				fmt.Printf(console.Bold("the environment named \"%s\" has been updated to point to this cluster (and was set as the default environment)\n"), envName)
			} else {
				fmt.Printf(console.Bold("an environment named \"%s\" has been configured to point to this cluster (and was set as the default environment)\n"), envName)
			}
		}
	}

	return nil
}

func cmdDebug(awsClient *aws.Client, accessConfig *clusterconfig.AccessConfig) {
	// note: if modifying this string, also change it in files.IgnoreCortexDebug()
	debugFileName := fmt.Sprintf("cortex-debug-%s.tgz", time.Now().UTC().Format("2006-01-02-15-04-05"))

	containerDebugPath := "/out/" + debugFileName
	copyFromPaths := []dockerCopyFromPath{
		{
			containerPath: containerDebugPath,
			localDir:      _cwd,
		},
	}

	out, exitCode, err := runManagerAccessCommand("/root/debug.sh "+containerDebugPath, *accessConfig, awsClient, nil, copyFromPaths)
	if err != nil {
		exit.Error(err)
	}
	if exitCode == nil || *exitCode != 0 {
		exit.Error(ErrorClusterDebug(out))
	}

	fmt.Println("saved cluster info to ./" + debugFileName)
	return
}

func refreshCachedClusterConfig(awsClient aws.Client, accessConfig *clusterconfig.AccessConfig, printToStdout bool) clusterconfig.Config {
	// add empty file if cached cluster doesn't exist so that the file output by manager container maintains current user permissions
	cachedClusterConfigPath := cachedClusterConfigPath(accessConfig.ClusterName, accessConfig.Region)
	containerConfigPath := fmt.Sprintf("/out/%s", filepath.Base(cachedClusterConfigPath))

	copyFromPaths := []dockerCopyFromPath{
		{
			containerPath: containerConfigPath,
			localDir:      files.Dir(cachedClusterConfigPath),
		},
	}

	if printToStdout {
		fmt.Print("syncing cluster configuration ...\n\n")
	}
	out, exitCode, err := runManagerAccessCommand("/root/refresh.sh "+containerConfigPath, *accessConfig, &awsClient, nil, copyFromPaths)
	if err != nil {
		exit.Error(err)
	}
	if exitCode == nil || *exitCode != 0 {
		exit.Error(ErrorClusterRefresh(out))
	}

	refreshedClusterConfig := &clusterconfig.Config{}
	err = readCachedClusterConfigFile(refreshedClusterConfig, cachedClusterConfigPath)
	if err != nil {
		exit.Error(err)
	}
	return *refreshedClusterConfig
}

func updateNodeGroupScale(clusterConfig clusterconfig.Config, targetNg string, desiredMinReplicas, desiredMaxReplicas *int64, disallowPrompt bool) (clusterconfig.Config, int, error) {
	clusterName := clusterConfig.ClusterName
	region := clusterConfig.Region

	availableNodeGroups := []string{}
	for idx, ng := range clusterConfig.NodeGroups {
		if ng == nil {
			continue
		}
		availableNodeGroups = append(availableNodeGroups, ng.Name)
		if ng.Name == targetNg {
			var minReplicas, maxReplicas int64
			if desiredMinReplicas == nil {
				minReplicas = ng.MinInstances
			} else {
				minReplicas = *desiredMinReplicas
			}
			if desiredMaxReplicas == nil {
				maxReplicas = ng.MaxInstances
			} else {
				maxReplicas = *desiredMaxReplicas
			}

			if minReplicas < 0 {
				return clusterconfig.Config{}, 0, ErrorMinInstancesLowerThan(0)
			}
			if maxReplicas < 0 {
				return clusterconfig.Config{}, 0, ErrorMaxInstancesLowerThan(0)
			}
			if minReplicas > maxReplicas {
				return clusterconfig.Config{}, 0, ErrorMinInstancesGreaterThanMaxInstances(minReplicas, maxReplicas)
			}

			if ng.MinInstances == minReplicas && ng.MaxInstances == maxReplicas {
				fmt.Printf("the %s nodegroup in the %s cluster in %s already has min instances set to %d and max instances set to %d\n", ng.Name, clusterName, region, minReplicas, maxReplicas)
				exit.Ok()
			}

			if !disallowPrompt {
				promptMessage := ""
				if ng.MinInstances != minReplicas && ng.MaxInstances != maxReplicas {
					promptMessage = fmt.Sprintf("your nodegroup named %s in your %s cluster in %s will update its %s from %d to %d and update its %s from %d to %d", ng.Name, clusterName, region, clusterconfig.MinInstancesKey, ng.MinInstances, minReplicas, clusterconfig.MaxInstancesKey, ng.MaxInstances, maxReplicas)
				}
				if ng.MinInstances == minReplicas && ng.MaxInstances != maxReplicas {
					promptMessage = fmt.Sprintf("your nodegroup named %s in your %s cluster in %s will update its %s from %d to %d", ng.Name, clusterName, region, clusterconfig.MaxInstancesKey, ng.MaxInstances, maxReplicas)
				}
				if ng.MinInstances != minReplicas && ng.MaxInstances == maxReplicas {
					promptMessage = fmt.Sprintf("your nodegroup named %s in your %s cluster in %s will update its %s from %d to %d", ng.Name, clusterName, region, clusterconfig.MinInstancesKey, ng.MinInstances, minReplicas)
				}
				if !prompt.YesOrNo(promptMessage, "", "") {
					exit.Ok()
				}
			}

			clusterConfig.NodeGroups[idx].MinInstances = minReplicas
			clusterConfig.NodeGroups[idx].MaxInstances = maxReplicas
			return clusterConfig, idx, nil
		}
	}

<<<<<<< HEAD
	if !ngFound {
		return clusterconfig.Config{}, 0, ErrorNodeGroupNotFound(targetNg, clusterName, region, availableNodeGroups)
	}

	return clusterConfig, 0, nil
=======
	return clusterconfig.Config{}, 0, ErrorNodeGroupNotFound(targetNg, clusterName, region, availableNodeGroups)
>>>>>>> 2f62aeb7
}

func createS3BucketIfNotFound(awsClient *aws.Client, bucket string, tags map[string]string) error {
	bucketFound, err := awsClient.DoesBucketExist(bucket)
	if err != nil {
		return err
	}
	if !bucketFound {
		fmt.Print("￮ creating a new s3 bucket: ", bucket)
		err = awsClient.CreateBucket(bucket)
		if err != nil {
			fmt.Print("\n\n")
			return err
		}
	} else {
		fmt.Print("￮ using existing s3 bucket: ", bucket)
	}

	// retry since it's possible that it takes some time for the new bucket to be registered by AWS
	for i := 0; i < 10; i++ {
		err = awsClient.TagBucket(bucket, tags)
		if err == nil {
			fmt.Println(" ✓")
			return nil
		}
		if !aws.IsNoSuchBucketErr(err) {
			break
		}
		time.Sleep(1 * time.Second)
	}

	fmt.Print("\n\n")
	return err
}

func setLifecycleRulesOnClusterUp(awsClient *aws.Client, bucket, newClusterUID string) error {
	// deletes bucket-wide deletion rule
	err := awsClient.DeleteLifecycleRules(bucket)
	if err != nil {
		return err
	}

	clusterUIDs, err := awsClient.ListS3TopLevelDirs(bucket)
	if err != nil {
		return err
	}

	if len(clusterUIDs)+1 > consts.MaxBucketLifecycleRules {
		return ErrorClusterUIDsLimitInBucket(bucket, len(clusterUIDs), consts.MaxBucketLifecycleRules-1)
	}

	rules := []s3.LifecycleRule{}
	for _, clusterUID := range clusterUIDs {
		rules = append(rules, s3.LifecycleRule{
			Expiration: &s3.LifecycleExpiration{
				Days: pointer.Int64(1), // cannot be set to 0
			},
			ID: pointer.String("cluster-remove-" + clusterUID),
			Filter: &s3.LifecycleRuleFilter{
				Prefix: pointer.String(s.EnsureSuffix(clusterUID, "/")),
			},
			Status: pointer.String("Enabled"),
		})
	}

	rules = append(rules, s3.LifecycleRule{
		Expiration: &s3.LifecycleExpiration{
			Days: pointer.Int64(consts.AsyncWorkloadsExpirationDays),
		},
		ID: pointer.String("async-workloads-expiry-policy"),
		Filter: &s3.LifecycleRuleFilter{
			Prefix: pointer.String(s.EnsureSuffix(filepath.Join(newClusterUID, "workloads"), "/")),
		},
		Status: pointer.String("Enabled"),
	})

	return awsClient.SetLifecycleRules(bucket, rules)
}

func setLifecycleRulesOnClusterDown(awsClient *aws.Client, bucket string) error {
	// deletes bucket-wide deletion rule
	err := awsClient.DeleteLifecycleRules(bucket)
	if err != nil {
		return err
	}

	// delete all bucket contents at midnight
	return awsClient.SetLifecycleRules(bucket, []s3.LifecycleRule{
		{
			Expiration: &s3.LifecycleExpiration{
				Days: pointer.Int64(1), // cannot be set to 0
			},
			ID: pointer.String("bucket-cleaner"),
			Filter: &s3.LifecycleRuleFilter{
				Prefix: pointer.String("/"),
			},
			Status: pointer.String("Enabled"),
		},
	})
}

func createLogGroupIfNotFound(awsClient *aws.Client, logGroup string, tags map[string]string) error {
	logGroupFound, err := awsClient.DoesLogGroupExist(logGroup)
	if err != nil {
		return err
	}
	if !logGroupFound {
		fmt.Print("￮ creating a new cloudwatch log group: ", logGroup)
		err = awsClient.CreateLogGroup(logGroup, tags)
		if err != nil {
			fmt.Print("\n\n")
			return err
		}
		fmt.Println(" ✓")
		return nil
	}

	fmt.Print("￮ using existing cloudwatch log group: ", logGroup)

	// retry since it's possible that it takes some time for the new log group to be registered by AWS
	err = awsClient.TagLogGroup(logGroup, tags)
	if err != nil {
		fmt.Print("\n\n")
		return err
	}

	fmt.Println(" ✓")

	return nil
}

type LoadBalancer string

var (
	OperatorLoadBalancer LoadBalancer = "operator"
	APILoadBalancer      LoadBalancer = "api"
)

func (lb LoadBalancer) String() string {
	return string(lb)
}

// Will return error if the load balancer can't be found
func getLoadBalancer(clusterName string, whichLB LoadBalancer, awsClient *aws.Client) (*elbv2.LoadBalancer, error) {
	loadBalancer, err := awsClient.FindLoadBalancer(map[string]string{
		clusterconfig.ClusterNameTag: clusterName,
		"cortex.dev/load-balancer":   whichLB.String(),
	})
	if err != nil {
		return nil, errors.Wrap(err, fmt.Sprintf("unable to locate %s load balancer", whichLB.String()))
	}

	if loadBalancer == nil {
		return nil, ErrorNoOperatorLoadBalancer(whichLB.String())
	}

	return loadBalancer, nil
}

func listPVCVolumesForCluster(awsClient *aws.Client, clusterName string) ([]ec2.Volume, error) {
	return awsClient.ListVolumes(ec2.Tag{
		Key:   pointer.String(fmt.Sprintf("kubernetes.io/cluster/%s", clusterName)),
		Value: nil, // any value should be ok as long as the key is present
	})
}

func filterEKSCTLOutput(out string) string {
	return strings.Join(s.RemoveDuplicates(strings.Split(out, "\n"), _eksctlPrefixRegex), "\n")
}<|MERGE_RESOLUTION|>--- conflicted
+++ resolved
@@ -1105,15 +1105,7 @@
 		}
 	}
 
-<<<<<<< HEAD
-	if !ngFound {
-		return clusterconfig.Config{}, 0, ErrorNodeGroupNotFound(targetNg, clusterName, region, availableNodeGroups)
-	}
-
-	return clusterConfig, 0, nil
-=======
 	return clusterconfig.Config{}, 0, ErrorNodeGroupNotFound(targetNg, clusterName, region, availableNodeGroups)
->>>>>>> 2f62aeb7
 }
 
 func createS3BucketIfNotFound(awsClient *aws.Client, bucket string, tags map[string]string) error {
