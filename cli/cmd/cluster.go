/*
Copyright 2020 Cortex Labs, Inc.

Licensed under the Apache License, Version 2.0 (the "License");
you may not use this file except in compliance with the License.
You may obtain a copy of the License at

    http://www.apache.org/licenses/LICENSE-2.0

Unless required by applicable law or agreed to in writing, software
distributed under the License is distributed on an "AS IS" BASIS,
WITHOUT WARRANTIES OR CONDITIONS OF ANY KIND, either express or implied.
See the License for the specific language governing permissions and
limitations under the License.
*/

// cx cluster up/down

package cmd

import (
	"fmt"
	"os"
	"strings"
	"time"

	"github.com/cortexlabs/cortex/cli/cluster"
	"github.com/cortexlabs/cortex/cli/types/cliconfig"
	"github.com/cortexlabs/cortex/pkg/lib/aws"
	cr "github.com/cortexlabs/cortex/pkg/lib/configreader"
	"github.com/cortexlabs/cortex/pkg/lib/docker"
	"github.com/cortexlabs/cortex/pkg/lib/errors"
	"github.com/cortexlabs/cortex/pkg/lib/exit"
	"github.com/cortexlabs/cortex/pkg/lib/files"
	"github.com/cortexlabs/cortex/pkg/lib/pointer"
	"github.com/cortexlabs/cortex/pkg/lib/print"
	"github.com/cortexlabs/cortex/pkg/lib/prompt"
	"github.com/cortexlabs/cortex/pkg/lib/table"
	"github.com/cortexlabs/cortex/pkg/lib/telemetry"
	"github.com/cortexlabs/cortex/pkg/types"
	"github.com/cortexlabs/cortex/pkg/types/clusterconfig"
	"github.com/cortexlabs/cortex/pkg/types/clusterstate"
	"github.com/spf13/cobra"
)

var (
	_flagClusterEnv            string
	_flagClusterConfig         string
	_flagClusterInfoDebug      bool
	_flagClusterDisallowPrompt bool
)

func clusterInit() {
	defaultEnv := getDefaultEnv(_clusterCommandType)

	_upCmd.Flags().SortFlags = false
	addClusterConfigFlag(_upCmd)
	_upCmd.Flags().StringVarP(&_flagClusterEnv, "env", "e", defaultEnv, "environment to configure")
	_upCmd.Flags().BoolVarP(&_flagClusterDisallowPrompt, "yes", "y", false, "skip prompts")
	_clusterCmd.AddCommand(_upCmd)

	_infoCmd.Flags().SortFlags = false
	addClusterConfigFlag(_infoCmd)
	_infoCmd.Flags().StringVarP(&_flagClusterEnv, "env", "e", defaultEnv, "environment to configure")
	_infoCmd.Flags().BoolVarP(&_flagClusterInfoDebug, "debug", "d", false, "save the current cluster state to a file")
	_infoCmd.Flags().BoolVarP(&_flagClusterDisallowPrompt, "yes", "y", false, "skip prompts")
	_clusterCmd.AddCommand(_infoCmd)

	_updateCmd.Flags().SortFlags = false
	addClusterConfigFlag(_updateCmd)
	_updateCmd.Flags().StringVarP(&_flagClusterEnv, "env", "e", defaultEnv, "environment to configure")
	_updateCmd.Flags().BoolVarP(&_flagClusterDisallowPrompt, "yes", "y", false, "skip prompts")
	_clusterCmd.AddCommand(_updateCmd)

	_downCmd.Flags().SortFlags = false
	addClusterConfigFlag(_downCmd)
	_downCmd.Flags().BoolVarP(&_flagClusterDisallowPrompt, "yes", "y", false, "skip prompts")
	_clusterCmd.AddCommand(_downCmd)
}

func addClusterConfigFlag(cmd *cobra.Command) {
	cmd.Flags().StringVarP(&_flagClusterConfig, "config", "c", "", "path to a cluster configuration file")
	cmd.Flags().SetAnnotation("config", cobra.BashCompFilenameExt, _configFileExts)
}

var _clusterCmd = &cobra.Command{
	Use:   "cluster",
	Short: "manage a cluster",
}

var _upCmd = &cobra.Command{
	Use:   "up",
	Short: "spin up a cluster",
	Args:  cobra.NoArgs,
	Run: func(cmd *cobra.Command, args []string) {
		telemetry.EventNotify("cli.cluster.up")

		if _flagClusterEnv == "local" {
			exit.Error(ErrorNotSupportedInLocalEnvironment())
		}

		if _, err := docker.GetDockerClient(); err != nil {
			exit.Error(err)
		}

		if !_flagClusterDisallowPrompt {
			promptForEmail()
		}

		awsCreds, err := getAWSCredentials(_flagClusterConfig, _flagClusterEnv, _flagClusterDisallowPrompt)
		if err != nil {
			exit.Error(err)
		}

		clusterConfig, err := getInstallClusterConfig(awsCreds, _flagClusterEnv, _flagClusterDisallowPrompt)
		if err != nil {
			exit.Error(err)
		}

		accessConfig := clusterConfig.ToAccessConfig()

		awsClient, err := newAWSClient(*accessConfig.Region, awsCreds)
		if err != nil {
			exit.Error(err)
		}

		clusterState, err := clusterstate.GetClusterState(awsClient, &accessConfig)
		if err != nil {
			if errors.GetKind(err) == clusterstate.ErrUnexpectedCloudFormationStatus {
				fmt.Println(fmt.Sprintf("cluster named \"%s\" in %s is in an unexpected state, please run `cortex cluster down` to delete the cluster or delete the cloudformation stacks manually in your AWS console %s", clusterConfig.ClusterName, *clusterConfig.Region, getCloudFormationURL(*clusterConfig.Region, clusterConfig.ClusterName)))
			}
			exit.Error(err)
		}

		err = assertClusterStatus(&accessConfig, clusterState.Status, clusterstate.StatusNotFound, clusterstate.StatusDeleteComplete)
		if err != nil {
			exit.Error(err)
		}

		err = CreateBucketIfNotFound(awsClient, clusterConfig.Bucket)
		if err != nil {
			exit.Error(err)
		}

		err = CreateLogGroupIfNotFound(awsClient, clusterConfig.LogGroup)
		if err != nil {
			exit.Error(err)
		}

		out, exitCode, err := runManagerUpdateCommand("/root/install.sh", clusterConfig, awsCreds, _flagClusterEnv)
		if err != nil {
			exit.Error(err)
		}
		if exitCode == nil || *exitCode != 0 {
			helpStr := "\nDebugging tips (may not apply to this error):"
			helpStr += fmt.Sprintf("\n* if your cluster started spinning up but was unable to provision instances, additional error information may be found in the activity history of your cluster's autoscaling groups (select each autoscaling group and click the \"Activity History\" tab): https://console.aws.amazon.com/ec2/autoscaling/home?region=%s#AutoScalingGroups:", *clusterConfig.Region)
			helpStr += fmt.Sprintf("\n* if your cluster started spinning up, please ensure that your CloudFormation stacks for this cluster have been fully deleted before trying to spin up this cluster again: https://console.aws.amazon.com/cloudformation/home?region=%s#/stacks?filteringText=-%s-", *clusterConfig.Region, clusterConfig.ClusterName)
			fmt.Println(helpStr)
			exit.Error(ErrorClusterUp(out + helpStr))
		}

		fmt.Printf("\nyour cli environment named \"%s\" has been configured to connect to this cluster; append --env=%s in cortex commands to reference it, or set it as your default via `cortex env default %s`\n", _flagClusterEnv, _flagClusterEnv, _flagClusterEnv)
	},
}

var _updateCmd = &cobra.Command{
	Use:   "update",
	Short: "update a cluster",
	Args:  cobra.NoArgs,
	Run: func(cmd *cobra.Command, args []string) {
		telemetry.Event("cli.cluster.update")

		if _flagClusterEnv == "local" {
			exit.Error(ErrorNotSupportedInLocalEnvironment())
		}

		if _, err := docker.GetDockerClient(); err != nil {
			exit.Error(err)
		}

		awsCreds, err := getAWSCredentials(_flagClusterConfig, _flagClusterEnv, _flagClusterDisallowPrompt)
		if err != nil {
			exit.Error(err)
		}

		accessConfig, err := getClusterAccessConfig(_flagClusterDisallowPrompt)
		if err != nil {
			exit.Error(err)
		}

		awsClient, err := newAWSClient(*accessConfig.Region, awsCreds)
		if err != nil {
			exit.Error(err)
		}

		clusterState, err := clusterstate.GetClusterState(awsClient, accessConfig)
		if err != nil {
			if errors.GetKind(err) == clusterstate.ErrUnexpectedCloudFormationStatus {
				fmt.Println(fmt.Sprintf("cluster named \"%s\" in %s is in an unexpected state, please run `cortex cluster down` to delete the cluster or delete the cloudformation stacks manually in your AWS console %s", *accessConfig.ClusterName, *accessConfig.Region, getCloudFormationURLWithAccessConfig(accessConfig)))
			}
			exit.Error(err)
		}

		err = assertClusterStatus(accessConfig, clusterState.Status, clusterstate.StatusCreateComplete)
		if err != nil {
			exit.Error(err)
		}

		cachedClusterConfig := refreshCachedClusterConfig(awsCreds, _flagClusterDisallowPrompt)

		clusterConfig, err := getClusterUpdateConfig(cachedClusterConfig, awsCreds, _flagClusterDisallowPrompt)
		if err != nil {
			exit.Error(err)
		}

		out, exitCode, err := runManagerUpdateCommand("/root/install.sh --update", clusterConfig, awsCreds, _flagClusterEnv)
		if err != nil {
			exit.Error(err)
		}
		if exitCode == nil || *exitCode != 0 {
			helpStr := "\nDebugging tips (may not apply to this error):"
			helpStr += fmt.Sprintf("\n* if your cluster was unable to provision instances, additional error information may be found in the activity history of your cluster's autoscaling groups (select each autoscaling group and click the  \"Activity History\" tab): https://console.aws.amazon.com/ec2/autoscaling/home?region=%s#AutoScalingGroups:", *clusterConfig.Region)
			fmt.Println(helpStr)
			exit.Error(ErrorClusterUpdate(out + helpStr))
		}
	},
}

var _infoCmd = &cobra.Command{
	Use:   "info",
	Short: "get information about a cluster",
	Args:  cobra.NoArgs,
	Run: func(cmd *cobra.Command, args []string) {
		telemetry.Event("cli.cluster.info")
		if _flagClusterEnv == "local" {
			exit.Error(ErrorNotSupportedInLocalEnvironment())
		}

		if _, err := docker.GetDockerClient(); err != nil {
			exit.Error(err)
		}

		awsCreds, err := getAWSCredentials(_flagClusterConfig, _flagClusterEnv, _flagClusterDisallowPrompt)
		if err != nil {
			exit.Error(err)
		}

		accessConfig, err := getClusterAccessConfig(_flagClusterDisallowPrompt)
		if err != nil {
			exit.Error(err)
		}

		if _flagClusterInfoDebug {
			cmdDebug(awsCreds, accessConfig)
		} else {
			cmdInfo(awsCreds, accessConfig, _flagClusterDisallowPrompt)
		}
	},
}

var _downCmd = &cobra.Command{
	Use:   "down",
	Short: "spin down a cluster",
	Args:  cobra.NoArgs,
	Run: func(cmd *cobra.Command, args []string) {
		telemetry.Event("cli.cluster.down")

		if _, err := docker.GetDockerClient(); err != nil {
			exit.Error(err)
		}

		awsCreds, err := getAWSCredentials(_flagClusterConfig, _flagClusterEnv, _flagClusterDisallowPrompt)
		if err != nil {
			exit.Error(err)
		}

		accessConfig, err := getClusterAccessConfig(_flagClusterDisallowPrompt)
		if err != nil {
			exit.Error(err)
		}

		// Check AWS access
		awsClient, err := newAWSClient(*accessConfig.Region, awsCreds)
		if err != nil {
			exit.Error(err)
		}
		warnIfNotAdmin(awsClient)

		clusterState, err := clusterstate.GetClusterState(awsClient, accessConfig)
		if err != nil {
			if errors.GetKind(err) == clusterstate.ErrUnexpectedCloudFormationStatus {
				fmt.Println(fmt.Sprintf("cluster named \"%s\" in %s is in an unexpected state, please delete the cloudformation stacks manually in your AWS console %s", *accessConfig.ClusterName, *accessConfig.Region, getCloudFormationURLWithAccessConfig(accessConfig)))
			}
			exit.Error(err)
		}

		switch clusterState.Status {
		case clusterstate.StatusNotFound:
			exit.Error(ErrorClusterDoesNotExist(*accessConfig.ClusterName, *accessConfig.Region))
		case clusterstate.StatusDeleteComplete:
			exit.Error(ErrorClusterAlreadyDeleted(*accessConfig.ClusterName, *accessConfig.Region))
		}

<<<<<<< HEAD
		prompt.YesOrExit(fmt.Sprintf("your cluster named \"%s\" in %s will be spun down and all apis will be deleted, are you sure you want to continue?", *accessConfig.ClusterName, *accessConfig.Region), "", "")
=======
		if !_flagClusterDisallowPrompt {
			prompt.YesOrExit(fmt.Sprintf("your cluster (%s in %s) will be spun down and all apis will be deleted, are you sure you want to continue?", *accessConfig.ClusterName, *accessConfig.Region), "", "")
		}
>>>>>>> aab16b9a

		out, exitCode, err := runManagerAccessCommand("/root/uninstall.sh", *accessConfig, awsCreds, _flagClusterEnv)
		if err != nil {
			exit.Error(err)
		}
		if exitCode == nil || *exitCode != 0 {
			helpStr := fmt.Sprintf("\nNote: if this error cannot be resolved, please ensure that all CloudFormation stacks for this cluster eventually become been fully deleted (%s). If the stack deletion process has failed, please manually delete the stack from the AWS console (this may require manually deleting particular AWS resources that are blocking the stack deletion)", getCloudFormationURLWithAccessConfig(accessConfig))
			fmt.Println(helpStr)
			exit.Error(ErrorClusterDown(out + helpStr))
		}

		cachedConfigPath := cachedClusterConfigPath(*accessConfig.ClusterName, *accessConfig.Region)
		os.Remove(cachedConfigPath)
	},
}

var _emailPrompValidation = &cr.PromptValidation{
	PromptItemValidations: []*cr.PromptItemValidation{
		{
			StructField: "EmailAddress",
			PromptOpts: &prompt.Options{
				Prompt: "email address [press enter to skip]",
			},
			StringPtrValidation: &cr.StringPtrValidation{
				Required:  false,
				Validator: cr.EmailValidator,
			},
		},
	},
}

func promptForEmail() {
	if email, err := files.ReadFile(_emailPath); err == nil && email != "" {
		return
	}

	emailAddressContainer := &struct {
		EmailAddress *string
	}{}
	err := cr.ReadPrompt(emailAddressContainer, _emailPrompValidation)
	if err != nil {
		exit.Error(err)
	}

	if emailAddressContainer.EmailAddress != nil {
		if !isTelemetryEnabled() {
			initTelemetry()
		}

		telemetry.RecordEmail(*emailAddressContainer.EmailAddress)

		if !isTelemetryEnabled() {
			telemetry.Close()
		}

		files.WriteFile([]byte(*emailAddressContainer.EmailAddress), _emailPath)
	}
}

func cmdInfo(awsCreds AWSCredentials, accessConfig *clusterconfig.AccessConfig, disallowPrompt bool) {
	awsClient, err := newAWSClient(*accessConfig.Region, awsCreds)
	if err != nil {
		exit.Error(err)
	}

	clusterState, err := clusterstate.GetClusterState(awsClient, accessConfig)
	if err != nil {
		if errors.GetKind(err) == clusterstate.ErrUnexpectedCloudFormationStatus {
			fmt.Println(fmt.Sprintf("cluster named \"%s\" in %s is in an unexpected state, please run `cortex cluster down` to delete the cluster or delete the cloudformation stacks manually in your AWS console %s", *accessConfig.ClusterName, *accessConfig.Region, getCloudFormationURLWithAccessConfig(accessConfig)))
		}
		exit.Error(err)
	}

	fmt.Println(clusterState.TableString())
	if clusterState.Status == clusterstate.StatusCreateFailed || clusterState.Status == clusterstate.StatusDeleteFailed {
		fmt.Println(fmt.Sprintf("More information can be found in your AWS console %s", getCloudFormationURLWithAccessConfig(accessConfig)))
		fmt.Println()
	}

	err = assertClusterStatus(accessConfig, clusterState.Status, clusterstate.StatusCreateComplete)
	if err != nil {
		exit.Error(err)
	}

	clusterConfig := refreshCachedClusterConfig(awsCreds, disallowPrompt)

	out, exitCode, err := runManagerAccessCommand("/root/info.sh", *accessConfig, awsCreds, _flagClusterEnv)
	if err != nil {
		exit.Error(err)
	}
	if exitCode == nil || *exitCode != 0 {
		exit.Error(ErrorClusterInfo(out))
	}

	fmt.Println()

	var operatorEndpoint string
	for _, line := range strings.Split(out, "\n") {
		// before modifying this, search for this prefix
		if strings.HasPrefix(line, "operator endpoint: ") {
			operatorEndpoint = "https://" + strings.TrimSpace(strings.TrimPrefix(line, "operator endpoint: "))
			break
		}
	}

	operatorConfig := cluster.OperatorConfig{
		Telemetry:          isTelemetryEnabled(),
		EnvName:            _flagClusterEnv,
		ClientID:           clientID(),
		OperatorEndpoint:   operatorEndpoint,
		AWSAccessKeyID:     awsCreds.AWSAccessKeyID,
		AWSSecretAccessKey: awsCreds.AWSSecretAccessKey,
	}

	infoResponse, err := cluster.Info(operatorConfig)
	if err != nil {
		exit.Error(err)
	}

	infoResponse.ClusterConfig.Config = clusterConfig

	var items table.KeyValuePairs
	items.Add("aws access key id", infoResponse.MaskedAWSAccessKeyID)
	items.AddAll(infoResponse.ClusterConfig.UserTable())

	items.Print()

	prevEnv, err := readEnv(_flagClusterEnv)
	if err != nil {
		exit.Error(err)
	}

	newEnvironment := cliconfig.Environment{
		Name:               _flagClusterEnv,
		Provider:           types.AWSProviderType,
		OperatorEndpoint:   pointer.String(operatorEndpoint),
		AWSAccessKeyID:     pointer.String(awsCreds.AWSAccessKeyID),
		AWSSecretAccessKey: pointer.String(awsCreds.AWSSecretAccessKey),
	}

	shouldWriteEnv := false
	if prevEnv == nil {
		shouldWriteEnv = true
	} else if *prevEnv.OperatorEndpoint != operatorConfig.OperatorEndpoint || *prevEnv.AWSAccessKeyID != operatorConfig.AWSAccessKeyID || *prevEnv.AWSSecretAccessKey != operatorConfig.AWSSecretAccessKey {
		fmt.Println()
		fmt.Println(newEnvironment.String(false))
		if disallowPrompt {
			fmt.Print(fmt.Sprintf("found an existing environment named \"%s\"; overwriting it with the configuration above\n\n", _flagClusterEnv))
			shouldWriteEnv = true
		} else {
			shouldWriteEnv = prompt.YesOrNo(fmt.Sprintf("found an existing environment named \"%s\"; would you like to overwrite it with the configuration above?", _flagClusterEnv), "", "")
		}
	}

	if shouldWriteEnv {
		err := addEnvToCLIConfig(newEnvironment)
		if err != nil {
			exit.Error(err)
		}

		print.BoldFirstLine(fmt.Sprintf("configured %s environment", _flagClusterEnv))
	}
}

func cmdDebug(awsCreds AWSCredentials, accessConfig *clusterconfig.AccessConfig) {
	out, exitCode, err := runManagerAccessCommand("/root/debug.sh", *accessConfig, awsCreds, _flagClusterEnv)
	if err != nil {
		exit.Error(err)
	}
	if exitCode == nil || *exitCode != 0 {
		exit.Error(ErrorClusterDebug(out))
	}

	timestamp := time.Now().UTC().Format("2006-01-02-15-04-05")
	userDebugPath := fmt.Sprintf("cortex-debug-%s.tgz", timestamp) // note: if modifying this string, also change it in files.IgnoreCortexDebug()
	err = os.Rename(_debugPath, userDebugPath)
	if err != nil {
		exit.Error(errors.WithStack(err))
	}

	fmt.Println("saved cluster info to ./" + userDebugPath)
	return
}

func refreshCachedClusterConfig(awsCreds AWSCredentials, disallowPrompt bool) clusterconfig.Config {
	accessConfig, err := getClusterAccessConfig(disallowPrompt)
	if err != nil {
		exit.Error(err)
	}

	// add empty file if cached cluster doesn't exist so that the file output by manager container maintains current user permissions
	cachedConfigPath := cachedClusterConfigPath(*accessConfig.ClusterName, *accessConfig.Region)
	if !files.IsFile(cachedConfigPath) {
		files.MakeEmptyFile(cachedConfigPath)
	}

	mountedConfigPath := mountedClusterConfigPath(*accessConfig.ClusterName, *accessConfig.Region)

	fmt.Println("fetching cluster configuration ..." + "\n")
	out, exitCode, err := runManagerAccessCommand("/root/refresh.sh "+mountedConfigPath, *accessConfig, awsCreds, _flagClusterEnv)
	if err != nil {
		exit.Error(err)
	}
	if exitCode == nil || *exitCode != 0 {
		exit.Error(ErrorClusterRefresh(out))
	}

	refreshedClusterConfig := &clusterconfig.Config{}
	readCachedClusterConfigFile(refreshedClusterConfig, cachedConfigPath)
	return *refreshedClusterConfig
}

func assertClusterStatus(accessConfig *clusterconfig.AccessConfig, status clusterstate.Status, allowedStatuses ...clusterstate.Status) error {
	for _, allowedStatus := range allowedStatuses {
		if status == allowedStatus {
			return nil
		}
	}

	switch status {
	case clusterstate.StatusCreateInProgress:
		return ErrorClusterUpInProgress(*accessConfig.ClusterName, *accessConfig.Region)
	case clusterstate.StatusCreateComplete:
		return ErrorClusterAlreadyCreated(*accessConfig.ClusterName, *accessConfig.Region)
	case clusterstate.StatusDeleteInProgress:
		return ErrorClusterDownInProgress(*accessConfig.ClusterName, *accessConfig.Region)
	case clusterstate.StatusNotFound:
		return ErrorClusterDoesNotExist(*accessConfig.ClusterName, *accessConfig.Region)
	case clusterstate.StatusDeleteComplete:
		return ErrorClusterAlreadyDeleted(*accessConfig.ClusterName, *accessConfig.Region)
	default:
		return ErrorFailedClusterStatus(status, *accessConfig.ClusterName, *accessConfig.Region)
	}
}

func getCloudFormationURLWithAccessConfig(accessConfig *clusterconfig.AccessConfig) string {
	return getCloudFormationURL(*accessConfig.ClusterName, *accessConfig.Region)
}

func CreateBucketIfNotFound(awsClient *aws.Client, bucket string) error {
	bucketFound, err := awsClient.DoesBucketExist(bucket)
	if err != nil {
		return err
	}
	if !bucketFound {
		fmt.Print("￮ creating a new s3 bucket: ", bucket)
		err = awsClient.CreateBucket(bucket)
		if err != nil {
			return err
		}
		fmt.Println(" ✓")
	} else {
		fmt.Println("￮ using existing s3 bucket:", bucket, "✓")
	}
	return nil
}

func CreateLogGroupIfNotFound(awsClient *aws.Client, logGroup string) error {
	logGroupFound, err := awsClient.DoesLogGroupExist(logGroup)
	if err != nil {
		return err
	}
	if !logGroupFound {
		fmt.Print("￮ creating a new cloudwatch log group: ", logGroup)
		err = awsClient.CreateLogGroup(logGroup)
		if err != nil {
			return err
		}
		fmt.Println(" ✓")
	} else {
		fmt.Println("￮ using existing cloudwatch log group:", logGroup, "✓")
	}

	return nil
}<|MERGE_RESOLUTION|>--- conflicted
+++ resolved
@@ -301,13 +301,9 @@
 			exit.Error(ErrorClusterAlreadyDeleted(*accessConfig.ClusterName, *accessConfig.Region))
 		}
 
-<<<<<<< HEAD
-		prompt.YesOrExit(fmt.Sprintf("your cluster named \"%s\" in %s will be spun down and all apis will be deleted, are you sure you want to continue?", *accessConfig.ClusterName, *accessConfig.Region), "", "")
-=======
 		if !_flagClusterDisallowPrompt {
-			prompt.YesOrExit(fmt.Sprintf("your cluster (%s in %s) will be spun down and all apis will be deleted, are you sure you want to continue?", *accessConfig.ClusterName, *accessConfig.Region), "", "")
-		}
->>>>>>> aab16b9a
+			prompt.YesOrExit(fmt.Sprintf("your cluster named \"%s\" in %s will be spun down and all apis will be deleted, are you sure you want to continue?", *accessConfig.ClusterName, *accessConfig.Region), "", "")
+		}
 
 		out, exitCode, err := runManagerAccessCommand("/root/uninstall.sh", *accessConfig, awsCreds, _flagClusterEnv)
 		if err != nil {
