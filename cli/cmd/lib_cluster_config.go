--- conflicted
+++ resolved
@@ -447,15 +447,10 @@
 func confirmUpdateClusterConfig(clusterConfig clusterconfig.Config, awsCreds AWSCredentials, awsClient *aws.Client, disallowPrompt bool) {
 	fmt.Println(clusterConfigConfirmaionStr(clusterConfig, awsCreds, awsClient))
 
-<<<<<<< HEAD
-	exitMessage := fmt.Sprintf("cluster configuration can be modified via the cluster config file; see https://cortex.dev/v/%s/cluster-management/config for more information", consts.CortexVersionMinor)
-	prompt.YesOrExit(fmt.Sprintf("your cluster named \"%s\" in %s will be updated according to the configuration above, are you sure you want to continue?", clusterConfig.ClusterName, *clusterConfig.Region), "", exitMessage)
-=======
 	if !disallowPrompt {
 		exitMessage := fmt.Sprintf("cluster configuration can be modified via the cluster config file; see https://cortex.dev/v/%s/cluster-management/config for more information", consts.CortexVersionMinor)
-		prompt.YesOrExit(fmt.Sprintf("your cluster (%s in %s) will be updated according to the configuration above, are you sure you want to continue?", clusterConfig.ClusterName, *clusterConfig.Region), "", exitMessage)
-	}
->>>>>>> aab16b9a
+		prompt.YesOrExit(fmt.Sprintf("your cluster named \"%s\" in %s will be updated according to the configuration above, are you sure you want to continue?", clusterConfig.ClusterName, *clusterConfig.Region), "", exitMessage)
+	}
 }
 
 func clusterConfigConfirmaionStr(clusterConfig clusterconfig.Config, awsCreds AWSCredentials, awsClient *aws.Client) string {
