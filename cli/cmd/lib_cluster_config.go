--- conflicted
+++ resolved
@@ -394,7 +394,6 @@
 	}
 
 	fmt.Printf("your cluster will cost %s per hour%s\n\n", priceStr, suffix)
-<<<<<<< HEAD
 
 	privateSubnetMsg := ""
 	if clusterConfig.SubnetVisibility == clusterconfig.PrivateSubnetVisibility {
@@ -402,16 +401,14 @@
 	}
 	fmt.Printf("cortex will also create an s3 bucket (%s) and a cloudwatch log group (%s)%s\n\n", clusterConfig.Bucket, clusterConfig.LogGroup, privateSubnetMsg)
 
+	fmt.Printf("your cli environment named \"%s\" will be configured to connect to this cluster\n\n", envName)
+
 	if clusterConfig.APILoadBalancerScheme == clusterconfig.InternalLoadBalancer {
 		fmt.Print("warning: you've configured the API load balancer to be internal; you must configure VPC Peering or an API Gateway VPC Link to connect to your APIs (see www.cortex.dev/guides/vpc-peering or www.cortex.dev/guides/api-gateway)\n\n")
 	}
 	if clusterConfig.OperatorLoadBalancerScheme == clusterconfig.InternalLoadBalancer {
 		fmt.Print("warning: you've configured the operator load balancer to be internal; you must configure VPC Peering to connect your CLI to your cluster operator (see www.cortex.dev/guides/vpc-peering)\n\n")
 	}
-=======
-	fmt.Printf("cortex will also create an s3 bucket (%s) and a cloudwatch log group (%s)\n\n", clusterConfig.Bucket, clusterConfig.LogGroup)
-	fmt.Printf("your cli environment named \"%s\" will be configured to connect to this cluster\n\n", envName)
->>>>>>> df31db55
 
 	if isSpot && clusterConfig.SpotConfig.OnDemandBackup != nil && !*clusterConfig.SpotConfig.OnDemandBackup {
 		if *clusterConfig.SpotConfig.OnDemandBaseCapacity == 0 && *clusterConfig.SpotConfig.OnDemandPercentageAboveBaseCapacity == 0 {
