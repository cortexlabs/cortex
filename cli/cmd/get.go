--- conflicted
+++ resolved
@@ -471,18 +471,14 @@
 	out += fmt.Sprintf("%s curl -k -X POST -H \"Content-Type: application/json\" %s -d @samples.json\n\n", console.Bold("curl:"), apiEndpoint)
 	out += fmt.Sprintf(console.Bold("updated at:")+" %s\n", libtime.LocalTimestamp(updatedAt))
 
-	out += "\n"
-<<<<<<< HEAD
-	out += fmt.Sprintf("Updated at:  %s", libtime.LocalTimestamp(updatedAt))
-	out += "\n"
-	out += apiMetricsTable(ctx.App.Name, api)
-=======
 	t := table.Table{
 		Headers: headers,
 		Rows:    [][]interface{}{row},
 	}
-	out += table.MustFormat(t)
->>>>>>> dea174b3
+	out += "\n" + table.MustFormat(t)
+
+	out += "\n"
+	out += "\n" + apiMetricsTable(ctx.App.Name, api)
 
 	if !flagVerbose {
 		return out, nil
@@ -518,8 +514,6 @@
 }
 
 func apiMetricsTable(appName string, api *context.API) string {
-	out := titleStr("Metrics")
-
 	params := map[string]string{"appName": appName, "apiName": api.Name}
 	httpResponse, err := HTTPGet("/metrics", params)
 	if err != nil {
@@ -532,9 +526,10 @@
 		errors.Exit(err)
 	}
 
-	out += networkMetricsTable(&apiMetrics)
+	out := networkMetricsTable(&apiMetrics)
 	out += "\n\n"
 	if api.Tracker == nil {
+		out += titleStr("prediction metrics")
 		out += "tracker not configured to record predictions"
 		return out
 	}
@@ -547,11 +542,9 @@
 }
 
 func networkMetricsTable(apiMetrics *schema.APIMetrics) string {
-	total := apiMetrics.NetworkStats.Code2XX + apiMetrics.NetworkStats.Code4XX + apiMetrics.NetworkStats.Code5XX
-
 	latency := "-"
 	if apiMetrics.NetworkStats.Latency != nil {
-		latency = fmt.Sprintf("%.9g", *(apiMetrics.NetworkStats.Latency))
+		latency = fmt.Sprintf("%.9g", *apiMetrics.NetworkStats.Latency)
 	}
 
 	t := table.Table{
@@ -559,53 +552,53 @@
 			{Title: "2XX"},
 			{Title: "4XX"},
 			{Title: "5XX"},
-			{Title: "TOTAL"},
-			{Title: "AVG Latency"},
+			{Title: "total"},
+			{Title: "avg latency"},
 		},
 		Rows: [][]interface{}{
 			{
 				apiMetrics.NetworkStats.Code2XX,
 				apiMetrics.NetworkStats.Code4XX,
 				apiMetrics.NetworkStats.Code5XX,
-				total,
+				apiMetrics.NetworkStats.Total,
 				latency,
 			},
 		},
 	}
 
-	out := "Network Metrics\n"
-	out += table.MustFormat(t)
-	return out
+	return table.MustFormat(t)
 }
 
 func regressionMetricsTable(apiMetrics *schema.APIMetrics) string {
-	out := "Regression Metrics\n"
-	rows := [][]interface{}{}
-	if apiMetrics.RegressionStats != nil {
-		rows = append(rows, []interface{}{
-			fmt.Sprintf("%.9g", apiMetrics.RegressionStats.Min),
-			fmt.Sprintf("%.9g", apiMetrics.RegressionStats.Max),
-			fmt.Sprintf("%.9g", apiMetrics.RegressionStats.Avg),
-		})
-	} else {
-		rows = append(rows, []interface{}{
-			"-",
-			"-",
-			"-",
-		})
+	minStr := "-"
+	if apiMetrics.RegressionStats.Min != nil {
+		minStr = fmt.Sprintf("%.9g", *apiMetrics.RegressionStats.Min)
+	}
+
+	maxStr := "-"
+	if apiMetrics.RegressionStats.Max != nil {
+		maxStr = fmt.Sprintf("%.9g", *apiMetrics.RegressionStats.Max)
+	}
+
+	avgStr := "-"
+	if apiMetrics.RegressionStats.Avg != nil {
+		avgStr = fmt.Sprintf("%.9g", *apiMetrics.RegressionStats.Avg)
 	}
 
 	t := table.Table{
 		Headers: []table.Header{
-			{Title: "MIN", MaxWidth: 10},
-			{Title: "MAX", MaxWidth: 10},
-			{Title: "AVG", MaxWidth: 10},
+			{Title: "min", MaxWidth: 10},
+			{Title: "max", MaxWidth: 10},
+			{Title: "avg", MaxWidth: 10},
 		},
-		Rows: rows,
-	}
-
-	out += table.MustFormat(t)
-	return out
+		Rows: [][]interface{}{
+			{
+				minStr, maxStr, avgStr,
+			},
+		},
+	}
+
+	return table.MustFormat(t)
 }
 
 func classificationMetricsTable(apiMetrics *schema.APIMetrics) string {
@@ -616,11 +609,11 @@
 	i := 0
 	for inputName := range apiMetrics.ClassDistribution {
 		classList[i] = inputName
+		i++
 	}
 	sort.Strings(classList)
 
 	if len(classList) > 0 && len(classList) < 4 {
-		out += "Classification Metrics\n"
 		row := []interface{}{}
 		headers := []table.Header{}
 
@@ -653,8 +646,8 @@
 
 		t := table.Table{
 			Headers: []table.Header{
-				{Title: "Classification Metrics", MaxWidth: 40},
-				{Title: "", MaxWidth: 20},
+				{Title: "classes", MaxWidth: 40},
+				{Title: "count", MaxWidth: 20},
 			},
 			Rows: rows,
 		}
