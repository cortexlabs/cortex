--- conflicted
+++ resolved
@@ -123,15 +123,10 @@
 		return "", err
 	}
 	switch resourceType := rs.GetResourceType(); resourceType {
-<<<<<<< HEAD
 	case resource.PythonPackageType:
-		describePythonPackage(resourceName, resourcesRes)
-	case resource.RawFeatureType:
-		describeRawFeature(resourceName, resourcesRes)
-=======
+		return describePythonPackage(resourceName, resourcesRes)
 	case resource.RawColumnType:
 		return describeRawColumn(resourceName, resourcesRes)
->>>>>>> abbabd89
 	case resource.AggregateType:
 		return describeAggregate(resourceName, resourcesRes)
 	case resource.TransformedColumnType:
@@ -149,15 +144,10 @@
 
 func resourcesByTypeStr(resourceType resource.Type, resourcesRes *schema.GetResourcesResponse) (string, error) {
 	switch resourceType {
-<<<<<<< HEAD
 	case resource.PythonPackageType:
-		printPythonPackages(resourcesRes.DataStatuses, resourcesRes.Context)
-	case resource.RawFeatureType:
-		printRawFeatures(resourcesRes.DataStatuses, resourcesRes.Context)
-=======
+		return "\n" + pythonPackagesStr(resourcesRes.DataStatuses, resourcesRes.Context), nil
 	case resource.RawColumnType:
 		return "\n" + rawColumnsStr(resourcesRes.DataStatuses, resourcesRes.Context), nil
->>>>>>> abbabd89
 	case resource.AggregateType:
 		return "\n" + aggregatesStr(resourcesRes.DataStatuses, resourcesRes.Context), nil
 	case resource.TransformedColumnType:
@@ -175,15 +165,10 @@
 
 func resourceByNameAndTypeStr(resourceName string, resourceType resource.Type, resourcesRes *schema.GetResourcesResponse) (string, error) {
 	switch resourceType {
-<<<<<<< HEAD
 	case resource.PythonPackageType:
-		describePythonPackage(resourceName, resourcesRes)
-	case resource.RawFeatureType:
-		describeRawFeature(resourceName, resourcesRes)
-=======
+		return describePythonPackage(resourceName, resourcesRes)
 	case resource.RawColumnType:
 		return describeRawColumn(resourceName, resourcesRes)
->>>>>>> abbabd89
 	case resource.AggregateType:
 		return describeAggregate(resourceName, resourcesRes)
 	case resource.TransformedColumnType:
@@ -199,51 +184,10 @@
 	}
 }
 
-<<<<<<< HEAD
-func printAllResources(resourcesRes *schema.GetResourcesResponse) {
-	printTitle("Python Packages")
-	printPythonPackages(resourcesRes.DataStatuses, resourcesRes.Context)
-
-	printTitle("Raw Features")
-	printRawFeatures(resourcesRes.DataStatuses, resourcesRes.Context)
-
-	printTitle("Aggregates")
-	printAggregates(resourcesRes.DataStatuses, resourcesRes.Context)
-
-	printTitle("Transformed Features")
-	printTransformedFeatures(resourcesRes.DataStatuses, resourcesRes.Context)
-
-	printTitle("Training Datasets")
-	printTrainingData(resourcesRes.DataStatuses, resourcesRes.Context)
-
-	printTitle("Models")
-	printModels(resourcesRes.DataStatuses, resourcesRes.Context)
-
-	printTitle("APIs")
-	printAPIs(resourcesRes.APIGroupStatuses)
-}
-
-func printPythonPackages(dataStatuses map[string]*resource.DataStatus, ctx *context.Context) {
-	if len(ctx.PythonPackages) == 0 {
-		fmt.Println("None")
-		return
-	}
-
-	printDataResourcesHeader()
-	strings := make(map[string]string)
-	for name, pythonPackages := range ctx.PythonPackages {
-		strings[name] = dataResourceRow(name, pythonPackages, dataStatuses)
-	}
-	printStrings(strings)
-}
-
-func printRawFeatures(dataStatuses map[string]*resource.DataStatus, ctx *context.Context) {
-	if len(ctx.RawFeatures) == 0 {
-		fmt.Println("None")
-		return
-=======
 func allResourcesStr(resourcesRes *schema.GetResourcesResponse) string {
 	out := ""
+	out += titleStr("Python Packages")
+	out += pythonPackagesStr(resourcesRes.DataStatuses, resourcesRes.Context)
 	out += titleStr("Raw Columns")
 	out += rawColumnsStr(resourcesRes.DataStatuses, resourcesRes.Context)
 	out += titleStr("Aggregates")
@@ -259,10 +203,21 @@
 	return out
 }
 
+func pythonPackagesStr(dataStatuses map[string]*resource.DataStatus, ctx *context.Context) string {
+	if len(ctx.PythonPackages) == 0 {
+		return "None\n"
+	}
+
+	strings := make(map[string]string)
+	for name, pythonPackage := range ctx.PythonPackages {
+		strings[name] = dataResourceRow(name, pythonPackage, dataStatuses)
+	}
+	return dataResourcesHeader() + strMapToStr(strings)
+}
+
 func rawColumnsStr(dataStatuses map[string]*resource.DataStatus, ctx *context.Context) string {
 	if len(ctx.RawColumns) == 0 {
 		return "None\n"
->>>>>>> abbabd89
 	}
 
 	strings := make(map[string]string)
@@ -333,28 +288,19 @@
 	return apisHeader() + strMapToStr(strings)
 }
 
-<<<<<<< HEAD
-func describePythonPackage(name string, resourcesRes *schema.GetResourcesResponse) {
+func describePythonPackage(name string, resourcesRes *schema.GetResourcesResponse) (string, error) {
 	pythonPackage := resourcesRes.Context.PythonPackages[name]
 	if pythonPackage == nil {
-		fmt.Println("Python package " + name + " does not exist")
-		os.Exit(0)
+		return "", userconfig.ErrorUndefinedResource(name, resource.PythonPackageType)
 	}
 	dataStatus := resourcesRes.DataStatuses[pythonPackage.GetID()]
-	printDataStatusSummary(dataStatus)
-}
-
-func describeRawFeature(name string, resourcesRes *schema.GetResourcesResponse) {
-	rawFeature := resourcesRes.Context.RawFeatures[name]
-	if rawFeature == nil {
-		fmt.Println("Raw feature " + name + " does not exist")
-		os.Exit(0)
-=======
+	return dataStatusSummary(dataStatus), nil
+}
+
 func describeRawColumn(name string, resourcesRes *schema.GetResourcesResponse) (string, error) {
 	rawColumn := resourcesRes.Context.RawColumns[name]
 	if rawColumn == nil {
 		return "", userconfig.ErrorUndefinedResource(name, resource.RawColumnType)
->>>>>>> abbabd89
 	}
 	dataStatus := resourcesRes.DataStatuses[rawColumn.GetID()]
 	out := dataStatusSummary(dataStatus)
