/*
Copyright 2020 Cortex Labs, Inc.

Licensed under the Apache License, Version 2.0 (the "License");
you may not use this file except in compliance with the License.
You may obtain a copy of the License at

    http://www.apache.org/licenses/LICENSE-2.0

Unless required by applicable law or agreed to in writing, software
distributed under the License is distributed on an "AS IS" BASIS,
WITHOUT WARRANTIES OR CONDITIONS OF ANY KIND, either express or implied.
See the License for the specific language governing permissions and
limitations under the License.
*/

package cmd

import (
	"crypto/tls"
	"fmt"
	"io/ioutil"
	"net/http"
	"sort"
	"strings"
	"time"

	"github.com/cortexlabs/cortex/cli/cluster"
	"github.com/cortexlabs/cortex/cli/local"
	"github.com/cortexlabs/cortex/cli/types/cliconfig"
	"github.com/cortexlabs/cortex/pkg/consts"
	"github.com/cortexlabs/cortex/pkg/lib/cast"
	"github.com/cortexlabs/cortex/pkg/lib/console"
	"github.com/cortexlabs/cortex/pkg/lib/errors"
	"github.com/cortexlabs/cortex/pkg/lib/exit"
	"github.com/cortexlabs/cortex/pkg/lib/json"
	"github.com/cortexlabs/cortex/pkg/lib/sets/strset"
	s "github.com/cortexlabs/cortex/pkg/lib/strings"
	"github.com/cortexlabs/cortex/pkg/lib/table"
	"github.com/cortexlabs/cortex/pkg/lib/telemetry"
	libtime "github.com/cortexlabs/cortex/pkg/lib/time"
	"github.com/cortexlabs/cortex/pkg/lib/urls"
	"github.com/cortexlabs/cortex/pkg/operator/schema"
	"github.com/cortexlabs/cortex/pkg/types"
	"github.com/cortexlabs/cortex/pkg/types/metrics"
	"github.com/cortexlabs/cortex/pkg/types/spec"
	"github.com/cortexlabs/cortex/pkg/types/status"
	"github.com/cortexlabs/cortex/pkg/types/userconfig"
	"github.com/spf13/cobra"
)

const (
	_titleEnvironment = "env"
	_titleAPI         = "api"
	_titleStatus      = "status"
	_titleUpToDate    = "up-to-date"
	_titleStale       = "stale"
	_titleRequested   = "requested"
	_titleFailed      = "failed"
	_titleLastupdated = "last update"
	_titleAvgRequest  = "avg request"
	_title2XX         = "2XX"
	_title4XX         = "4XX"
	_title5XX         = "5XX"
)

var (
	_flagGetEnv string
	_flagWatch  bool
)

func getInit() {
	_getCmd.Flags().SortFlags = false
	_getCmd.Flags().StringVarP(&_flagGetEnv, "env", "e", getDefaultEnv(_generalCommandType), "environment to use")
	_getCmd.Flags().BoolVarP(&_flagWatch, "watch", "w", false, "re-run the command every second")
}

var _getCmd = &cobra.Command{
	Use:   "get [API_NAME]",
	Short: "get information about apis",
	Args:  cobra.RangeArgs(0, 1),
	Run: func(cmd *cobra.Command, args []string) {
		// if API_NAME is specified or env name is provided then the provider is known, otherwise provider isn't because all apis from all environments will be fetched
		if len(args) == 1 || wasEnvFlagProvided() {
			env, err := ReadOrConfigureEnv(_flagGetEnv)
			if err != nil {
				telemetry.Event("cli.get")
				exit.Error(err)
			}
			telemetry.Event("cli.get", map[string]interface{}{"provider": env.Provider.String(), "env_name": env.Name})
		} else {
			telemetry.Event("cli.get")
		}

		rerun(func() (string, error) {
			if len(args) == 1 {
				env, err := ReadOrConfigureEnv(_flagGetEnv)
				if err != nil {
					exit.Error(err)
				}

				out, err := envStringIfNotSpecified(_flagGetEnv)
				if err != nil {
					return "", err
				}

				apiTable, err := getAPI(env, args[0])
				if err != nil {
					return "", err
				}
				return out + apiTable, nil
			}

			if wasEnvFlagProvided() {
				env, err := ReadOrConfigureEnv(_flagGetEnv)
				if err != nil {
					exit.Error(err)
				}

				out, err := envStringIfNotSpecified(_flagGetEnv)
				if err != nil {
					return "", err
				}

				apiTable, err := getAPIs(env, false)
				if err != nil {
					return "", err
				}
				return out + apiTable, nil
			}

			out, err := getAPIsInAllEnvironments()

			if err != nil {
				return "", err
			}

			return out, nil
		})
	},
}

func getAPIsInAllEnvironments() (string, error) {
	cliConfig, err := readCLIConfig()
	if err != nil {
		return "", err
	}

	var allAPIs []spec.API
	var allAPIStatuses []status.Status
	var allMetrics []metrics.Metrics
	var allEnvs []string
	errorsMap := map[string]error{}
	for _, env := range cliConfig.Environments {
		var apisRes schema.GetAPIsResponse
		var err error
		if env.Provider == types.AWSProviderType {
			apisRes, err = cluster.GetAPIs(MustGetOperatorConfig(env.Name))
		} else {
			apisRes, err = local.GetAPIs()
		}

		if err == nil {
			for range apisRes.APIs {
				allEnvs = append(allEnvs, env.Name)
			}

			allAPIs = append(allAPIs, apisRes.APIs...)
			allAPIStatuses = append(allAPIStatuses, apisRes.Statuses...)
			allMetrics = append(allMetrics, apisRes.AllMetrics...)
		} else {
			errorsMap[env.Name] = err
		}
	}

	out := ""

	if len(allAPIs) == 0 {
<<<<<<< HEAD
		if len(errorEnvNames) == 1 {
			exit.Error(errorEnvNamesMap[errorEnvNames[0]])
=======
		if len(errorsMap) == 1 {
			// Print the error if there is just one
			exit.Error(errors.FirstErrorInMap(errorsMap))
>>>>>>> b7948a80
		}
		// if all envs errored, skip it "no apis are deployed" since it's misleading
		if len(errorsMap) != len(cliConfig.Environments) {
			out += console.Bold("no apis are deployed") + "\n"
		}
	} else {
		t := apiTable(allAPIs, allAPIStatuses, allMetrics, allEnvs)

		if strset.New(allEnvs...).IsEqual(strset.New(types.LocalProviderType.String())) {
			hideReplicaCountColumns(&t)
		}

		out += t.MustFormat()
	}

	if len(errorsMap) == 1 {
		out = s.EnsureBlankLineIfNotEmpty(out)
		out += fmt.Sprintf("unable to detect apis from the %s environment; run `cortex get --env %s` if this is unexpected\n", errors.FirstKeyInErrorMap(errorsMap), errors.FirstKeyInErrorMap(errorsMap))
	} else if len(errorsMap) > 1 {
		out = s.EnsureBlankLineIfNotEmpty(out)
		out += fmt.Sprintf("unable to detect apis from the %s environments; run `cortex get --env ENV_NAME` if this is unexpected\n", s.StrsAnd(errors.NonNilErrorMapKeys(errorsMap)))
	}

	mismatchedAPIMessage, err := getLocalVersionMismatchedAPIsMessage()
	if err == nil {
		out = s.EnsureBlankLineIfNotEmpty(out)
		out += mismatchedAPIMessage
	}

	return out, nil
}

func hideReplicaCountColumns(t *table.Table) {
	t.FindHeaderByTitle(_titleUpToDate).Hidden = true
	t.FindHeaderByTitle(_titleStale).Hidden = true
	t.FindHeaderByTitle(_titleRequested).Hidden = true
	t.FindHeaderByTitle(_titleFailed).Hidden = true
}

func getAPIs(env cliconfig.Environment, printEnv bool) (string, error) {
	var apisRes schema.GetAPIsResponse
	var err error

	if env.Provider == types.AWSProviderType {
		apisRes, err = cluster.GetAPIs(MustGetOperatorConfig(env.Name))
		if err != nil {
			return "", err
		}
	} else {
		apisRes, err = local.GetAPIs()
		if err != nil {
			return "", err
		}
	}

	if len(apisRes.APIs) == 0 {
		return console.Bold("no apis are deployed"), nil
	}

	envNames := []string{}
	for range apisRes.APIs {
		envNames = append(envNames, env.Name)
	}

	t := apiTable(apisRes.APIs, apisRes.Statuses, apisRes.AllMetrics, envNames)

	t.FindHeaderByTitle(_titleEnvironment).Hidden = true

	out := t.MustFormat()

	if env.Provider == types.LocalProviderType {
		hideReplicaCountColumns(&t)
		mismatchedVersionAPIsErrorMessage, _ := getLocalVersionMismatchedAPIsMessage()
		if len(mismatchedVersionAPIsErrorMessage) > 0 {
			out += "\n" + mismatchedVersionAPIsErrorMessage
		}
	}

	return out, nil
}

func getLocalVersionMismatchedAPIsMessage() (string, error) {
	mismatchedAPINames, err := local.ListVersionMismatchedAPIs()
	if err != nil {
		return "", err
	}
	if len(mismatchedAPINames) == 0 {
		return "", nil
	}

	if len(mismatchedAPINames) == 1 {
		return fmt.Sprintf("an api named %s was deployed in your local environment using a different version of the cortex cli; please delete them using `cortex delete %s` and then redeploy them\n", s.UserStr(mismatchedAPINames[0]), mismatchedAPINames[0]), nil
	}
	return fmt.Sprintf("apis named %s were deployed in your local environment using a different version of the cortex cli; please delete them using `cortex delete API_NAME` and then redeploy them\n", s.UserStrsAnd(mismatchedAPINames)), nil
}

func getAPI(env cliconfig.Environment, apiName string) (string, error) {
	var apiRes schema.GetAPIResponse
	var err error
	if env.Provider == types.AWSProviderType {
		apiRes, err = cluster.GetAPI(MustGetOperatorConfig(env.Name), apiName)
		if err != nil {
			// note: if modifying this string, search the codebase for it and change all occurrences
			if strings.HasSuffix(errors.Message(err), "is not deployed") {
				return console.Bold(errors.Message(err)), nil
			}
			return "", err
		}
	} else {
		apiRes, err = local.GetAPI(apiName)
		if err != nil {
			// note: if modifying this string, search the codebase for it and change all occurrences
			if strings.HasSuffix(errors.Message(err), "is not deployed") {
				return console.Bold(errors.Message(err)), nil
			}
			return "", err
		}
	}

	var out string

	t := apiTable([]spec.API{apiRes.API}, []status.Status{apiRes.Status}, []metrics.Metrics{apiRes.Metrics}, []string{env.Name})
	t.FindHeaderByTitle(_titleEnvironment).Hidden = true
	t.FindHeaderByTitle(_titleAPI).Hidden = true

	out += t.MustFormat()

	api := apiRes.API

	if env.Provider != types.LocalProviderType && api.Monitoring != nil {
		switch api.Monitoring.ModelType {
		case userconfig.ClassificationModelType:
			out += "\n" + classificationMetricsStr(&apiRes.Metrics)
		case userconfig.RegressionModelType:
			out += "\n" + regressionMetricsStr(&apiRes.Metrics)
		}
	}

	apiEndpoint := apiRes.BaseURL
	if env.Provider == types.AWSProviderType {
		apiEndpoint = strings.Replace(urls.Join(apiRes.BaseURL, *api.Endpoint), "https://", "http://", 1)
	}

	if apiRes.DashboardURL != "" {
		out += "\n" + console.Bold("metrics dashboard: ") + apiRes.DashboardURL + "\n"
	}

	out += "\n" + console.Bold("endpoint: ") + apiEndpoint

	out += fmt.Sprintf("\n%s curl %s -X POST -H \"Content-Type: application/json\" -d @sample.json\n", console.Bold("curl:"), apiEndpoint)

	if api.Predictor.Type == userconfig.TensorFlowPredictorType || api.Predictor.Type == userconfig.ONNXPredictorType {
		out += "\n" + describeModelInput(&apiRes.Status, apiEndpoint)
	}

	out += titleStr("configuration") + strings.TrimSpace(api.UserStr(env.Provider))

	return out, nil
}

func apiTable(apis []spec.API, statuses []status.Status, allMetrics []metrics.Metrics, envNames []string) table.Table {
	rows := make([][]interface{}, 0, len(apis))

	var totalFailed int32
	var totalStale int32
	var total4XX int
	var total5XX int

	for i, api := range apis {
		metrics := allMetrics[i]
		status := statuses[i]
		lastUpdated := time.Unix(api.LastUpdated, 0)
		rows = append(rows, []interface{}{
			envNames[i],
			api.Name,
			status.Message(),
			status.Updated.Ready,
			status.Stale.Ready,
			status.Requested,
			status.Updated.TotalFailed(),
			libtime.SinceStr(&lastUpdated),
			latencyStr(&metrics),
			code2XXStr(&metrics),
			code4XXStr(&metrics),
			code5XXStr(&metrics),
		})

		totalFailed += status.Updated.TotalFailed()
		totalStale += status.Stale.Ready

		if metrics.NetworkStats != nil {
			total4XX += metrics.NetworkStats.Code4XX
			total5XX += metrics.NetworkStats.Code5XX
		}
	}

	return table.Table{
		Headers: []table.Header{
			{Title: _titleEnvironment},
			{Title: _titleAPI},
			{Title: _titleStatus},
			{Title: _titleUpToDate},
			{Title: _titleStale, Hidden: totalStale == 0},
			{Title: _titleRequested},
			{Title: _titleFailed, Hidden: totalFailed == 0},
			{Title: _titleLastupdated},
			{Title: _titleAvgRequest},
			{Title: _title2XX},
			{Title: _title4XX, Hidden: total4XX == 0},
			{Title: _title5XX, Hidden: total5XX == 0},
		},
		Rows: rows,
	}
}

func latencyStr(metrics *metrics.Metrics) string {
	if metrics.NetworkStats == nil || metrics.NetworkStats.Latency == nil {
		return "-"
	}
	if *metrics.NetworkStats.Latency < 1000 {
		return fmt.Sprintf("%.6g ms", *metrics.NetworkStats.Latency)
	}
	return fmt.Sprintf("%.6g s", (*metrics.NetworkStats.Latency)/1000)
}

func code2XXStr(metrics *metrics.Metrics) string {
	if metrics.NetworkStats == nil || metrics.NetworkStats.Code2XX == 0 {
		return "-"
	}
	return s.Int(metrics.NetworkStats.Code2XX)
}

func code4XXStr(metrics *metrics.Metrics) string {
	if metrics.NetworkStats == nil || metrics.NetworkStats.Code4XX == 0 {
		return "-"
	}
	return s.Int(metrics.NetworkStats.Code4XX)
}

func code5XXStr(metrics *metrics.Metrics) string {
	if metrics.NetworkStats == nil || metrics.NetworkStats.Code5XX == 0 {
		return "-"
	}
	return s.Int(metrics.NetworkStats.Code5XX)
}

func regressionMetricsStr(metrics *metrics.Metrics) string {
	minStr := "-"
	maxStr := "-"
	avgStr := "-"

	if metrics.RegressionStats != nil {
		if metrics.RegressionStats.Min != nil {
			minStr = fmt.Sprintf("%.9g", *metrics.RegressionStats.Min)
		}

		if metrics.RegressionStats.Max != nil {
			maxStr = fmt.Sprintf("%.9g", *metrics.RegressionStats.Max)
		}

		if metrics.RegressionStats.Avg != nil {
			avgStr = fmt.Sprintf("%.9g", *metrics.RegressionStats.Avg)
		}
	}

	t := table.Table{
		Headers: []table.Header{
			{Title: "min", MaxWidth: 10},
			{Title: "max", MaxWidth: 10},
			{Title: "avg", MaxWidth: 10},
		},
		Rows: [][]interface{}{{minStr, maxStr, avgStr}},
	}

	return t.MustFormat()
}

func classificationMetricsStr(metrics *metrics.Metrics) string {
	classList := make([]string, 0, len(metrics.ClassDistribution))
	for inputName := range metrics.ClassDistribution {
		classList = append(classList, inputName)
	}
	sort.Strings(classList)

	rows := make([][]interface{}, len(classList))
	for rowNum, className := range classList {
		rows[rowNum] = []interface{}{
			className,
			metrics.ClassDistribution[className],
		}
	}

	if len(classList) == 0 {
		rows = append(rows, []interface{}{
			"-",
			"-",
		})
	}

	t := table.Table{
		Headers: []table.Header{
			{Title: "class", MaxWidth: 40},
			{Title: "count", MaxWidth: 20},
		},
		Rows: rows,
	}

	out := t.MustFormat()

	if len(classList) == consts.MaxClassesPerMonitoringRequest {
		out += fmt.Sprintf("\nlisting at most %d classes, the complete list can be found in your cloudwatch dashboard\n", consts.MaxClassesPerMonitoringRequest)
	}
	return out
}

func describeModelInput(status *status.Status, apiEndpoint string) string {
	if status.Updated.Ready+status.Stale.Ready == 0 {
		return "the model's input schema will be available when the api is live\n"
	}

	apiSummary, err := getAPISummary(apiEndpoint)
	if err != nil {
		return "error retrieving the model's input schema: " + errors.Message(err) + "\n"
	}

	rows := make([][]interface{}, len(apiSummary.ModelSignature))
	rowNum := 0
	for inputName, featureSignature := range apiSummary.ModelSignature {
		shapeStr := make([]string, len(featureSignature.Shape))
		for idx, dim := range featureSignature.Shape {
			shapeStr[idx] = s.ObjFlatNoQuotes(dim)
		}
		rows[rowNum] = []interface{}{
			inputName,
			featureSignature.Type,
			"(" + strings.Join(shapeStr, ", ") + ")",
		}
		rowNum++
	}

	t := table.Table{
		Headers: []table.Header{
			{Title: "model input", MaxWidth: 32},
			{Title: "type", MaxWidth: 10},
			{Title: "shape", MaxWidth: 20},
		},
		Rows: rows,
	}

	return t.MustFormat()
}

func makeRequest(request *http.Request) (http.Header, []byte, error) {
	client := http.Client{
		Timeout: 600 * time.Second,
		Transport: &http.Transport{
			TLSClientConfig: &tls.Config{InsecureSkipVerify: true},
		},
	}

	response, err := client.Do(request)
	if err != nil {
		return nil, nil, errors.Wrap(err, errStrFailedToConnect(*request.URL))
	}
	defer response.Body.Close()

	if response.StatusCode != 200 {
		bodyBytes, err := ioutil.ReadAll(response.Body)
		if err != nil {
			return nil, nil, errors.Wrap(err, _errStrRead)
		}
		return nil, nil, ErrorResponseUnknown(string(bodyBytes), response.StatusCode)
	}

	bodyBytes, err := ioutil.ReadAll(response.Body)
	if err != nil {
		return nil, nil, errors.Wrap(err, _errStrRead)
	}
	return response.Header, bodyBytes, nil
}

func getAPISummary(apiEndpoint string) (*schema.APISummary, error) {
	req, err := http.NewRequest("GET", apiEndpoint, nil)
	if err != nil {
		return nil, errors.Wrap(err, "unable to request api summary")
	}
	req.Header.Set("Content-Type", "application/json")
	_, response, err := makeRequest(req)
	if err != nil {
		return nil, err
	}

	var apiSummary schema.APISummary
	err = json.DecodeWithNumber(response, &apiSummary)
	if err != nil {
		return nil, errors.Wrap(err, "unable to parse api summary response")
	}

	for _, featureSignature := range apiSummary.ModelSignature {
		featureSignature.Shape = cast.JSONNumbers(featureSignature.Shape)
	}

	return &apiSummary, nil
}

func titleStr(title string) string {
	return "\n" + console.Bold(title) + "\n"
}<|MERGE_RESOLUTION|>--- conflicted
+++ resolved
@@ -176,14 +176,9 @@
 	out := ""
 
 	if len(allAPIs) == 0 {
-<<<<<<< HEAD
-		if len(errorEnvNames) == 1 {
-			exit.Error(errorEnvNamesMap[errorEnvNames[0]])
-=======
 		if len(errorsMap) == 1 {
 			// Print the error if there is just one
 			exit.Error(errors.FirstErrorInMap(errorsMap))
->>>>>>> b7948a80
 		}
 		// if all envs errored, skip it "no apis are deployed" since it's misleading
 		if len(errorsMap) != len(cliConfig.Environments) {
