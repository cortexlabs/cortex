/*
Copyright 2020 Cortex Labs, Inc.

Licensed under the Apache License, Version 2.0 (the "License");
you may not use this file except in compliance with the License.
You may obtain a copy of the License at

    http://www.apache.org/licenses/LICENSE-2.0

Unless required by applicable law or agreed to in writing, software
distributed under the License is distributed on an "AS IS" BASIS,
WITHOUT WARRANTIES OR CONDITIONS OF ANY KIND, either express or implied.
See the License for the specific language governing permissions and
limitations under the License.
*/

package cmd

import (
	"crypto/tls"
	"fmt"
	"io/ioutil"
	"net/http"
	"sort"
	"strings"
	"time"

	"github.com/cortexlabs/cortex/cli/cluster"
	"github.com/cortexlabs/cortex/cli/local"
	"github.com/cortexlabs/cortex/cli/types/cliconfig"
	"github.com/cortexlabs/cortex/pkg/consts"
	"github.com/cortexlabs/cortex/pkg/lib/cast"
	"github.com/cortexlabs/cortex/pkg/lib/console"
	"github.com/cortexlabs/cortex/pkg/lib/errors"
	"github.com/cortexlabs/cortex/pkg/lib/exit"
	"github.com/cortexlabs/cortex/pkg/lib/json"
	"github.com/cortexlabs/cortex/pkg/lib/sets/strset"
	s "github.com/cortexlabs/cortex/pkg/lib/strings"
	"github.com/cortexlabs/cortex/pkg/lib/table"
	"github.com/cortexlabs/cortex/pkg/lib/telemetry"
	libtime "github.com/cortexlabs/cortex/pkg/lib/time"
	"github.com/cortexlabs/cortex/pkg/lib/urls"
	"github.com/cortexlabs/cortex/pkg/operator/schema"
	"github.com/cortexlabs/cortex/pkg/types"
	"github.com/cortexlabs/cortex/pkg/types/metrics"
	"github.com/cortexlabs/cortex/pkg/types/status"
	"github.com/cortexlabs/cortex/pkg/types/userconfig"
	"github.com/spf13/cobra"
)

const (
	_titleEnvironment = "env"
	_titleAPI         = "api"
	_titleStatus      = "status"
	_titleUpToDate    = "up-to-date"
	_titleStale       = "stale"
	_titleRequested   = "requested"
	_titleFailed      = "failed"
	_titleLastupdated = "last update"
	_titleAvgRequest  = "avg request"
	_title2XX         = "2XX"
	_title4XX         = "4XX"
	_title5XX         = "5XX"
)

var (
	_flagGetEnv string
	_flagWatch  bool
)

func getInit() {
	_getCmd.Flags().SortFlags = false
	_getCmd.Flags().StringVarP(&_flagGetEnv, "env", "e", getDefaultEnv(_generalCommandType), "environment to use")
	_getCmd.Flags().BoolVarP(&_flagWatch, "watch", "w", false, "re-run the command every second")
}

var _getCmd = &cobra.Command{
	Use:   "get [API_NAME]",
	Short: "get information about apis",
	Args:  cobra.RangeArgs(0, 1),
	Run: func(cmd *cobra.Command, args []string) {
		// if API_NAME is specified or env name is provided then the provider is known, otherwise provider isn't because all apis from all environments will be fetched
		if len(args) == 1 || wasEnvFlagProvided() {
			env, err := ReadOrConfigureEnv(_flagGetEnv)
			if err != nil {
				telemetry.Event("cli.get")
				exit.Error(err)
			}
			telemetry.Event("cli.get", map[string]interface{}{"provider": env.Provider.String(), "env_name": env.Name})
		} else {
			telemetry.Event("cli.get")
		}

		rerun(func() (string, error) {
			if len(args) == 1 {
				env, err := ReadOrConfigureEnv(_flagGetEnv)
				if err != nil {
					exit.Error(err)
				}

				out, err := envStringIfNotSpecified(_flagGetEnv)
				if err != nil {
					return "", err
				}

				apiTable, err := getAPI(env, args[0])
				if err != nil {
					return "", err
				}
				return out + apiTable, nil
			}

			if wasEnvFlagProvided() {
				env, err := ReadOrConfigureEnv(_flagGetEnv)
				if err != nil {
					exit.Error(err)
				}

				out, err := envStringIfNotSpecified(_flagGetEnv)
				if err != nil {
					return "", err
				}

				apiTable, err := getAPIs(env, false)
				if err != nil {
					return "", err
				}
				return out + apiTable, nil
			}

			out, err := getAPIsInAllEnvironments()

			if err != nil {
				return "", err
			}

			return out, nil
		})
	},
}

func getAPIsInAllEnvironments() (string, error) {
	cliConfig, err := readCLIConfig()
	if err != nil {
		return "", err
	}

	var allSyncAPIs []schema.SyncAPI
	var allEnvs []string
	errorsMap := map[string]error{}
	for _, env := range cliConfig.Environments {
		var apisRes schema.GetAPIsResponse
		var err error
		if env.Provider == types.AWSProviderType {
			apisRes, err = cluster.GetAPIs(MustGetOperatorConfig(env.Name))
		} else {
			apisRes, err = local.GetAPIs()
		}

		if err == nil {
			for range apisRes.SyncAPIs {
				allEnvs = append(allEnvs, env.Name)
			}

			allSyncAPIs = append(allSyncAPIs, apisRes.SyncAPIs...)
		} else {
			errorsMap[env.Name] = err
		}
	}

	out := ""

	if len(allSyncAPIs) == 0 {
		if len(errorsMap) == 1 {
			// Print the error if there is just one
			exit.Error(errors.FirstErrorInMap(errorsMap))
		}
		// if all envs errored, skip it "no apis are deployed" since it's misleading
		if len(errorsMap) != len(cliConfig.Environments) {
			out += console.Bold("no apis are deployed") + "\n"
		}
	} else {
		t := apiTable(allSyncAPIs, allEnvs)

		if strset.New(allEnvs...).IsEqual(strset.New(types.LocalProviderType.String())) {
			hideReplicaCountColumns(&t)
		}

		out += t.MustFormat()
	}

	if len(errorsMap) == 1 {
		out = s.EnsureBlankLineIfNotEmpty(out)
		out += fmt.Sprintf("unable to detect apis from the %s environment; run `cortex get --env %s` if this is unexpected\n", errors.FirstKeyInErrorMap(errorsMap), errors.FirstKeyInErrorMap(errorsMap))
	} else if len(errorsMap) > 1 {
		out = s.EnsureBlankLineIfNotEmpty(out)
		out += fmt.Sprintf("unable to detect apis from the %s environments; run `cortex get --env ENV_NAME` if this is unexpected\n", s.StrsAnd(errors.NonNilErrorMapKeys(errorsMap)))
	}

	mismatchedAPIMessage, err := getLocalVersionMismatchedAPIsMessage()
	if err == nil {
		out = s.EnsureBlankLineIfNotEmpty(out)
		out += mismatchedAPIMessage
	}

	return out, nil
}

func hideReplicaCountColumns(t *table.Table) {
	t.FindHeaderByTitle(_titleUpToDate).Hidden = true
	t.FindHeaderByTitle(_titleStale).Hidden = true
	t.FindHeaderByTitle(_titleRequested).Hidden = true
	t.FindHeaderByTitle(_titleFailed).Hidden = true
}

func getAPIs(env cliconfig.Environment, printEnv bool) (string, error) {
	var apisRes schema.GetAPIsResponse
	var err error

	if env.Provider == types.AWSProviderType {
		apisRes, err = cluster.GetAPIs(MustGetOperatorConfig(env.Name))
		if err != nil {
			return "", err
		}
	} else {
		apisRes, err = local.GetAPIs()
		if err != nil {
			return "", err
		}
	}

	if len(apisRes.SyncAPIs) == 0 {
		return console.Bold("no apis are deployed"), nil
	}

	envNames := []string{}
	for range apisRes.SyncAPIs {
		envNames = append(envNames, env.Name)
	}

	t := apiTable(apisRes.SyncAPIs, envNames)

	t.FindHeaderByTitle(_titleEnvironment).Hidden = true

	out := t.MustFormat()

	if env.Provider == types.LocalProviderType {
		hideReplicaCountColumns(&t)
		mismatchedVersionAPIsErrorMessage, _ := getLocalVersionMismatchedAPIsMessage()
		if len(mismatchedVersionAPIsErrorMessage) > 0 {
			out += "\n" + mismatchedVersionAPIsErrorMessage
		}
	}

	return out, nil
}

func getLocalVersionMismatchedAPIsMessage() (string, error) {
	mismatchedAPINames, err := local.ListVersionMismatchedAPIs()
	if err != nil {
		return "", err
	}
	if len(mismatchedAPINames) == 0 {
		return "", nil
	}

	if len(mismatchedAPINames) == 1 {
		return fmt.Sprintf("an api named %s was deployed in your local environment using a different version of the cortex cli; please delete them using `cortex delete %s` and then redeploy them\n", s.UserStr(mismatchedAPINames[0]), mismatchedAPINames[0]), nil
	}
	return fmt.Sprintf("apis named %s were deployed in your local environment using a different version of the cortex cli; please delete them using `cortex delete API_NAME` and then redeploy them\n", s.UserStrsAnd(mismatchedAPINames)), nil
}

func getAPI(env cliconfig.Environment, apiName string) (string, error) {
	var apiRes schema.GetAPIResponse
	var err error
	if env.Provider == types.AWSProviderType {
		apiRes, err = cluster.GetAPI(MustGetOperatorConfig(env.Name), apiName)
		if err != nil {
			// note: if modifying this string, search the codebase for it and change all occurrences
			if strings.HasSuffix(errors.Message(err), "is not deployed") {
				return console.Bold(errors.Message(err)), nil
			}
			return "", err
		}
	} else {
		apiRes, err = local.GetAPI(apiName)
		if err != nil {
			// note: if modifying this string, search the codebase for it and change all occurrences
			if strings.HasSuffix(errors.Message(err), "is not deployed") {
				return console.Bold(errors.Message(err)), nil
			}
			return "", err
		}
	}
	return syncAPITable(apiRes.SyncAPI, env)
}

func syncAPITable(syncAPI *schema.SyncAPI, env cliconfig.Environment) (string, error) {
	var out string

	t := apiTable([]schema.SyncAPI{*syncAPI}, []string{env.Name})
	t.FindHeaderByTitle(_titleEnvironment).Hidden = true
	t.FindHeaderByTitle(_titleAPI).Hidden = true

	out += t.MustFormat()

	if env.Provider != types.LocalProviderType && syncAPI.Spec.Monitoring != nil {
		switch syncAPI.Spec.Monitoring.ModelType {
		case userconfig.ClassificationModelType:
			out += "\n" + classificationMetricsStr(&syncAPI.Metrics)
		case userconfig.RegressionModelType:
			out += "\n" + regressionMetricsStr(&syncAPI.Metrics)
		}
	}

	apiEndpoint := syncAPI.BaseURL
	if env.Provider == types.AWSProviderType {
<<<<<<< HEAD
		apiEndpoint = urls.Join(syncAPI.BaseURL, *syncAPI.Spec.Endpoint)
		if syncAPI.Spec.Networking.APIGateway == userconfig.NoneAPIGatewayType {
=======
		apiEndpoint = urls.Join(apiRes.BaseURL, *api.Networking.Endpoint)
		if api.Networking.APIGateway == userconfig.NoneAPIGatewayType {
>>>>>>> 41569404
			apiEndpoint = strings.Replace(apiEndpoint, "https://", "http://", 1)
		}
	}

	if syncAPI.DashboardURL != "" {
		out += "\n" + console.Bold("metrics dashboard: ") + syncAPI.DashboardURL + "\n"
	}

	out += "\n" + console.Bold("endpoint: ") + apiEndpoint

	out += fmt.Sprintf("\n%s curl %s -X POST -H \"Content-Type: application/json\" -d @sample.json\n", console.Bold("curl:"), apiEndpoint)

	if syncAPI.Spec.Predictor.Type == userconfig.TensorFlowPredictorType || syncAPI.Spec.Predictor.Type == userconfig.ONNXPredictorType {
		out += "\n" + describeModelInput(&syncAPI.Status, apiEndpoint)
	}

	out += titleStr("configuration") + strings.TrimSpace(syncAPI.Spec.UserStr(env.Provider))

	return out, nil
}

func apiTable(syncAPIs []schema.SyncAPI, envNames []string) table.Table {
	rows := make([][]interface{}, 0, len(syncAPIs))

	var totalFailed int32
	var totalStale int32
	var total4XX int
	var total5XX int

	for i, syncAPI := range syncAPIs {
		lastUpdated := time.Unix(syncAPI.Spec.LastUpdated, 0)
		rows = append(rows, []interface{}{
			envNames[i],
			syncAPI.Spec.Name,
			syncAPI.Status.Message(),
			syncAPI.Status.Updated.Ready,
			syncAPI.Status.Stale.Ready,
			syncAPI.Status.Requested,
			syncAPI.Status.Updated.TotalFailed(),
			libtime.SinceStr(&lastUpdated),
			latencyStr(&syncAPI.Metrics),
			code2XXStr(&syncAPI.Metrics),
			code4XXStr(&syncAPI.Metrics),
			code5XXStr(&syncAPI.Metrics),
		})

		totalFailed += syncAPI.Status.Updated.TotalFailed()
		totalStale += syncAPI.Status.Stale.Ready

		if syncAPI.Metrics.NetworkStats != nil {
			total4XX += syncAPI.Metrics.NetworkStats.Code4XX
			total5XX += syncAPI.Metrics.NetworkStats.Code5XX
		}
	}

	return table.Table{
		Headers: []table.Header{
			{Title: _titleEnvironment},
			{Title: _titleAPI},
			{Title: _titleStatus},
			{Title: _titleUpToDate},
			{Title: _titleStale, Hidden: totalStale == 0},
			{Title: _titleRequested},
			{Title: _titleFailed, Hidden: totalFailed == 0},
			{Title: _titleLastupdated},
			{Title: _titleAvgRequest},
			{Title: _title2XX},
			{Title: _title4XX, Hidden: total4XX == 0},
			{Title: _title5XX, Hidden: total5XX == 0},
		},
		Rows: rows,
	}
}

func latencyStr(metrics *metrics.Metrics) string {
	if metrics.NetworkStats == nil || metrics.NetworkStats.Latency == nil {
		return "-"
	}
	if *metrics.NetworkStats.Latency < 1000 {
		return fmt.Sprintf("%.6g ms", *metrics.NetworkStats.Latency)
	}
	return fmt.Sprintf("%.6g s", (*metrics.NetworkStats.Latency)/1000)
}

func code2XXStr(metrics *metrics.Metrics) string {
	if metrics.NetworkStats == nil || metrics.NetworkStats.Code2XX == 0 {
		return "-"
	}
	return s.Int(metrics.NetworkStats.Code2XX)
}

func code4XXStr(metrics *metrics.Metrics) string {
	if metrics.NetworkStats == nil || metrics.NetworkStats.Code4XX == 0 {
		return "-"
	}
	return s.Int(metrics.NetworkStats.Code4XX)
}

func code5XXStr(metrics *metrics.Metrics) string {
	if metrics.NetworkStats == nil || metrics.NetworkStats.Code5XX == 0 {
		return "-"
	}
	return s.Int(metrics.NetworkStats.Code5XX)
}

func regressionMetricsStr(metrics *metrics.Metrics) string {
	minStr := "-"
	maxStr := "-"
	avgStr := "-"

	if metrics.RegressionStats != nil {
		if metrics.RegressionStats.Min != nil {
			minStr = fmt.Sprintf("%.9g", *metrics.RegressionStats.Min)
		}

		if metrics.RegressionStats.Max != nil {
			maxStr = fmt.Sprintf("%.9g", *metrics.RegressionStats.Max)
		}

		if metrics.RegressionStats.Avg != nil {
			avgStr = fmt.Sprintf("%.9g", *metrics.RegressionStats.Avg)
		}
	}

	t := table.Table{
		Headers: []table.Header{
			{Title: "min", MaxWidth: 10},
			{Title: "max", MaxWidth: 10},
			{Title: "avg", MaxWidth: 10},
		},
		Rows: [][]interface{}{{minStr, maxStr, avgStr}},
	}

	return t.MustFormat()
}

func classificationMetricsStr(metrics *metrics.Metrics) string {
	classList := make([]string, 0, len(metrics.ClassDistribution))
	for inputName := range metrics.ClassDistribution {
		classList = append(classList, inputName)
	}
	sort.Strings(classList)

	rows := make([][]interface{}, len(classList))
	for rowNum, className := range classList {
		rows[rowNum] = []interface{}{
			className,
			metrics.ClassDistribution[className],
		}
	}

	if len(classList) == 0 {
		rows = append(rows, []interface{}{
			"-",
			"-",
		})
	}

	t := table.Table{
		Headers: []table.Header{
			{Title: "class", MaxWidth: 40},
			{Title: "count", MaxWidth: 20},
		},
		Rows: rows,
	}

	out := t.MustFormat()

	if len(classList) == consts.MaxClassesPerMonitoringRequest {
		out += fmt.Sprintf("\nlisting at most %d classes, the complete list can be found in your cloudwatch dashboard\n", consts.MaxClassesPerMonitoringRequest)
	}
	return out
}

func describeModelInput(status *status.Status, apiEndpoint string) string {
	if status.Updated.Ready+status.Stale.Ready == 0 {
		return "the model's input schema will be available when the api is live\n"
	}

	apiSummary, err := getAPISummary(apiEndpoint)
	if err != nil {
		return "error retrieving the model's input schema: " + errors.Message(err) + "\n"
	}

	numRows := 0
	for _, inputSignatures := range apiSummary.ModelSignatures {
		numRows += len(inputSignatures)
	}

	usesDefaultModel := false
	rows := make([][]interface{}, numRows)
	rowNum := 0
	for modelName, inputSignatures := range apiSummary.ModelSignatures {
		for inputName, inputSignature := range inputSignatures {
			shapeStr := make([]string, len(inputSignature.Shape))
			for idx, dim := range inputSignature.Shape {
				shapeStr[idx] = s.ObjFlatNoQuotes(dim)
			}
			rows[rowNum] = []interface{}{
				modelName,
				inputName,
				inputSignature.Type,
				"(" + strings.Join(shapeStr, ", ") + ")",
			}
			rowNum++
		}
		if modelName == consts.SingleModelName {
			usesDefaultModel = true
		}
	}

	inputTitle := "input"
	if usesDefaultModel {
		inputTitle = "model input"
	}
	t := table.Table{
		Headers: []table.Header{
			{Title: "model name", MaxWidth: 32, Hidden: usesDefaultModel},
			{Title: inputTitle, MaxWidth: 32},
			{Title: "type", MaxWidth: 10},
			{Title: "shape", MaxWidth: 20},
		},
		Rows: rows,
	}

	return t.MustFormat()
}

func makeRequest(request *http.Request) (http.Header, []byte, error) {
	client := http.Client{
		Timeout: 600 * time.Second,
		Transport: &http.Transport{
			TLSClientConfig: &tls.Config{InsecureSkipVerify: true},
		},
	}

	response, err := client.Do(request)
	if err != nil {
		return nil, nil, errors.Wrap(err, errStrFailedToConnect(*request.URL))
	}
	defer response.Body.Close()

	if response.StatusCode != 200 {
		bodyBytes, err := ioutil.ReadAll(response.Body)
		if err != nil {
			return nil, nil, errors.Wrap(err, _errStrRead)
		}
		return nil, nil, ErrorResponseUnknown(string(bodyBytes), response.StatusCode)
	}

	bodyBytes, err := ioutil.ReadAll(response.Body)
	if err != nil {
		return nil, nil, errors.Wrap(err, _errStrRead)
	}
	return response.Header, bodyBytes, nil
}

func getAPISummary(apiEndpoint string) (*schema.APISummary, error) {
	req, err := http.NewRequest("GET", apiEndpoint, nil)
	if err != nil {
		return nil, errors.Wrap(err, "unable to request api summary")
	}
	req.Header.Set("Content-Type", "application/json")
	_, response, err := makeRequest(req)
	if err != nil {
		return nil, err
	}

	var apiSummary schema.APISummary
	err = json.DecodeWithNumber(response, &apiSummary)
	if err != nil {
		return nil, errors.Wrap(err, "unable to parse api summary response")
	}

	for _, inputSignatures := range apiSummary.ModelSignatures {
		for _, inputSignature := range inputSignatures {
			inputSignature.Shape = cast.JSONNumbers(inputSignature.Shape)
		}
	}

	return &apiSummary, nil
}

func titleStr(title string) string {
	return "\n" + console.Bold(title) + "\n"
}<|MERGE_RESOLUTION|>--- conflicted
+++ resolved
@@ -315,13 +315,8 @@
 
 	apiEndpoint := syncAPI.BaseURL
 	if env.Provider == types.AWSProviderType {
-<<<<<<< HEAD
-		apiEndpoint = urls.Join(syncAPI.BaseURL, *syncAPI.Spec.Endpoint)
+		apiEndpoint = urls.Join(syncAPI.BaseURL, *syncAPI.Spec.Networking.Endpoint)
 		if syncAPI.Spec.Networking.APIGateway == userconfig.NoneAPIGatewayType {
-=======
-		apiEndpoint = urls.Join(apiRes.BaseURL, *api.Networking.Endpoint)
-		if api.Networking.APIGateway == userconfig.NoneAPIGatewayType {
->>>>>>> 41569404
 			apiEndpoint = strings.Replace(apiEndpoint, "https://", "http://", 1)
 		}
 	}
