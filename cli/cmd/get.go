/*
Copyright 2020 Cortex Labs, Inc.

Licensed under the Apache License, Version 2.0 (the "License");
you may not use this file except in compliance with the License.
You may obtain a copy of the License at

    http://www.apache.org/licenses/LICENSE-2.0

Unless required by applicable law or agreed to in writing, software
distributed under the License is distributed on an "AS IS" BASIS,
WITHOUT WARRANTIES OR CONDITIONS OF ANY KIND, either express or implied.
See the License for the specific language governing permissions and
limitations under the License.
*/

package cmd

import (
	"crypto/tls"
	"fmt"
	"io/ioutil"
	"net/http"
	"sort"
	"strings"
	"time"

	"github.com/cortexlabs/cortex/cli/cluster"
	"github.com/cortexlabs/cortex/cli/local"
	"github.com/cortexlabs/cortex/cli/types/cliconfig"
	"github.com/cortexlabs/cortex/pkg/consts"
	"github.com/cortexlabs/cortex/pkg/lib/cast"
	"github.com/cortexlabs/cortex/pkg/lib/console"
	"github.com/cortexlabs/cortex/pkg/lib/errors"
	"github.com/cortexlabs/cortex/pkg/lib/exit"
	"github.com/cortexlabs/cortex/pkg/lib/json"
	"github.com/cortexlabs/cortex/pkg/lib/sets/strset"
	s "github.com/cortexlabs/cortex/pkg/lib/strings"
	"github.com/cortexlabs/cortex/pkg/lib/table"
	"github.com/cortexlabs/cortex/pkg/lib/telemetry"
	libtime "github.com/cortexlabs/cortex/pkg/lib/time"
	"github.com/cortexlabs/cortex/pkg/lib/urls"
	"github.com/cortexlabs/cortex/pkg/operator/schema"
	"github.com/cortexlabs/cortex/pkg/types"
	"github.com/cortexlabs/cortex/pkg/types/metrics"
	"github.com/cortexlabs/cortex/pkg/types/spec"
	"github.com/cortexlabs/cortex/pkg/types/status"
	"github.com/cortexlabs/cortex/pkg/types/userconfig"
	"github.com/spf13/cobra"
)

const (
	_titleEnvironment = "env"
	_titleAPI         = "api"
	_titleStatus      = "status"
	_titleUpToDate    = "up-to-date"
	_titleStale       = "stale"
	_titleRequested   = "requested"
	_titleFailed      = "failed"
	_titleLastupdated = "last update"
	_titleAvgRequest  = "avg request"
	_title2XX         = "2XX"
	_title4XX         = "4XX"
	_title5XX         = "5XX"
)

var (
	_flagGetEnv string
	_flagWatch  bool
)

func getInit() {
	_getCmd.Flags().SortFlags = false
	_getCmd.Flags().StringVarP(&_flagGetEnv, "env", "e", getDefaultEnv(_generalCommandType), "environment to use")
	_getCmd.Flags().BoolVarP(&_flagWatch, "watch", "w", false, "re-run the command every second")
}

var _getCmd = &cobra.Command{
	Use:   "get [API_NAME]",
	Short: "get information about apis",
	Args:  cobra.RangeArgs(0, 1),
	Run: func(cmd *cobra.Command, args []string) {
		// if API_NAME is specified or env name is provided then the provider is known, otherwise provider isn't because all apis from all environments will be fetched
		if len(args) == 1 || wasEnvFlagProvided() {
			env, err := ReadOrConfigureEnv(_flagGetEnv)
			if err != nil {
				telemetry.Event("cli.get")
				exit.Error(err)
			}
			telemetry.Event("cli.get", map[string]interface{}{"provider": env.Provider.String(), "env_name": env.Name})
		} else {
			telemetry.Event("cli.get")
		}

		rerun(func() (string, error) {
			if len(args) == 1 {
				env, err := ReadOrConfigureEnv(_flagGetEnv)
				if err != nil {
					exit.Error(err)
				}

				out, err := envStringIfNotSpecified(_flagGetEnv)
				if err != nil {
					return "", err
				}

				apiTable, err := getAPI(env, args[0])
				if err != nil {
					return "", err
				}
				return out + apiTable, nil
			}

			if wasEnvFlagProvided() {
				env, err := ReadOrConfigureEnv(_flagGetEnv)
				if err != nil {
					exit.Error(err)
				}

				out, err := envStringIfNotSpecified(_flagGetEnv)
				if err != nil {
					return "", err
				}

				apiTable, err := getAPIs(env, false)
				if err != nil {
					return "", err
				}
				return out + apiTable, nil
			}

			out, err := getAPIsInAllEnvironments()

			if err != nil {
				return "", err
			}

			return out, nil
		})
	},
}

func getAPIsInAllEnvironments() (string, error) {
	cliConfig, err := readCLIConfig()
	if err != nil {
		return "", err
	}

	var errorEnvNames []string
	var allAPIs []spec.API
	var allAPIStatuses []status.Status
	var allMetrics []metrics.Metrics
	var allEnvs []string
	allErrs := make([]error, len(cliConfig.Environments))
	for i, env := range cliConfig.Environments {
		var apisRes schema.GetAPIsResponse
		var err error
		if env.Provider == types.AWSProviderType {
			apisRes, err = cluster.GetAPIs(MustGetOperatorConfig(env.Name))
		} else {
			apisRes, err = local.GetAPIs()
		}
		allErrs[i] = err

		if err == nil {
			for range apisRes.APIs {
				allEnvs = append(allEnvs, env.Name)
			}

			allAPIs = append(allAPIs, apisRes.APIs...)
			allAPIStatuses = append(allAPIStatuses, apisRes.Statuses...)
			allMetrics = append(allMetrics, apisRes.AllMetrics...)
		} else {
			errorEnvNames = append(errorEnvNames, env.Name)
		}
	}

	out := ""

	if len(allAPIs) == 0 {
		if len(cliConfig.Environments) == 1 && allErrs[0] != nil {
			// Print the error if there is just one env
			exit.Error(allErrs[0])
		}
		// if all envs errored, "no apis are deployed" is misleading, so skip it
		if !errors.AreAllErrors(allErrs) {
			out += console.Bold("no apis are deployed") + "\n"
		}
	} else {
		t := apiTable(allAPIs, allAPIStatuses, allMetrics, allEnvs)

		if strset.New(allEnvs...).IsEqual(strset.New(types.LocalProviderType.String())) {
			hideReplicaCountColumns(&t)
		}

		out += t.MustFormat()
	}

	if len(errorEnvNames) == 1 {
<<<<<<< HEAD
		out += "\n" + fmt.Sprintf("unable to detect apis from the %s environment; run `cortex get --env %s` if this is unexpected\n", errorEnvNames[0], errorEnvNames[0])
	} else if len(errorEnvNames) > 1 {
		out += "\n" + fmt.Sprintf("unable to detect apis from the %s environments; run `cortex get --env ENV_NAME` if this is unexpected\n", s.StrsAnd(errorEnvNames))
=======
		out = s.EnsureBlankLineIfNotEmpty(out)
		out += fmt.Sprintf("failed to fetch apis from %s environment; run `cortex get --env %s` to get the complete error message\n", s.UserStr(errorEnvNames[0]), errorEnvNames[0])
	} else if len(errorEnvNames) > 1 {
		out = s.EnsureBlankLineIfNotEmpty(out)
		out += fmt.Sprintf("failed to fetch apis from %s environments; run `cortex get --env ENV_NAME` to get the complete error message\n", s.UserStrsAnd(errorEnvNames))
>>>>>>> 4c3a0f31
	}

	mismatchedAPIMessage, err := getLocalVersionMismatchedAPIsMessage()
	if err == nil {
		out = s.EnsureBlankLineIfNotEmpty(out)
		out += mismatchedAPIMessage
	}

	return out, nil
}

func hideReplicaCountColumns(t *table.Table) {
	t.FindHeaderByTitle(_titleUpToDate).Hidden = true
	t.FindHeaderByTitle(_titleStale).Hidden = true
	t.FindHeaderByTitle(_titleRequested).Hidden = true
	t.FindHeaderByTitle(_titleFailed).Hidden = true
}

func getAPIs(env cliconfig.Environment, printEnv bool) (string, error) {
	var apisRes schema.GetAPIsResponse
	var err error

	if env.Provider == types.AWSProviderType {
		apisRes, err = cluster.GetAPIs(MustGetOperatorConfig(env.Name))
		if err != nil {
			return "", err
		}
	} else {
		apisRes, err = local.GetAPIs()
		if err != nil {
			return "", err
		}
	}

	if len(apisRes.APIs) == 0 {
		return console.Bold("no apis are deployed"), nil
	}

	envNames := []string{}
	for range apisRes.APIs {
		envNames = append(envNames, env.Name)
	}

	t := apiTable(apisRes.APIs, apisRes.Statuses, apisRes.AllMetrics, envNames)

	t.FindHeaderByTitle(_titleEnvironment).Hidden = true

	out := t.MustFormat()

	if env.Provider == types.LocalProviderType {
		hideReplicaCountColumns(&t)
		mismatchedVersionAPIsErrorMessage, _ := getLocalVersionMismatchedAPIsMessage()
		if len(mismatchedVersionAPIsErrorMessage) > 0 {
			out += "\n" + mismatchedVersionAPIsErrorMessage
		}
	}

	return out, nil
}

func getLocalVersionMismatchedAPIsMessage() (string, error) {
	mismatchedAPINames, err := local.ListVersionMismatchedAPIs()
	if err != nil {
		return "", err
	}
	if len(mismatchedAPINames) == 0 {
		return "", nil
	}

	if len(mismatchedAPINames) == 1 {
		return fmt.Sprintf("an api named %s was deployed in your local environment using a different version of the cortex cli; please delete them using `cortex delete %s` and then redeploy them\n", s.UserStr(mismatchedAPINames[0]), mismatchedAPINames[0]), nil
	}
	return fmt.Sprintf("apis named %s were deployed in your local environment using a different version of the cortex cli; please delete them using `cortex delete API_NAME` and then redeploy them\n", s.UserStrsAnd(mismatchedAPINames)), nil
}

func getAPI(env cliconfig.Environment, apiName string) (string, error) {
	var apiRes schema.GetAPIResponse
	var err error
	if env.Provider == types.AWSProviderType {
		apiRes, err = cluster.GetAPI(MustGetOperatorConfig(env.Name), apiName)
		if err != nil {
			// note: if modifying this string, search the codebase for it and change all occurrences
			if strings.HasSuffix(errors.Message(err), "is not deployed") {
				return console.Bold(errors.Message(err)), nil
			}
			return "", err
		}
	} else {
		apiRes, err = local.GetAPI(apiName)
		if err != nil {
			// note: if modifying this string, search the codebase for it and change all occurrences
			if strings.HasSuffix(errors.Message(err), "is not deployed") {
				return console.Bold(errors.Message(err)), nil
			}
			return "", err
		}
	}

	var out string

	t := apiTable([]spec.API{apiRes.API}, []status.Status{apiRes.Status}, []metrics.Metrics{apiRes.Metrics}, []string{env.Name})
	t.FindHeaderByTitle(_titleEnvironment).Hidden = true
	t.FindHeaderByTitle(_titleAPI).Hidden = true

	out += t.MustFormat()

	api := apiRes.API

	if env.Provider != types.LocalProviderType && api.Tracker != nil {
		switch api.Tracker.ModelType {
		case userconfig.ClassificationModelType:
			out += "\n" + classificationMetricsStr(&apiRes.Metrics)
		case userconfig.RegressionModelType:
			out += "\n" + regressionMetricsStr(&apiRes.Metrics)
		}
	}

	apiEndpoint := apiRes.BaseURL
	if env.Provider == types.AWSProviderType {
		apiEndpoint = strings.Replace(urls.Join(apiRes.BaseURL, *api.Endpoint), "https://", "http://", 1)
	}
	out += "\n" + console.Bold("endpoint: ") + apiEndpoint

	out += fmt.Sprintf("\n%s curl %s -X POST -H \"Content-Type: application/json\" -d @sample.json\n", console.Bold("curl:"), apiEndpoint)

	if api.Predictor.Type == userconfig.TensorFlowPredictorType || api.Predictor.Type == userconfig.ONNXPredictorType {
		out += "\n" + describeModelInput(&apiRes.Status, apiEndpoint)
	}

	out += titleStr("configuration") + strings.TrimSpace(api.UserStr(env.Provider))

	return out, nil
}

func apiTable(apis []spec.API, statuses []status.Status, allMetrics []metrics.Metrics, envNames []string) table.Table {
	rows := make([][]interface{}, 0, len(apis))

	var totalFailed int32
	var totalStale int32
	var total4XX int
	var total5XX int

	for i, api := range apis {
		metrics := allMetrics[i]
		status := statuses[i]
		lastUpdated := time.Unix(api.LastUpdated, 0)
		rows = append(rows, []interface{}{
			envNames[i],
			api.Name,
			status.Message(),
			status.Updated.Ready,
			status.Stale.Ready,
			status.Requested,
			status.Updated.TotalFailed(),
			libtime.SinceStr(&lastUpdated),
			latencyStr(&metrics),
			code2XXStr(&metrics),
			code4XXStr(&metrics),
			code5XXStr(&metrics),
		})

		totalFailed += status.Updated.TotalFailed()
		totalStale += status.Stale.Ready

		if metrics.NetworkStats != nil {
			total4XX += metrics.NetworkStats.Code4XX
			total5XX += metrics.NetworkStats.Code5XX
		}
	}

	return table.Table{
		Headers: []table.Header{
			{Title: _titleEnvironment},
			{Title: _titleAPI},
			{Title: _titleStatus},
			{Title: _titleUpToDate},
			{Title: _titleStale, Hidden: totalStale == 0},
			{Title: _titleRequested},
			{Title: _titleFailed, Hidden: totalFailed == 0},
			{Title: _titleLastupdated},
			{Title: _titleAvgRequest},
			{Title: _title2XX},
			{Title: _title4XX, Hidden: total4XX == 0},
			{Title: _title5XX, Hidden: total5XX == 0},
		},
		Rows: rows,
	}
}

func latencyStr(metrics *metrics.Metrics) string {
	if metrics.NetworkStats == nil || metrics.NetworkStats.Latency == nil {
		return "-"
	}
	if *metrics.NetworkStats.Latency < 1000 {
		return fmt.Sprintf("%.6g ms", *metrics.NetworkStats.Latency)
	}
	return fmt.Sprintf("%.6g s", (*metrics.NetworkStats.Latency)/1000)
}

func code2XXStr(metrics *metrics.Metrics) string {
	if metrics.NetworkStats == nil || metrics.NetworkStats.Code2XX == 0 {
		return "-"
	}
	return s.Int(metrics.NetworkStats.Code2XX)
}

func code4XXStr(metrics *metrics.Metrics) string {
	if metrics.NetworkStats == nil || metrics.NetworkStats.Code4XX == 0 {
		return "-"
	}
	return s.Int(metrics.NetworkStats.Code4XX)
}

func code5XXStr(metrics *metrics.Metrics) string {
	if metrics.NetworkStats == nil || metrics.NetworkStats.Code5XX == 0 {
		return "-"
	}
	return s.Int(metrics.NetworkStats.Code5XX)
}

func regressionMetricsStr(metrics *metrics.Metrics) string {
	minStr := "-"
	maxStr := "-"
	avgStr := "-"

	if metrics.RegressionStats != nil {
		if metrics.RegressionStats.Min != nil {
			minStr = fmt.Sprintf("%.9g", *metrics.RegressionStats.Min)
		}

		if metrics.RegressionStats.Max != nil {
			maxStr = fmt.Sprintf("%.9g", *metrics.RegressionStats.Max)
		}

		if metrics.RegressionStats.Avg != nil {
			avgStr = fmt.Sprintf("%.9g", *metrics.RegressionStats.Avg)
		}
	}

	t := table.Table{
		Headers: []table.Header{
			{Title: "min", MaxWidth: 10},
			{Title: "max", MaxWidth: 10},
			{Title: "avg", MaxWidth: 10},
		},
		Rows: [][]interface{}{{minStr, maxStr, avgStr}},
	}

	return t.MustFormat()
}

func classificationMetricsStr(metrics *metrics.Metrics) string {
	classList := make([]string, 0, len(metrics.ClassDistribution))
	for inputName := range metrics.ClassDistribution {
		classList = append(classList, inputName)
	}
	sort.Strings(classList)

	rows := make([][]interface{}, len(classList))
	for rowNum, className := range classList {
		rows[rowNum] = []interface{}{
			className,
			metrics.ClassDistribution[className],
		}
	}

	if len(classList) == 0 {
		rows = append(rows, []interface{}{
			"-",
			"-",
		})
	}

	t := table.Table{
		Headers: []table.Header{
			{Title: "class", MaxWidth: 40},
			{Title: "count", MaxWidth: 20},
		},
		Rows: rows,
	}

	out := t.MustFormat()

	if len(classList) == consts.MaxClassesPerTrackerRequest {
		out += fmt.Sprintf("\nlisting at most %d classes, the complete list can be found in your cloudwatch dashboard\n", consts.MaxClassesPerTrackerRequest)
	}
	return out
}

func describeModelInput(status *status.Status, apiEndpoint string) string {
	if status.Updated.Ready+status.Stale.Ready == 0 {
		return "the model's input schema will be available when the api is live\n"
	}

	apiSummary, err := getAPISummary(apiEndpoint)
	if err != nil {
		return "error retrieving the model's input schema: " + errors.Message(err) + "\n"
	}

	rows := make([][]interface{}, len(apiSummary.ModelSignature))
	rowNum := 0
	for inputName, featureSignature := range apiSummary.ModelSignature {
		shapeStr := make([]string, len(featureSignature.Shape))
		for idx, dim := range featureSignature.Shape {
			shapeStr[idx] = s.ObjFlatNoQuotes(dim)
		}
		rows[rowNum] = []interface{}{
			inputName,
			featureSignature.Type,
			"(" + strings.Join(shapeStr, ", ") + ")",
		}
		rowNum++
	}

	t := table.Table{
		Headers: []table.Header{
			{Title: "model input", MaxWidth: 32},
			{Title: "type", MaxWidth: 10},
			{Title: "shape", MaxWidth: 20},
		},
		Rows: rows,
	}

	return t.MustFormat()
}

func makeRequest(request *http.Request) (http.Header, []byte, error) {
	client := http.Client{
		Timeout: 600 * time.Second,
		Transport: &http.Transport{
			TLSClientConfig: &tls.Config{InsecureSkipVerify: true},
		},
	}

	response, err := client.Do(request)
	if err != nil {
		return nil, nil, errors.Wrap(err, errStrFailedToConnect(*request.URL))
	}
	defer response.Body.Close()

	if response.StatusCode != 200 {
		bodyBytes, err := ioutil.ReadAll(response.Body)
		if err != nil {
			return nil, nil, errors.Wrap(err, _errStrRead)
		}
		return nil, nil, ErrorResponseUnknown(string(bodyBytes), response.StatusCode)
	}

	bodyBytes, err := ioutil.ReadAll(response.Body)
	if err != nil {
		return nil, nil, errors.Wrap(err, _errStrRead)
	}
	return response.Header, bodyBytes, nil
}

func getAPISummary(apiEndpoint string) (*schema.APISummary, error) {
	req, err := http.NewRequest("GET", apiEndpoint, nil)
	if err != nil {
		return nil, errors.Wrap(err, "unable to request api summary")
	}
	req.Header.Set("Content-Type", "application/json")
	_, response, err := makeRequest(req)
	if err != nil {
		return nil, err
	}

	var apiSummary schema.APISummary
	err = json.DecodeWithNumber(response, &apiSummary)
	if err != nil {
		return nil, errors.Wrap(err, "unable to parse api summary response")
	}

	for _, featureSignature := range apiSummary.ModelSignature {
		featureSignature.Shape = cast.JSONNumbers(featureSignature.Shape)
	}

	return &apiSummary, nil
}

func titleStr(title string) string {
	return "\n" + console.Bold(title) + "\n"
}<|MERGE_RESOLUTION|>--- conflicted
+++ resolved
@@ -197,17 +197,11 @@
 	}
 
 	if len(errorEnvNames) == 1 {
-<<<<<<< HEAD
-		out += "\n" + fmt.Sprintf("unable to detect apis from the %s environment; run `cortex get --env %s` if this is unexpected\n", errorEnvNames[0], errorEnvNames[0])
-	} else if len(errorEnvNames) > 1 {
-		out += "\n" + fmt.Sprintf("unable to detect apis from the %s environments; run `cortex get --env ENV_NAME` if this is unexpected\n", s.StrsAnd(errorEnvNames))
-=======
 		out = s.EnsureBlankLineIfNotEmpty(out)
-		out += fmt.Sprintf("failed to fetch apis from %s environment; run `cortex get --env %s` to get the complete error message\n", s.UserStr(errorEnvNames[0]), errorEnvNames[0])
+		out += fmt.Sprintf("unable to detect apis from the %s environment; run `cortex get --env %s` if this is unexpected\n", errorEnvNames[0], errorEnvNames[0])
 	} else if len(errorEnvNames) > 1 {
 		out = s.EnsureBlankLineIfNotEmpty(out)
-		out += fmt.Sprintf("failed to fetch apis from %s environments; run `cortex get --env ENV_NAME` to get the complete error message\n", s.UserStrsAnd(errorEnvNames))
->>>>>>> 4c3a0f31
+		out += fmt.Sprintf("unable to detect apis from the %s environments; run `cortex get --env ENV_NAME` if this is unexpected\n", s.StrsAnd(errorEnvNames))
 	}
 
 	mismatchedAPIMessage, err := getLocalVersionMismatchedAPIsMessage()
