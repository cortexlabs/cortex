/*
Copyright 2019 Cortex Labs, Inc.

Licensed under the Apache License, Version 2.0 (the "License");
you may not use this file except in compliance with the License.
You may obtain a copy of the License at

    http://www.apache.org/licenses/LICENSE-2.0

Unless required by applicable law or agreed to in writing, software
distributed under the License is distributed on an "AS IS" BASIS,
WITHOUT WARRANTIES OR CONDITIONS OF ANY KIND, either express or implied.
See the License for the specific language governing permissions and
limitations under the License.
*/

package cmd

import (
	"fmt"
	"net/http"
	"sort"
	"strings"
	"time"

	"github.com/cortexlabs/yaml"
	"github.com/spf13/cobra"

	"github.com/cortexlabs/cortex/pkg/lib/console"
	"github.com/cortexlabs/cortex/pkg/lib/errors"
	"github.com/cortexlabs/cortex/pkg/lib/json"
	"github.com/cortexlabs/cortex/pkg/lib/msgpack"
	"github.com/cortexlabs/cortex/pkg/lib/sets/strset"
	s "github.com/cortexlabs/cortex/pkg/lib/strings"
	"github.com/cortexlabs/cortex/pkg/lib/table"
	libtime "github.com/cortexlabs/cortex/pkg/lib/time"
	"github.com/cortexlabs/cortex/pkg/lib/urls"
	"github.com/cortexlabs/cortex/pkg/operator/api/context"
	"github.com/cortexlabs/cortex/pkg/operator/api/resource"
	"github.com/cortexlabs/cortex/pkg/operator/api/schema"
	"github.com/cortexlabs/cortex/pkg/operator/api/userconfig"
)

const (
	maxClassesToDisplay = 75
)

func init() {
	addAppNameFlag(getCmd)
	addEnvFlag(getCmd)
	addWatchFlag(getCmd)
	addSummaryFlag(getCmd)
	addVerboseFlag(getCmd)
	addAllDeploymentsFlag(getCmd)
	// addResourceTypesToHelp(getCmd)
}

var getCmd = &cobra.Command{
	Use:   "get [RESOURCE_TYPE] [RESOURCE_NAME]",
	Short: "get information about resources",
	Long:  "Get information about resources.",
	Args:  cobra.RangeArgs(0, 2),
	Run: func(cmd *cobra.Command, args []string) {
		rerun(func() (string, error) {
			return runGet(cmd, args)
		})
	},
}

func runGet(cmd *cobra.Command, args []string) (string, error) {
	if flagAllDeployments || !IsAppNameSpecified() {
		return allDeploymentsStr()
	}

	resourcesRes, err := getResourcesResponse()
	if err != nil {
		return "", err
	}

	switch len(args) {
	case 0:
		if flagSummary {
			return resourceStatusesStr(resourcesRes), nil
		}
		return allResourcesStr(resourcesRes), nil

	case 1:
		resourceNameOrType := args[0]

		resourceType, err := resource.VisibleResourceTypeFromPrefix(resourceNameOrType)
		if err != nil {
			if rerr, ok := err.(resource.Error); ok && rerr.Kind != resource.ErrInvalidType {
				return "", err
			}
		} else {
			return resourcesByTypeStr(resourceType, resourcesRes)
		}

		if _, err = resourcesRes.Context.VisibleResourceByName(resourceNameOrType); err != nil {
			if rerr, ok := err.(resource.Error); ok && rerr.Kind == resource.ErrNameNotFound {
				return "", resource.ErrorNameOrTypeNotFound(resourceNameOrType)
			}
			return "", err
		}

		return resourceByNameStr(resourceNameOrType, resourcesRes, flagVerbose)

	case 2:
		userResourceType := args[0]
		resourceName := args[1]
		resourceType, err := resource.VisibleResourceTypeFromPrefix(userResourceType)
		if err != nil {
			return "", resource.ErrorInvalidType(userResourceType)
		}
		return resourceByNameAndTypeStr(resourceName, resourceType, resourcesRes, flagVerbose)
	}

	return "", errors.New("too many args") // unexpected
}

func allDeploymentsStr() (string, error) {
	httpResponse, err := HTTPGet("/deployments", map[string]string{})
	if err != nil {
		return "", err
	}

	var resourcesRes schema.GetDeploymentsResponse
	if err = json.Unmarshal(httpResponse, &resourcesRes); err != nil {
		return "", err
	}

	if len(resourcesRes.Deployments) == 0 {
		return console.Bold("\nno deployments found"), nil
	}

	rows := make([][]interface{}, len(resourcesRes.Deployments))
	for idx, deployment := range resourcesRes.Deployments {
		rows[idx] = []interface{}{
			deployment.Name,
			deployment.Status.String(),
			libtime.Since(&deployment.LastUpdated),
		}
	}

	t := table.Table{
		Headers: []table.Header{
			{Title: "name", MaxWidth: 32},
			{Title: "status", MaxWidth: 21},
			{Title: "last updated"},
		},
		Rows: rows,
	}

	return "\n" + table.MustFormat(t), nil
}

func getResourcesResponse() (*schema.GetResourcesResponse, error) {
	appName, err := AppNameFromFlagOrConfig()
	if err != nil {
		return nil, err
	}

	params := map[string]string{"appName": appName}
	httpResponse, err := HTTPGet("/resources", params)
	if err != nil {
		return nil, err
	}

	var resourcesRes schema.GetResourcesResponse
	if err = json.Unmarshal(httpResponse, &resourcesRes); err != nil {
		return nil, err
	}

	return &resourcesRes, nil
}

func resourceByNameStr(resourceName string, resourcesRes *schema.GetResourcesResponse, flagVerbose bool) (string, error) {
	rs, err := resourcesRes.Context.VisibleResourceByName(resourceName)
	if err != nil {
		return "", err
	}
	switch resourceType := rs.GetResourceType(); resourceType {
	case resource.PythonPackageType:
		return describePythonPackage(resourceName, resourcesRes)
	case resource.RawColumnType:
		return describeRawColumn(resourceName, resourcesRes)
	case resource.AggregateType:
		return describeAggregate(resourceName, resourcesRes)
	case resource.TransformedColumnType:
		return describeTransformedColumn(resourceName, resourcesRes)
	case resource.TrainingDatasetType:
		return describeTrainingDataset(resourceName, resourcesRes)
	case resource.ModelType:
		return describeModel(resourceName, resourcesRes)
	case resource.APIType:
		return describeAPI(resourceName, resourcesRes, flagVerbose)
	default:
		return "", resource.ErrorInvalidType(resourceType.String())
	}
}

func resourcesByTypeStr(resourceType resource.Type, resourcesRes *schema.GetResourcesResponse) (string, error) {
	switch resourceType {
	case resource.PythonPackageType:
		return pythonPackagesStr(resourcesRes.DataStatuses, resourcesRes.Context), nil
	case resource.RawColumnType:
		return rawColumnsStr(resourcesRes.DataStatuses, resourcesRes.Context), nil
	case resource.AggregateType:
		return aggregatesStr(resourcesRes.DataStatuses, resourcesRes.Context), nil
	case resource.TransformedColumnType:
		return transformedColumnsStr(resourcesRes.DataStatuses, resourcesRes.Context), nil
	case resource.TrainingDatasetType:
		return trainingDataStr(resourcesRes.DataStatuses, resourcesRes.Context), nil
	case resource.ModelType:
		return modelsStr(resourcesRes.DataStatuses, resourcesRes.Context), nil
	case resource.APIType:
		return apisStr(resourcesRes.APIGroupStatuses), nil
	default:
		return "", resource.ErrorInvalidType(resourceType.String())
	}
}

func resourceByNameAndTypeStr(resourceName string, resourceType resource.Type, resourcesRes *schema.GetResourcesResponse, flagVerbose bool) (string, error) {
	switch resourceType {
	case resource.PythonPackageType:
		return describePythonPackage(resourceName, resourcesRes)
	case resource.RawColumnType:
		return describeRawColumn(resourceName, resourcesRes)
	case resource.AggregateType:
		return describeAggregate(resourceName, resourcesRes)
	case resource.TransformedColumnType:
		return describeTransformedColumn(resourceName, resourcesRes)
	case resource.TrainingDatasetType:
		return describeTrainingDataset(resourceName, resourcesRes)
	case resource.ModelType:
		return describeModel(resourceName, resourcesRes)
	case resource.APIType:
		return describeAPI(resourceName, resourcesRes, flagVerbose)
	default:
		return "", resource.ErrorInvalidType(resourceType.String())
	}
}

func allResourcesStr(resourcesRes *schema.GetResourcesResponse) string {
	ctx := resourcesRes.Context

	out := ""
	out += pythonPackagesStr(resourcesRes.DataStatuses, ctx)
	out += rawColumnsStr(resourcesRes.DataStatuses, ctx)
	out += aggregatesStr(resourcesRes.DataStatuses, ctx)
	out += transformedColumnsStr(resourcesRes.DataStatuses, ctx)
	out += trainingDataStr(resourcesRes.DataStatuses, ctx)
	out += modelsStr(resourcesRes.DataStatuses, ctx)
	out += apisStr(resourcesRes.APIGroupStatuses)
	return out
}

func pythonPackagesStr(dataStatuses map[string]*resource.DataStatus, ctx *context.Context) string {
	if len(ctx.PythonPackages) == 0 {
		return ""
	}

	resources := make([]context.Resource, 0, len(ctx.PythonPackages))
	for _, pythonPackage := range ctx.PythonPackages {
		resources = append(resources, pythonPackage)
	}

	return "\n" + dataResourceTable(resources, dataStatuses, resource.PythonPackageType) + "\n"
}

func rawColumnsStr(dataStatuses map[string]*resource.DataStatus, ctx *context.Context) string {
	if len(ctx.RawColumns) == 0 {
		return ""
	}

	resources := make([]context.Resource, 0, len(ctx.RawColumns))
	for _, rawColumn := range ctx.RawColumns {
		resources = append(resources, rawColumn)
	}

	return "\n" + dataResourceTable(resources, dataStatuses, resource.RawColumnType) + "\n"
}

func aggregatesStr(dataStatuses map[string]*resource.DataStatus, ctx *context.Context) string {
	if len(ctx.Aggregates) == 0 {
		return ""
	}

	resources := make([]context.Resource, 0, len(ctx.Aggregates))
	for _, aggregate := range ctx.Aggregates {
		resources = append(resources, aggregate)
	}

	return "\n" + dataResourceTable(resources, dataStatuses, resource.AggregateType) + "\n"
}

func transformedColumnsStr(dataStatuses map[string]*resource.DataStatus, ctx *context.Context) string {
	if len(ctx.TransformedColumns) == 0 {
		return ""
	}

	resources := make([]context.Resource, 0, len(ctx.TransformedColumns))
	for _, transformedColumn := range ctx.TransformedColumns {
		resources = append(resources, transformedColumn)
	}

	return "\n" + dataResourceTable(resources, dataStatuses, resource.TransformedColumnType) + "\n"
}

func trainingDataStr(dataStatuses map[string]*resource.DataStatus, ctx *context.Context) string {
	if len(ctx.Models) == 0 {
		return ""
	}

	resources := make([]context.Resource, 0, len(ctx.Models))
	for _, model := range ctx.Models {
		resources = append(resources, model.Dataset)
	}

	return "\n" + dataResourceTable(resources, dataStatuses, resource.TrainingDatasetType) + "\n"
}

func modelsStr(dataStatuses map[string]*resource.DataStatus, ctx *context.Context) string {
	if len(ctx.Models) == 0 {
		return ""
	}

	resources := make([]context.Resource, 0, len(ctx.Models))
	for _, model := range ctx.Models {
		resources = append(resources, model)
	}

	return "\n" + dataResourceTable(resources, dataStatuses, resource.ModelType) + "\n"
}

func apisStr(apiGroupStatuses map[string]*resource.APIGroupStatus) string {
	if len(apiGroupStatuses) == 0 {
		return ""
	}

	return "\n" + apiResourceTable(apiGroupStatuses)
}

func describePythonPackage(name string, resourcesRes *schema.GetResourcesResponse) (string, error) {
	pythonPackage := resourcesRes.Context.PythonPackages[name]
	if pythonPackage == nil {
		return "", userconfig.ErrorUndefinedResource(name, resource.PythonPackageType)
	}
	dataStatus := resourcesRes.DataStatuses[pythonPackage.GetID()]
	return dataStatusSummary(dataStatus), nil
}

func describeRawColumn(name string, resourcesRes *schema.GetResourcesResponse) (string, error) {
	rawColumn := resourcesRes.Context.RawColumns[name]
	if rawColumn == nil {
		return "", userconfig.ErrorUndefinedResource(name, resource.RawColumnType)
	}
	dataStatus := resourcesRes.DataStatuses[rawColumn.GetID()]
	out := dataStatusSummary(dataStatus)
	out += "\n" + titleStr("configuration") + rawColumn.UserConfigStr()
	return out, nil
}

func describeAggregate(name string, resourcesRes *schema.GetResourcesResponse) (string, error) {
	aggregate := resourcesRes.Context.Aggregates[name]
	if aggregate == nil {
		return "", userconfig.ErrorUndefinedResource(name, resource.AggregateType)
	}
	dataStatus := resourcesRes.DataStatuses[aggregate.ID]
	out := dataStatusSummary(dataStatus)

	if dataStatus.ExitCode == resource.ExitCodeDataSucceeded {
		params := map[string]string{"appName": resourcesRes.Context.App.Name}
		httpResponse, err := HTTPGet("/aggregate/"+aggregate.ID, params)
		if err != nil {
			return "", err
		}

		var aggregateRes schema.GetAggregateResponse
		err = json.Unmarshal(httpResponse, &aggregateRes)
		if err != nil {
			return "", errors.Wrap(err, "/aggregate", "response", string(httpResponse))
		}

		obj, err := msgpack.UnmarshalToInterface(aggregateRes.Value)
		if err != nil {
			return "", errors.Wrap(err, "/aggregate", "response", msgpack.ErrorUnmarshalMsgpack().Error())
		}
		out += valueStr(obj)
	}

	out += "\n" + titleStr("configuration") + aggregate.UserConfigStr()
	return out, nil
}

func describeTransformedColumn(name string, resourcesRes *schema.GetResourcesResponse) (string, error) {
	transformedColumn := resourcesRes.Context.TransformedColumns[name]
	if transformedColumn == nil {
		return "", userconfig.ErrorUndefinedResource(name, resource.TransformedColumnType)
	}
	dataStatus := resourcesRes.DataStatuses[transformedColumn.ID]
	out := dataStatusSummary(dataStatus)
	out += "\n" + titleStr("configuration") + transformedColumn.UserConfigStr()
	return out, nil
}

func describeTrainingDataset(name string, resourcesRes *schema.GetResourcesResponse) (string, error) {
	trainingDataset := resourcesRes.Context.Models.GetTrainingDatasets()[name]
	if trainingDataset == nil {
		return "", userconfig.ErrorUndefinedResource(name, resource.TrainingDatasetType)
	}
	dataStatus := resourcesRes.DataStatuses[trainingDataset.ID]
	return dataStatusSummary(dataStatus), nil
}

func describeModel(name string, resourcesRes *schema.GetResourcesResponse) (string, error) {
	model := resourcesRes.Context.Models[name]
	if model == nil {
		return "", userconfig.ErrorUndefinedResource(name, resource.ModelType)
	}
	dataStatus := resourcesRes.DataStatuses[model.ID]
	out := dataStatusSummary(dataStatus)
	out += "\n" + titleStr("configuration") + model.UserConfigStr()
	return out, nil
}

func describeAPI(name string, resourcesRes *schema.GetResourcesResponse, flagVerbose bool) (string, error) {
	groupStatus := resourcesRes.APIGroupStatuses[name]
	if groupStatus == nil {
		return "", userconfig.ErrorUndefinedResource(name, resource.APIType)
	}

	ctx := resourcesRes.Context
	api := ctx.APIs[name]

	var anyAPIStatus *resource.APIStatus
	for _, apiStatus := range resourcesRes.APIStatuses {
		if apiStatus.APIName == name {
			anyAPIStatus = apiStatus
			break
		}
	}
	var updatedAt *time.Time
	if groupStatus.ActiveStatus != nil {
		updatedAt = groupStatus.ActiveStatus.Start
	}

	row := []interface{}{
		groupStatus.Message(),
		s.Int32(groupStatus.Requested),
		s.Int32(groupStatus.Available()),
		s.Int32(groupStatus.ReadyUpdated),
		s.Int32(groupStatus.ReadyStaleCompute),
		s.Int32(groupStatus.ReadyStaleModel),
		s.Int32(groupStatus.FailedUpdated),
	}

	headers := []table.Header{
		{Title: "status"},
		{Title: "requested"},
		{Title: "available"},
		{Title: "up-to-date"},
		{Title: "stale compute", Hidden: groupStatus.ReadyStaleCompute == 0},
		{Title: "stale model", Hidden: groupStatus.ReadyStaleModel == 0},
		{Title: "failed", Hidden: groupStatus.FailedUpdated == 0},
	}

	apiEndpoint := urls.Join(resourcesRes.APIsBaseURL, anyAPIStatus.Path)

	out := "\n" + console.Bold("url:  ") + apiEndpoint + "\n"
<<<<<<< HEAD
	out += fmt.Sprintf("%s curl -k -X POST -H \"Content-Type: application/json\" %s -d @samples.json\n", console.Bold("curl:"), apiEndpoint)
	out += fmt.Sprintf(console.Bold("updated at:")+" %s\n\n", libtime.LocalTimestamp(updatedAt))
=======
	out += fmt.Sprintf("%s curl -X POST -H \"Content-Type: application/json\" %s -d @samples.json\n\n", console.Bold("curl:"), apiEndpoint)
	out += fmt.Sprintf(console.Bold("updated at:")+" %s\n", libtime.LocalTimestamp(updatedAt))
>>>>>>> 38ab1193

	t := table.Table{
		Headers: headers,
		Rows:    [][]interface{}{row},
	}

	apiMetrics, err := getAPIMetrics(ctx.App.Name, api.Name)
	if err != nil {
		out += table.MustFormat(t)
		out += "\n\nmetrics are not available yet"
	} 

	if apiMetrics != nil {
		out += apiMetricsTable(t, apiMetrics, api)
	}

	if !flagVerbose {
		return out, nil
	}

	out += "\n\n" + describeModelInput(groupStatus, apiEndpoint)

	if modelName, ok := yaml.ExtractAtSymbolText(api.Model); ok {
		model := ctx.Models[modelName]
		resIDs := strset.New()
		combinedInput := []interface{}{model.Input, model.TrainingInput}
		for _, res := range ctx.ExtractCortexResources(combinedInput, resource.ConstantType, resource.RawColumnType, resource.AggregateType, resource.TransformedColumnType) {
			resIDs.Add(res.GetID())
			resIDs.Merge(ctx.AllComputedResourceDependencies(res.GetID()))
		}
		var samplePlaceholderFields []string
		for rawColumnName, rawColumn := range ctx.RawColumns {
			if resIDs.Has(rawColumn.GetID()) {
				fieldStr := fmt.Sprintf("\"%s\": %s", rawColumnName, rawColumn.GetColumnType().JSONPlaceholder())
				samplePlaceholderFields = append(samplePlaceholderFields, fieldStr)
			}
		}
		sort.Strings(samplePlaceholderFields)
		samplesPlaceholderStr := `{ "samples": [ { ` + strings.Join(samplePlaceholderFields, ", ") + " } ] }"
		out += "\n\n" + console.Bold("payload:  ") + samplesPlaceholderStr
	}

	if api != nil {
		out += "\n" + titleStr("configuration") + api.UserConfigStr()
	}

	return out, nil
}

func getAPIMetrics(appName, apiName string) (*schema.APIMetrics, error) {
	params := map[string]string{"appName": appName, "apiName": apiName}
	httpResponse, err := HTTPGet("/metrics", params)
	if err != nil {
		return nil, err
	}

	var apiMetrics schema.APIMetrics
	err = json.Unmarshal(httpResponse, &apiMetrics)
	if err != nil {
		return nil, err
	}

	return &apiMetrics, nil
}

func apiMetricsTable(apiTable table.Table, apiMetrics *schema.APIMetrics, api *context.API) string {
	out := networkMetricsTable(apiTable, apiMetrics)
	out += "\n"
	if api.Tracker == nil {
		out += "\na tracker has not configured to record predictions"
		return out
	}

	out += "\n"
	if api.Tracker.ModelType == userconfig.ClassificationModelType {
		out += classificationMetricsTable(apiMetrics)
	} else {
		out += regressionMetricsTable(apiMetrics)
	}
	return out
}

func networkMetricsTable(apiTable table.Table, apiMetrics *schema.APIMetrics) string {
	latency := "-"
	if apiMetrics.NetworkStats.Latency != nil {
		latency = fmt.Sprintf("%.9g", *apiMetrics.NetworkStats.Latency)
	}

	headers := []table.Header{
		{Title: "avg latency"},
		{Title: "2XX", Hidden: apiMetrics.NetworkStats.Code2XX == 0},
		{Title: "4XX", Hidden: apiMetrics.NetworkStats.Code4XX == 0},
		{Title: "5XX", Hidden: apiMetrics.NetworkStats.Code5XX == 0},
	}

	row := []interface{}{
		latency,
		apiMetrics.NetworkStats.Code2XX,
		apiMetrics.NetworkStats.Code4XX,
		apiMetrics.NetworkStats.Code5XX,
	}
	
	apiTable.Headers = append(apiTable.Headers, headers...)
	apiTable.Rows[0] = append(apiTable.Rows[0], row...)

	return table.MustFormat(apiTable)
}

func regressionMetricsTable(apiMetrics *schema.APIMetrics) string {
	minStr := "-"
	if apiMetrics.RegressionStats.Min != nil {
		minStr = fmt.Sprintf("%.9g", *apiMetrics.RegressionStats.Min)
	}

	maxStr := "-"
	if apiMetrics.RegressionStats.Max != nil {
		maxStr = fmt.Sprintf("%.9g", *apiMetrics.RegressionStats.Max)
	}

	avgStr := "-"
	if apiMetrics.RegressionStats.Avg != nil {
		avgStr = fmt.Sprintf("%.9g", *apiMetrics.RegressionStats.Avg)
	}

	t := table.Table{
		Headers: []table.Header{
			{Title: "min", MaxWidth: 10},
			{Title: "max", MaxWidth: 10},
			{Title: "avg", MaxWidth: 10},
		},
		Rows: [][]interface{}{{minStr, maxStr, avgStr}},
	}

	return table.MustFormat(t)
}

func classificationMetricsTable(apiMetrics *schema.APIMetrics) string {
	classList := make([]string, len(apiMetrics.ClassDistribution))

	i := 0
	for inputName := range apiMetrics.ClassDistribution {
		classList[i] = inputName
		i++
	}
	sort.Strings(classList)

	if len(classList) > 0 && len(classList) < 4 {
		row := []interface{}{}
		headers := []table.Header{}

		for _, className := range classList {
			headers = append(headers, table.Header{Title: s.TruncateEllipses(className, 20), MaxWidth: 20})
			row = append(row, apiMetrics.ClassDistribution[className])
		}

		t := table.Table{
			Headers: headers,
			Rows:    [][]interface{}{row},
		}

		return table.MustFormat(t)
	} else {
		rows := make([][]interface{}, len(classList))
		for rowNum, className := range classList {
			rows[rowNum] = []interface{}{
				className,
				apiMetrics.ClassDistribution[className],
			}
		}

		if len(classList) == 0 {
			rows = append(rows, []interface{}{
				"-",
				"-",
			})
		}

		t := table.Table{
			Headers: []table.Header{
				{Title: "classes", MaxWidth: 40},
				{Title: "count", MaxWidth: 20},
			},
			Rows: rows,
		}

		out := table.MustFormat(t)

		if len(classList) == maxClassesToDisplay {
			out += fmt.Sprintf("\n\nlisting at most %d classes, the complete list can be found in your cloudwatch dashboard", maxClassesToDisplay)
		}
		return out
	}
}

func describeModelInput(groupStatus *resource.APIGroupStatus, apiEndpoint string) string {
	if groupStatus.Available() == 0 {
		return "waiting for api to be ready"
	}

	modelInput, err := getModelInput(urls.Join(apiEndpoint, "signature"))
	if err != nil {
		return "waiting for api to be ready"
	}

	rows := make([][]interface{}, len(modelInput.Signature))
	rowNum := 0
	for inputName, featureSignature := range modelInput.Signature {
		shapeStr := make([]string, len(featureSignature.Shape))
		for idx, dim := range featureSignature.Shape {
			if dim == 0 {
				shapeStr[idx] = "?"
			} else {
				shapeStr[idx] = s.Int(dim)
			}
		}
		rows[rowNum] = []interface{}{
			inputName,
			featureSignature.Type,
			"(" + strings.Join(shapeStr, ", ") + ")",
		}
		rowNum++
	}

	t := table.Table{
		Headers: []table.Header{
			{Title: "model input", MaxWidth: 32},
			{Title: "type", MaxWidth: 10},
			{Title: "shape", MaxWidth: 20},
		},
		Rows: rows,
	}

	return table.MustFormat(t)
}

func getModelInput(infoAPIPath string) (*schema.ModelInput, error) {
	req, err := http.NewRequest("GET", infoAPIPath, nil)
	if err != nil {
		return nil, errors.Wrap(err, "unable to request model input")
	}
	req.Header.Set("Content-Type", "application/json")
	response, err := httpsNoVerifyClient.makeRequest(req)
	if err != nil {
		return nil, err
	}

	var modelInput schema.ModelInput
	err = json.Unmarshal(response, &modelInput)
	if err != nil {
		return nil, errors.Wrap(err, "unable to parse model input response")
	}

	return &modelInput, nil
}

func dataStatusSummary(dataStatus *resource.DataStatus) string {
	headers := []table.Header{
		{Title: "status"},
		{Title: "start"},
		{Title: "end"},
	}
	row := []interface{}{
		dataStatus.Message(),
		libtime.LocalTimestamp(dataStatus.Start),
		libtime.LocalTimestamp(dataStatus.End),
	}

	t := table.Table{
		Headers: headers,
		Rows:    [][]interface{}{row},
	}
	return "\n" + table.MustFormat(t)
}

func valueStr(value interface{}) string {
	return titleStr("value") + s.Obj(value) + "\n"
}

func dataResourceTable(resources []context.Resource, dataStatuses map[string]*resource.DataStatus, resourceType resource.Type) string {
	rows := make([][]interface{}, len(resources))
	for rowNum, res := range resources {
		dataStatus := dataStatuses[res.GetID()]
		rows[rowNum] = []interface{}{
			res.GetName(),
			dataStatus.Message(),
			libtime.Since(dataStatus.End),
		}
	}

	title := resourceType.UserFacing()
	if resourceType == resource.PythonPackageType {
		title = resourceType.UserFacingPlural()
	}

	t := table.Table{
		Headers: []table.Header{
			{Title: title, MaxWidth: 32},
			{Title: "status", MaxWidth: 21},
			{Title: "age"},
		},
		Rows: rows,
	}

	return table.MustFormat(t)
}

func apiResourceTable(apiGroupStatuses map[string]*resource.APIGroupStatus) string {
	rows := make([][]interface{}, 0, len(apiGroupStatuses))

	totalFailed := 0
	for name, groupStatus := range apiGroupStatuses {
		if groupStatus.Requested == 0 {
			continue
		}

		var updatedAt *time.Time
		if groupStatus.ActiveStatus != nil {
			updatedAt = groupStatus.ActiveStatus.Start
		}

		rows = append(rows, []interface{}{
			name,
			groupStatus.Available(),
			groupStatus.ReadyUpdated,
			groupStatus.Requested,
			groupStatus.FailedUpdated,
			libtime.Since(updatedAt),
		})

		totalFailed += int(groupStatus.FailedUpdated)
	}

	t := table.Table{
		Headers: []table.Header{
			{Title: resource.APIType.UserFacing()},
			{Title: "available"},
			{Title: "up-to-date"},
			{Title: "requested"},
			{Title: "failed", Hidden: totalFailed == 0},
			{Title: "last update"},
		},
		Rows: rows,
	}

	return table.MustFormat(t)
}

func titleStr(title string) string {
	return "\n" + console.Bold(title) + "\n"
}

func resourceStatusesStr(resourcesRes *schema.GetResourcesResponse) string {
	ctx := resourcesRes.Context
	var titles, values []string

	if len(ctx.PythonPackages) != 0 {
		titles = append(titles, resource.PythonPackageType.UserFacingPlural())
		values = append(values, pythonPackageStatusesStr(resourcesRes.DataStatuses, resourcesRes.Context))
	}

	if len(ctx.RawColumns) != 0 {
		titles = append(titles, resource.RawColumnType.UserFacingPlural())
		values = append(values, rawColumnStatusesStr(resourcesRes.DataStatuses, resourcesRes.Context))
	}

	if len(ctx.Aggregates) != 0 {
		titles = append(titles, resource.AggregateType.UserFacingPlural())
		values = append(values, aggregateStatusesStr(resourcesRes.DataStatuses, resourcesRes.Context))
	}

	if len(ctx.TransformedColumns) != 0 {
		titles = append(titles, resource.TransformedColumnType.UserFacingPlural())
		values = append(values, transformedColumnStatusesStr(resourcesRes.DataStatuses, resourcesRes.Context))
	}

	if len(ctx.Models) != 0 {
		titles = append(titles, resource.TrainingDatasetType.UserFacingPlural())
		values = append(values, trainingDatasetStatusesStr(resourcesRes.DataStatuses, resourcesRes.Context))
	}

	if len(ctx.Models) != 0 {
		titles = append(titles, resource.ModelType.UserFacingPlural())
		values = append(values, modelStatusesStr(resourcesRes.DataStatuses, resourcesRes.Context))
	}

	if len(resourcesRes.APIGroupStatuses) != 0 {
		titles = append(titles, resource.APIType.UserFacingPlural())
		values = append(values, apiStatusesStr(resourcesRes.APIGroupStatuses))
	}

	maxTitleLen := s.MaxLen(titles...)

	out := "\n"
	for i, title := range titles {
		paddingWidth := maxTitleLen - len(title) + 3
		padding := strings.Repeat(" ", paddingWidth)
		out += title + ":" + padding + values[i]
		if i != len(titles)-1 {
			out += "\n"
		}
	}

	return out
}

func pythonPackageStatusesStr(dataStatuses map[string]*resource.DataStatus, ctx *context.Context) string {
	var statuses = make([]resource.Status, len(ctx.PythonPackages))
	i := 0
	for _, pythonPackage := range ctx.PythonPackages {
		statuses[i] = dataStatuses[pythonPackage.GetID()]
		i++
	}
	return StatusStr(statuses)
}

func rawColumnStatusesStr(dataStatuses map[string]*resource.DataStatus, ctx *context.Context) string {
	var statuses = make([]resource.Status, len(ctx.RawColumns))
	i := 0
	for _, rawColumn := range ctx.RawColumns {
		statuses[i] = dataStatuses[rawColumn.GetID()]
		i++
	}
	return StatusStr(statuses)
}

func aggregateStatusesStr(dataStatuses map[string]*resource.DataStatus, ctx *context.Context) string {
	var statuses = make([]resource.Status, len(ctx.Aggregates))
	i := 0
	for _, aggregate := range ctx.Aggregates {
		statuses[i] = dataStatuses[aggregate.GetID()]
		i++
	}
	return StatusStr(statuses)
}

func transformedColumnStatusesStr(dataStatuses map[string]*resource.DataStatus, ctx *context.Context) string {
	var statuses = make([]resource.Status, len(ctx.TransformedColumns))
	i := 0
	for _, transformedColumn := range ctx.TransformedColumns {
		statuses[i] = dataStatuses[transformedColumn.GetID()]
		i++
	}
	return StatusStr(statuses)
}

func trainingDatasetStatusesStr(dataStatuses map[string]*resource.DataStatus, ctx *context.Context) string {
	var statuses = make([]resource.Status, len(ctx.Models))
	i := 0
	for _, model := range ctx.Models {
		statuses[i] = dataStatuses[model.Dataset.GetID()]
		i++
	}
	return StatusStr(statuses)
}

func modelStatusesStr(dataStatuses map[string]*resource.DataStatus, ctx *context.Context) string {
	var statuses = make([]resource.Status, len(ctx.Models))
	i := 0
	for _, model := range ctx.Models {
		statuses[i] = dataStatuses[model.GetID()]
		i++
	}
	return StatusStr(statuses)
}

func apiStatusesStr(apiGroupStatuses map[string]*resource.APIGroupStatus) string {
	var statuses = make([]resource.Status, len(apiGroupStatuses))
	i := 0
	for _, apiGroupStatus := range apiGroupStatuses {
		statuses[i] = apiGroupStatus
		i++
	}
	return StatusStr(statuses)
}

func StatusStr(statuses []resource.Status) string {
	if len(statuses) == 0 {
		return "none"
	}

	messageBuckets := make(map[int][]string)
	for _, status := range statuses {
		bucketKey := status.GetCode().SortBucket()
		messageBuckets[bucketKey] = append(messageBuckets[bucketKey], status.Message())
	}

	var bucketKeys []int
	for bucketKey := range messageBuckets {
		bucketKeys = append(bucketKeys, bucketKey)
	}
	sort.Ints(bucketKeys)

	var messageItems []string

	for _, bucketKey := range bucketKeys {
		messageCounts := make(map[string]int)
		for _, message := range messageBuckets[bucketKey] {
			messageCounts[message]++
		}

		var messages []string
		for message := range messageCounts {
			messages = append(messages, message)
		}
		sort.Strings(messages)

		for _, message := range messages {
			messageItem := fmt.Sprintf("%d %s", messageCounts[message], message)
			messageItems = append(messageItems, messageItem)
		}
	}

	return strings.Join(messageItems, " | ")
}<|MERGE_RESOLUTION|>--- conflicted
+++ resolved
@@ -468,13 +468,8 @@
 	apiEndpoint := urls.Join(resourcesRes.APIsBaseURL, anyAPIStatus.Path)
 
 	out := "\n" + console.Bold("url:  ") + apiEndpoint + "\n"
-<<<<<<< HEAD
-	out += fmt.Sprintf("%s curl -k -X POST -H \"Content-Type: application/json\" %s -d @samples.json\n", console.Bold("curl:"), apiEndpoint)
+	out += fmt.Sprintf("%s curl -X POST -H \"Content-Type: application/json\" %s -d @samples.json\n", console.Bold("curl:"), apiEndpoint)
 	out += fmt.Sprintf(console.Bold("updated at:")+" %s\n\n", libtime.LocalTimestamp(updatedAt))
-=======
-	out += fmt.Sprintf("%s curl -X POST -H \"Content-Type: application/json\" %s -d @samples.json\n\n", console.Bold("curl:"), apiEndpoint)
-	out += fmt.Sprintf(console.Bold("updated at:")+" %s\n", libtime.LocalTimestamp(updatedAt))
->>>>>>> 38ab1193
 
 	t := table.Table{
 		Headers: headers,
@@ -485,7 +480,7 @@
 	if err != nil {
 		out += table.MustFormat(t)
 		out += "\n\nmetrics are not available yet"
-	} 
+	}
 
 	if apiMetrics != nil {
 		out += apiMetricsTable(t, apiMetrics, api)
@@ -576,7 +571,7 @@
 		apiMetrics.NetworkStats.Code4XX,
 		apiMetrics.NetworkStats.Code5XX,
 	}
-	
+
 	apiTable.Headers = append(apiTable.Headers, headers...)
 	apiTable.Rows[0] = append(apiTable.Rows[0], row...)
 
@@ -636,37 +631,37 @@
 		}
 
 		return table.MustFormat(t)
-	} else {
-		rows := make([][]interface{}, len(classList))
-		for rowNum, className := range classList {
-			rows[rowNum] = []interface{}{
-				className,
-				apiMetrics.ClassDistribution[className],
-			}
-		}
-
-		if len(classList) == 0 {
-			rows = append(rows, []interface{}{
-				"-",
-				"-",
-			})
-		}
-
-		t := table.Table{
-			Headers: []table.Header{
-				{Title: "classes", MaxWidth: 40},
-				{Title: "count", MaxWidth: 20},
-			},
-			Rows: rows,
-		}
-
-		out := table.MustFormat(t)
-
-		if len(classList) == maxClassesToDisplay {
-			out += fmt.Sprintf("\n\nlisting at most %d classes, the complete list can be found in your cloudwatch dashboard", maxClassesToDisplay)
-		}
-		return out
-	}
+	}
+
+	rows := make([][]interface{}, len(classList))
+	for rowNum, className := range classList {
+		rows[rowNum] = []interface{}{
+			className,
+			apiMetrics.ClassDistribution[className],
+		}
+	}
+
+	if len(classList) == 0 {
+		rows = append(rows, []interface{}{
+			"-",
+			"-",
+		})
+	}
+
+	t := table.Table{
+		Headers: []table.Header{
+			{Title: "classes", MaxWidth: 40},
+			{Title: "count", MaxWidth: 20},
+		},
+		Rows: rows,
+	}
+
+	out := table.MustFormat(t)
+
+	if len(classList) == maxClassesToDisplay {
+		out += fmt.Sprintf("\n\nlisting at most %d classes, the complete list can be found in your cloudwatch dashboard", maxClassesToDisplay)
+	}
+	return out
 }
 
 func describeModelInput(groupStatus *resource.APIGroupStatus, apiEndpoint string) string {
