/*
Copyright 2019 Cortex Labs, Inc.

Licensed under the Apache License, Version 2.0 (the "License");
you may not use this file except in compliance with the License.
You may obtain a copy of the License at

    http://www.apache.org/licenses/LICENSE-2.0

Unless required by applicable law or agreed to in writing, software
distributed under the License is distributed on an "AS IS" BASIS,
WITHOUT WARRANTIES OR CONDITIONS OF ANY KIND, either express or implied.
See the License for the specific language governing permissions and
limitations under the License.
*/

package cmd

import (
	"fmt"
	"sort"
	"strings"
	"time"

	"github.com/spf13/cobra"

	"github.com/cortexlabs/cortex/pkg/lib/errors"
	"github.com/cortexlabs/cortex/pkg/lib/json"
	"github.com/cortexlabs/cortex/pkg/lib/msgpack"
	"github.com/cortexlabs/cortex/pkg/lib/sets/strset"
	s "github.com/cortexlabs/cortex/pkg/lib/strings"
	libtime "github.com/cortexlabs/cortex/pkg/lib/time"
	"github.com/cortexlabs/cortex/pkg/lib/urls"
	"github.com/cortexlabs/cortex/pkg/operator/api/context"
	"github.com/cortexlabs/cortex/pkg/operator/api/resource"
	"github.com/cortexlabs/cortex/pkg/operator/api/schema"
	"github.com/cortexlabs/cortex/pkg/operator/api/userconfig"
)

func init() {
	addAppNameFlag(getCmd)
	addEnvFlag(getCmd)
	addWatchFlag(getCmd)
	addResourceTypesToHelp(getCmd)
}

var getCmd = &cobra.Command{
	Use:   "get [RESOURCE_TYPE] [RESOURCE_NAME]",
	Short: "get information about resources",
	Long:  "Get information about resources.",
	Args:  cobra.RangeArgs(0, 2),
	Run: func(cmd *cobra.Command, args []string) {
		rerun(func() (string, error) {
			return runGet(cmd, args)
		})
	},
}

func runGet(cmd *cobra.Command, args []string) (string, error) {
	resourcesRes, err := getResourcesResponse()
	if err != nil {
		return "", err
	}

	switch len(args) {
	case 0:
		return allResourcesStr(resourcesRes), nil

	case 1:
		resourceNameOrType := args[0]

		resourceType, err := resource.VisibleResourceTypeFromPrefix(resourceNameOrType)
		if err != nil {
			if rerr, ok := err.(resource.Error); ok && rerr.Kind != resource.ErrInvalidType {
				return "", err
			}
		} else {
			return resourcesByTypeStr(resourceType, resourcesRes)
		}

		if _, err = resourcesRes.Context.VisibleResourceByName(resourceNameOrType); err != nil {
			if rerr, ok := err.(resource.Error); ok && rerr.Kind == resource.ErrNameNotFound {
				return "", resource.ErrorNameOrTypeNotFound(resourceNameOrType)
			}
			return "", err
		}

		return resourceByNameStr(resourceNameOrType, resourcesRes)

	case 2:
		userResourceType := args[0]
		resourceName := args[1]
		resourceType, err := resource.VisibleResourceTypeFromPrefix(userResourceType)
		if err != nil {
			return "", resource.ErrorInvalidType(userResourceType)
		}
		return resourceByNameAndTypeStr(resourceName, resourceType, resourcesRes)
	}

	return "", errors.New("too many args") // unexpected
}

func getResourcesResponse() (*schema.GetResourcesResponse, error) {
	appName, err := AppNameFromFlagOrConfig()
	if err != nil {
		return nil, err
	}

	params := map[string]string{"appName": appName}
	httpResponse, err := HTTPGet("/resources", params)
	if err != nil {
		return nil, err
	}

	var resourcesRes schema.GetResourcesResponse
	if err = json.Unmarshal(httpResponse, &resourcesRes); err != nil {
		return nil, err
	}

	return &resourcesRes, nil
}

func resourceByNameStr(resourceName string, resourcesRes *schema.GetResourcesResponse) (string, error) {
	rs, err := resourcesRes.Context.VisibleResourceByName(resourceName)
	if err != nil {
		return "", err
	}
	switch resourceType := rs.GetResourceType(); resourceType {
	case resource.PythonPackageType:
		return describePythonPackage(resourceName, resourcesRes)
	case resource.RawColumnType:
		return describeRawColumn(resourceName, resourcesRes)
	case resource.AggregateType:
		return describeAggregate(resourceName, resourcesRes)
	case resource.TransformedColumnType:
		return describeTransformedColumn(resourceName, resourcesRes)
	case resource.TrainingDatasetType:
		return describeTrainingDataset(resourceName, resourcesRes)
	case resource.ModelType:
		return describeModel(resourceName, resourcesRes)
	case resource.APIType:
		return describeAPI(resourceName, resourcesRes)
	default:
		return "", resource.ErrorInvalidType(resourceType.String())
	}
}

func resourcesByTypeStr(resourceType resource.Type, resourcesRes *schema.GetResourcesResponse) (string, error) {
	switch resourceType {
	case resource.PythonPackageType:
		return "\n" + pythonPackagesStr(resourcesRes.DataStatuses, resourcesRes.Context), nil
	case resource.RawColumnType:
		return "\n" + rawColumnsStr(resourcesRes.DataStatuses, resourcesRes.Context), nil
	case resource.AggregateType:
		return "\n" + aggregatesStr(resourcesRes.DataStatuses, resourcesRes.Context), nil
	case resource.TransformedColumnType:
		return "\n" + transformedColumnsStr(resourcesRes.DataStatuses, resourcesRes.Context), nil
	case resource.TrainingDatasetType:
		return "\n" + trainingDataStr(resourcesRes.DataStatuses, resourcesRes.Context), nil
	case resource.ModelType:
		return "\n" + modelsStr(resourcesRes.DataStatuses, resourcesRes.Context), nil
	case resource.APIType:
		return "\n" + apisStr(resourcesRes.APIGroupStatuses), nil
	default:
		return "", resource.ErrorInvalidType(resourceType.String())
	}
}

func resourceByNameAndTypeStr(resourceName string, resourceType resource.Type, resourcesRes *schema.GetResourcesResponse) (string, error) {
	switch resourceType {
	case resource.PythonPackageType:
		return describePythonPackage(resourceName, resourcesRes)
	case resource.RawColumnType:
		return describeRawColumn(resourceName, resourcesRes)
	case resource.AggregateType:
		return describeAggregate(resourceName, resourcesRes)
	case resource.TransformedColumnType:
		return describeTransformedColumn(resourceName, resourcesRes)
	case resource.TrainingDatasetType:
		return describeTrainingDataset(resourceName, resourcesRes)
	case resource.ModelType:
		return describeModel(resourceName, resourcesRes)
	case resource.APIType:
		return describeAPI(resourceName, resourcesRes)
	default:
		return "", resource.ErrorInvalidType(resourceType.String())
	}
}

func allResourcesStr(resourcesRes *schema.GetResourcesResponse) string {
	out := ""
	out += titleStr("Python Packages")
	out += pythonPackagesStr(resourcesRes.DataStatuses, resourcesRes.Context)
	out += titleStr("Raw Columns")
	out += rawColumnsStr(resourcesRes.DataStatuses, resourcesRes.Context)
	out += titleStr("Aggregates")
	out += aggregatesStr(resourcesRes.DataStatuses, resourcesRes.Context)
	out += titleStr("Transformed Columns")
	out += transformedColumnsStr(resourcesRes.DataStatuses, resourcesRes.Context)
	out += titleStr("Training Datasets")
	out += trainingDataStr(resourcesRes.DataStatuses, resourcesRes.Context)
	out += titleStr("Models")
	out += modelsStr(resourcesRes.DataStatuses, resourcesRes.Context)
	out += titleStr("APIs")
	out += apisStr(resourcesRes.APIGroupStatuses)
	return out
}

func pythonPackagesStr(dataStatuses map[string]*resource.DataStatus, ctx *context.Context) string {
	if len(ctx.PythonPackages) == 0 {
		return "None\n"
	}

	strings := make(map[string]string)
	for name, pythonPackage := range ctx.PythonPackages {
		strings[name] = dataResourceRow(name, pythonPackage, dataStatuses)
	}
	return dataResourcesHeader() + strMapToStr(strings)
}

func rawColumnsStr(dataStatuses map[string]*resource.DataStatus, ctx *context.Context) string {
	if len(ctx.RawColumns) == 0 {
		return "None\n"
	}

	strings := make(map[string]string)
	for name, rawColumn := range ctx.RawColumns {
		strings[name] = dataResourceRow(name, rawColumn, dataStatuses)
	}
	return dataResourcesHeader() + strMapToStr(strings)
}

func aggregatesStr(dataStatuses map[string]*resource.DataStatus, ctx *context.Context) string {
	if len(ctx.Aggregates) == 0 {
		return "None\n"
	}

	strings := make(map[string]string)
	for name, aggregate := range ctx.Aggregates {
		strings[name] = dataResourceRow(name, aggregate, dataStatuses)
	}
	return dataResourcesHeader() + strMapToStr(strings)
}

func transformedColumnsStr(dataStatuses map[string]*resource.DataStatus, ctx *context.Context) string {
	if len(ctx.TransformedColumns) == 0 {
		return "None\n"
	}

	strings := make(map[string]string)
	for name, transformedColumn := range ctx.TransformedColumns {
		strings[name] = dataResourceRow(name, transformedColumn, dataStatuses)
	}
	return dataResourcesHeader() + strMapToStr(strings)
}

func trainingDataStr(dataStatuses map[string]*resource.DataStatus, ctx *context.Context) string {
	if len(ctx.Models) == 0 {
		return "None\n"
	}

	strings := make(map[string]string)
	for _, model := range ctx.Models {
		name := model.Dataset.Name
		strings[name] = dataResourceRow(name, model.Dataset, dataStatuses)
	}
	return dataResourcesHeader() + strMapToStr(strings)
}

func modelsStr(dataStatuses map[string]*resource.DataStatus, ctx *context.Context) string {
	if len(ctx.Models) == 0 {
		return "None\n"
	}

	strings := make(map[string]string)
	for name, model := range ctx.Models {
		strings[name] = dataResourceRow(name, model, dataStatuses)
	}
	return dataResourcesHeader() + strMapToStr(strings)
}

func apisStr(apiGroupStatuses map[string]*resource.APIGroupStatus) string {
	if len(apiGroupStatuses) == 0 {
		return "None\n"
	}

	strings := make(map[string]string)
	for name, apiGroupStatus := range apiGroupStatuses {
		strings[name] = apiResourceRow(apiGroupStatus)
	}
	return apisHeader() + strMapToStr(strings)
}

func describePythonPackage(name string, resourcesRes *schema.GetResourcesResponse) (string, error) {
	pythonPackage := resourcesRes.Context.PythonPackages[name]
	if pythonPackage == nil {
		return "", userconfig.ErrorUndefinedResource(name, resource.PythonPackageType)
	}
	dataStatus := resourcesRes.DataStatuses[pythonPackage.GetID()]
	return dataStatusSummary(dataStatus), nil
}

func describeRawColumn(name string, resourcesRes *schema.GetResourcesResponse) (string, error) {
	rawColumn := resourcesRes.Context.RawColumns[name]
	if rawColumn == nil {
		return "", userconfig.ErrorUndefinedResource(name, resource.RawColumnType)
	}
	dataStatus := resourcesRes.DataStatuses[rawColumn.GetID()]
	out := dataStatusSummary(dataStatus)
	out += resourceStr(context.GetRawColumnUserConfig(rawColumn))
	return out, nil
}

func describeAggregate(name string, resourcesRes *schema.GetResourcesResponse) (string, error) {
	aggregate := resourcesRes.Context.Aggregates[name]
	if aggregate == nil {
		return "", userconfig.ErrorUndefinedResource(name, resource.AggregateType)
	}
	dataStatus := resourcesRes.DataStatuses[aggregate.ID]
	out := dataStatusSummary(dataStatus)

	if dataStatus.ExitCode == resource.ExitCodeDataSucceeded {
		params := map[string]string{"appName": resourcesRes.Context.App.Name}
		httpResponse, err := HTTPGet("/aggregate/"+aggregate.ID, params)
		if err != nil {
			return "", err
		}

		var aggregateRes schema.GetAggregateResponse
		err = json.Unmarshal(httpResponse, &aggregateRes)
		if err != nil {
			return "", errors.Wrap(err, "/aggregate", "response", string(httpResponse))
		}

		obj, err := msgpack.UnmarshalToInterface(aggregateRes.Value)
		if err != nil {
			return "", errors.Wrap(err, "/aggregate", "response", msgpack.ErrorUnmarshalMsgpack().Error())
		}
		out += valueStr(obj)
	}

	out += resourceStr(aggregate.Aggregate)
	return out, nil
}

func describeTransformedColumn(name string, resourcesRes *schema.GetResourcesResponse) (string, error) {
	transformedColumn := resourcesRes.Context.TransformedColumns[name]
	if transformedColumn == nil {
		return "", userconfig.ErrorUndefinedResource(name, resource.TransformedColumnType)
	}
	dataStatus := resourcesRes.DataStatuses[transformedColumn.ID]
	out := dataStatusSummary(dataStatus)
	out += resourceStr(transformedColumn.TransformedColumn)
	return out, nil
}

func describeTrainingDataset(name string, resourcesRes *schema.GetResourcesResponse) (string, error) {
	trainingDataset := resourcesRes.Context.Models.GetTrainingDatasets()[name]
	if trainingDataset == nil {
		return "", userconfig.ErrorUndefinedResource(name, resource.TrainingDatasetType)
	}
	dataStatus := resourcesRes.DataStatuses[trainingDataset.ID]
	return dataStatusSummary(dataStatus), nil
}

func describeModel(name string, resourcesRes *schema.GetResourcesResponse) (string, error) {
	model := resourcesRes.Context.Models[name]
	if model == nil {
		return "", userconfig.ErrorUndefinedResource(name, resource.ModelType)
	}
	dataStatus := resourcesRes.DataStatuses[model.ID]
	out := dataStatusSummary(dataStatus)
	out += resourceStr(model.Model)
	return out, nil
}

func describeAPI(name string, resourcesRes *schema.GetResourcesResponse) (string, error) {
	groupStatus := resourcesRes.APIGroupStatuses[name]
	if groupStatus == nil {
		return "", userconfig.ErrorUndefinedResource(name, resource.APIType)
	}

	ctx := resourcesRes.Context
	api := ctx.APIs[name]
	model := ctx.Models[api.ModelName]

	var staleReplicas int32
	var ctxAPIStatus *resource.APIStatus
	var anyAPIStatus *resource.APIStatus
	for _, apiStatus := range resourcesRes.APIStatuses {
		if apiStatus.APIName != name {
			continue
		}
		anyAPIStatus = apiStatus
		if api != nil && apiStatus.ResourceID == api.ID {
			ctxAPIStatus = apiStatus
		}
		staleReplicas += apiStatus.TotalStaleReady()
	}

	out := titleStr("Summary")
	out += "Status:            " + groupStatus.Message() + "\n"
	if ctxAPIStatus != nil {
		out += fmt.Sprintf("Updated replicas:  %d/%d ready\n", ctxAPIStatus.ReadyUpdated, ctxAPIStatus.RequestedReplicas)
	}
	if staleReplicas != 0 {
		out += fmt.Sprintf("Stale replicas:    %d ready\n", staleReplicas)
	}
	out += "Created at:        " + libtime.LocalTimestamp(groupStatus.Start) + "\n"
	if groupStatus.ActiveStatus != nil && groupStatus.ActiveStatus.Start != nil {
		out += "Refreshed at:      " + libtime.LocalTimestamp(groupStatus.ActiveStatus.Start) + "\n"
	}

	out += titleStr("Endpoint")
	resIDs := strset.New()
	combinedInput := []interface{}{model.Input, model.TrainingInput}
	for _, res := range ctx.ExtractCortexResources(combinedInput) {
		resIDs.Add(res.GetID())
		resIDs.Merge(ctx.AllComputedResourceDependencies(res.GetID()))
	}
	var samplePlaceholderFields []string
<<<<<<< HEAD
	if api.ModelPath == nil {
		for _, colName := range ctx.RawColumnInputNames(model) {
			column := ctx.GetColumn(colName)
			fieldStr := `"` + colName + `": ` + column.GetType().JSONPlaceholder()
			samplePlaceholderFields = append(samplePlaceholderFields, fieldStr)
		}
	}
=======
	for rawColumnName, rawColumn := range ctx.RawColumns {
		if resIDs.Has(rawColumn.GetID()) {
			fieldStr := fmt.Sprintf("\"%s\": %s", rawColumnName, rawColumn.GetColumnType().JSONPlaceholder())
			samplePlaceholderFields = append(samplePlaceholderFields, fieldStr)
		}
	}
	sort.Strings(samplePlaceholderFields)
	samplesPlaceholderStr := `{ "samples": [ { ` + strings.Join(samplePlaceholderFields, ", ") + " } ] }"
>>>>>>> a323d1b7
	out += "URL:      " + urls.Join(resourcesRes.APIsBaseURL, anyAPIStatus.Path) + "\n"
	out += "Method:   POST\n"
	out += `Header:   "Content-Type: application/json"` + "\n"
	if api.ModelPath == nil {
		samplesPlaceholderStr := `{ "samples": [ { ` + strings.Join(samplePlaceholderFields, ", ") + " } ] }"
		out += "Payload:  " + samplesPlaceholderStr + "\n"
	}
	if api != nil {
		out += resourceStr(api.API)
	}

	return out, nil
}

func dataStatusSummary(dataStatus *resource.DataStatus) string {
	out := titleStr("Summary")
	out += "Status:               " + dataStatus.Message() + "\n"
	out += "Workload started at:  " + libtime.LocalTimestamp(dataStatus.Start) + "\n"
	out += "Workload ended at:    " + libtime.LocalTimestamp(dataStatus.End) + "\n"
	return out
}

func resourceStr(resource userconfig.Resource) string {
	return titleStr("Configuration") + s.Obj(resource) + "\n"
}

func valueStr(value interface{}) string {
	return titleStr("Value") + s.Obj(value) + "\n"
}

func strMapToStr(strings map[string]string) string {
	var keys []string
	for key := range strings {
		keys = append(keys, key)
	}

	sort.Strings(keys)

	out := ""
	for _, key := range keys {
		out += strings[key] + "\n"
	}

	return out
}

func dataResourceRow(name string, resource context.Resource, dataStatuses map[string]*resource.DataStatus) string {
	dataStatus := dataStatuses[resource.GetID()]
	return resourceRow(name, dataStatus.Message(), dataStatus.End)
}

func apiResourceRow(groupStatus *resource.APIGroupStatus) string {
	var updatedAt *time.Time
	if groupStatus.ActiveStatus != nil {
		updatedAt = groupStatus.ActiveStatus.Start
	}
	return resourceRow(groupStatus.APIName, groupStatus.Message(), updatedAt)
}

func resourceRow(name string, status string, startTime *time.Time) string {
	if len(name) > 33 {
		name = name[0:30] + "..."
	}
	if len(status) > 23 {
		status = status[0:20] + "..."
	}
	timeSince := libtime.Since(startTime)
	return stringifyRow(name, status, timeSince)
}

func dataResourcesHeader() string {
	return stringifyRow("NAME", "STATUS", "AGE") + "\n"
}

func apisHeader() string {
	return stringifyRow("NAME", "STATUS", "LAST UPDATE") + "\n"
}

func stringifyRow(name string, status string, timeSince string) string {
	return fmt.Sprintf("%-35s%-24s%s", name, status, timeSince)
}

func titleStr(title string) string {
	titleLength := len(title)
	top := strings.Repeat("-", titleLength)
	bottom := strings.Repeat("-", titleLength)
	return "\n" + top + "\n" + title + "\n" + bottom + "\n\n"
}<|MERGE_RESOLUTION|>--- conflicted
+++ resolved
@@ -419,24 +419,16 @@
 		resIDs.Merge(ctx.AllComputedResourceDependencies(res.GetID()))
 	}
 	var samplePlaceholderFields []string
-<<<<<<< HEAD
 	if api.ModelPath == nil {
-		for _, colName := range ctx.RawColumnInputNames(model) {
-			column := ctx.GetColumn(colName)
-			fieldStr := `"` + colName + `": ` + column.GetType().JSONPlaceholder()
-			samplePlaceholderFields = append(samplePlaceholderFields, fieldStr)
-		}
-	}
-=======
-	for rawColumnName, rawColumn := range ctx.RawColumns {
-		if resIDs.Has(rawColumn.GetID()) {
-			fieldStr := fmt.Sprintf("\"%s\": %s", rawColumnName, rawColumn.GetColumnType().JSONPlaceholder())
-			samplePlaceholderFields = append(samplePlaceholderFields, fieldStr)
-		}
-	}
-	sort.Strings(samplePlaceholderFields)
-	samplesPlaceholderStr := `{ "samples": [ { ` + strings.Join(samplePlaceholderFields, ", ") + " } ] }"
->>>>>>> a323d1b7
+		for rawColumnName, rawColumn := range ctx.RawColumns {
+			if resIDs.Has(rawColumn.GetID()) {
+				fieldStr := fmt.Sprintf("\"%s\": %s", rawColumnName, rawColumn.GetColumnType().JSONPlaceholder())
+				samplePlaceholderFields = append(samplePlaceholderFields, fieldStr)
+			}
+		}
+		sort.Strings(samplePlaceholderFields)
+		samplesPlaceholderStr := `{ "samples": [ { ` + strings.Join(samplePlaceholderFields, ", ") + " } ] }"
+	}
 	out += "URL:      " + urls.Join(resourcesRes.APIsBaseURL, anyAPIStatus.Path) + "\n"
 	out += "Method:   POST\n"
 	out += `Header:   "Content-Type: application/json"` + "\n"
