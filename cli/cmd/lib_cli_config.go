/*
Copyright 2020 Cortex Labs, Inc.

Licensed under the Apache License, Version 2.0 (the "License");
you may not use this file except in compliance with the License.
You may obtain a copy of the License at

    http://www.apache.org/licenses/LICENSE-2.0

Unless required by applicable law or agreed to in writing, software
distributed under the License is distributed on an "AS IS" BASIS,
WITHOUT WARRANTIES OR CONDITIONS OF ANY KIND, either express or implied.
See the License for the specific language governing permissions and
limitations under the License.
*/

package cmd

import (
	"crypto/tls"
	"fmt"
	"net/http"
	"os"
	"strings"

	"github.com/cortexlabs/cortex/cli/cluster"
	"github.com/cortexlabs/cortex/cli/types/cliconfig"
	cr "github.com/cortexlabs/cortex/pkg/lib/configreader"
	"github.com/cortexlabs/cortex/pkg/lib/errors"
	"github.com/cortexlabs/cortex/pkg/lib/exit"
	"github.com/cortexlabs/cortex/pkg/lib/files"
	"github.com/cortexlabs/cortex/pkg/lib/pointer"
	"github.com/cortexlabs/cortex/pkg/lib/print"
	"github.com/cortexlabs/cortex/pkg/lib/prompt"
	s "github.com/cortexlabs/cortex/pkg/lib/strings"
	"github.com/cortexlabs/cortex/pkg/lib/urls"
	"github.com/cortexlabs/cortex/pkg/types"
	"github.com/cortexlabs/yaml"
)

<<<<<<< HEAD
=======
type CLIConfig struct {
	Telemetry          *bool          `json:"telemetry,omitempty" yaml:"telemetry,omitempty"`
	DefaultEnvironment string         `json:"default_environment" yaml:"default_environment"`
	Environments       []*Environment `json:"environments" yaml:"environments"`
}

type Environment struct {
	Name               string             `json:"name" yaml:"name"`
	Provider           types.ProviderType `json:"provider" yaml:"provider"`
	OperatorEndpoint   *string            `json:"operator_endpoint,omitempty" yaml:"operator_endpoint,omitempty"`
	AWSAccessKeyID     *string            `json:"aws_access_key_id,omitempty" yaml:"aws_access_key_id,omitempty"`
	AWSSecretAccessKey *string            `json:"aws_secret_access_key,omitempty" yaml:"aws_secret_access_key,omitempty"`
}

var _cachedCLIConfig *CLIConfig

>>>>>>> daca86de
var _cliConfigValidation = &cr.StructValidation{
	TreatNullAsEmpty: true,
	StructFieldValidations: []*cr.StructFieldValidation{
		{
			StructField: "Telemetry",
			BoolPtrValidation: &cr.BoolPtrValidation{
				Required: false,
			},
		},
		{
<<<<<<< HEAD
			StructField: "cliconfig.Environments",
=======
			StructField: "DefaultEnvironment",
			StringValidation: &cr.StringValidation{
				Default:    "local",
				Required:   false,
				AllowEmpty: true, // will get set to "local" in validate() if empty
			},
		},
		{
			StructField: "Environments",
>>>>>>> daca86de
			StructListValidation: &cr.StructListValidation{
				AllowExplicitNull: true,
				StructValidation: &cr.StructValidation{
					StructFieldValidations: []*cr.StructFieldValidation{
						{
							StructField: "Name",
							StringValidation: &cr.StringValidation{
								Required:  true,
								MaxLength: 63,
							},
						},
						{
							StructField: "Provider",
							StringValidation: &cr.StringValidation{
								Required:      true,
								AllowedValues: types.ProviderTypeStrings(),
							},
							Parser: func(str string) (interface{}, error) {
								return types.ProviderTypeFromString(str), nil
							},
						},
						{
							StructField: "OperatorEndpoint",
							StringPtrValidation: &cr.StringPtrValidation{
								Required:  false,
								Validator: cr.GetURLValidator(false, false),
							},
						},
						{
							StructField: "AWSAccessKeyID",
							StringPtrValidation: &cr.StringPtrValidation{
								Required: false,
							},
						},
						{
							StructField: "AWSSecretAccessKey",
							StringPtrValidation: &cr.StringPtrValidation{
								Required: false,
							},
						},
					},
				},
			},
		},
	},
}

<<<<<<< HEAD
func providerPromptValidation(envName string, defaults cliconfig.Environment) *cr.PromptValidation {
=======
func (cliConfig *CLIConfig) validate() error {
	if cliConfig.DefaultEnvironment == "" {
		cliConfig.DefaultEnvironment = types.LocalProviderType.String()
	}

	envNames := strset.New()

	for _, env := range cliConfig.Environments {
		if envNames.Has(env.Name) {
			return errors.Wrap(ErrorDuplicateEnvironmentNames(env.Name), "environments")
		}

		envNames.Add(env.Name)

		if err := env.validate(); err != nil {
			return errors.Wrap(err, "environments")
		}
	}

	// Ensure the local env is always present
	if !envNames.Has(types.LocalProviderType.String()) {
		localEnv := &Environment{
			Name:     types.LocalProviderType.String(),
			Provider: types.LocalProviderType,
		}

		cliConfig.Environments = append([]*Environment{localEnv}, cliConfig.Environments...)
	}

	return nil
}

func (env *Environment) validate() error {
	if env.Name == "" {
		return errors.Wrap(cr.ErrorMustBeDefined(), "name")
	}

	if env.Provider == types.UnknownProviderType {
		return errors.Wrap(cr.ErrorMustBeDefined(types.ProviderTypeStrings()), env.Name, "provider")
	}

	if err := checkReservedEnvironmentNames(env.Name, env.Provider); err != nil {
		return err
	}

	if env.Provider == types.LocalProviderType {
		if env.OperatorEndpoint != nil {
			return errors.Wrap(ErrorOperatorEndpointInLocalEnvironment(), env.Name)
		}
	}

	if env.Provider == types.AWSProviderType {
		if env.OperatorEndpoint == nil {
			return errors.Wrap(cr.ErrorMustBeDefined(), env.Name, "operator_endpoint")
		}
		if env.AWSAccessKeyID == nil {
			return errors.Wrap(cr.ErrorMustBeDefined(), env.Name, "aws_access_key_id")
		}
		if env.AWSSecretAccessKey == nil {
			return errors.Wrap(cr.ErrorMustBeDefined(), env.Name, "aws_secret_access_key")
		}
	}

	return nil
}

func checkReservedEnvironmentNames(envName string, provider types.ProviderType) error {
	envNameProvider := types.ProviderTypeFromString(envName)
	if envNameProvider == types.UnknownProviderType {
		return nil
	}

	if envNameProvider != provider {
		return ErrorEnvironmentProviderNameConflict(envName, provider)
	}

	return nil
}

func promptEnvName(promptMsg string, requireExistingEnv bool) string {
	configuredEnvNames, err := listConfiguredEnvs()
	if err != nil {
		exit.Error(err)
	}

	fmt.Printf("currently configured environments: %s\n\n", strings.Join(configuredEnvNames, ", "))

	var allowedValues []string
	if requireExistingEnv {
		allowedValues = configuredEnvNames
	}

	envNameContainer := &struct {
		EnvironmentName string
	}{}

	err = cr.ReadPrompt(envNameContainer, &cr.PromptValidation{
		PromptItemValidations: []*cr.PromptItemValidation{
			{
				StructField: "EnvironmentName",
				PromptOpts: &prompt.Options{
					Prompt: promptMsg,
				},
				StringValidation: &cr.StringValidation{
					Required:      true,
					AllowedValues: allowedValues,
				},
			},
		},
	})
	if err != nil {
		if err != nil {
			exit.Error(err)
		}
	}

	return envNameContainer.EnvironmentName
}

func promptProvider(env *Environment, envName string, defaults Environment) error {
>>>>>>> daca86de
	defaultProviderStr := ""
	if defaults.Provider != types.UnknownProviderType {
		defaultProviderStr = defaults.Provider.String()
	}

	return cr.ReadPrompt(env, &cr.PromptValidation{
		SkipNonEmptyFields: true,
		PromptItemValidations: []*cr.PromptItemValidation{
			{
				StructField: "Provider",
				PromptOpts: &prompt.Options{
					Prompt: fmt.Sprintf("provider (%s)", s.StrsOr(types.ProviderTypeStrings())),
				},
				StringValidation: &cr.StringValidation{
					Required:      true,
					Default:       defaultProviderStr,
					AllowedValues: types.ProviderTypeStrings(),
				},
				Parser: func(str string) (interface{}, error) {
					provider := types.ProviderTypeFromString(str)
					if err := cliconfig.CheckReservedEnvironmentNames(envName, provider); err != nil {
						return nil, err
					}
					return provider, nil
				},
			},
		},
	})
}

<<<<<<< HEAD
func localEnvPromptValidation(defaults cliconfig.Environment) *cr.PromptValidation {
=======
func promptLocalEnv(env *Environment, defaults Environment) error {
>>>>>>> daca86de
	accessKeyIDPrompt := "aws access key id"
	if defaults.AWSAccessKeyID == nil {
		accessKeyIDPrompt += " [press ENTER to skip]"
	}

	err := cr.ReadPrompt(env, &cr.PromptValidation{
		SkipNonEmptyFields: true,
		PromptItemValidations: []*cr.PromptItemValidation{
			{
				StructField: "AWSAccessKeyID",
				PromptOpts: &prompt.Options{
					Prompt: accessKeyIDPrompt,
				},
				StringPtrValidation: &cr.StringPtrValidation{
					Required:   false,
					AllowEmpty: true,
					Default:    defaults.AWSAccessKeyID,
				},
			},
		},
	})
	if err != nil {
		return err
	}

	// Don't prompt for secret access key if access key ID was not provided
	if env.AWSAccessKeyID == nil {
		env.AWSSecretAccessKey = nil
		return nil
	}

	return cr.ReadPrompt(env, &cr.PromptValidation{
		SkipNonEmptyFields: true,
		PromptItemValidations: []*cr.PromptItemValidation{
			{
				StructField: "AWSSecretAccessKey",
				PromptOpts: &prompt.Options{
					Prompt:      "aws secret access key",
					MaskDefault: true,
					HideTyping:  true,
				},
				StringPtrValidation: &cr.StringPtrValidation{
					Required: true,
					Default:  defaults.AWSSecretAccessKey,
				},
			},
		},
	})
}

<<<<<<< HEAD
func awsEnvPromptValidation(defaults cliconfig.Environment) *cr.PromptValidation {
	return &cr.PromptValidation{
=======
func promptAWSEnv(env *Environment, defaults Environment) error {
	return cr.ReadPrompt(env, &cr.PromptValidation{
>>>>>>> daca86de
		SkipNonEmptyFields: true,
		PromptItemValidations: []*cr.PromptItemValidation{
			{
				StructField: "OperatorEndpoint",
				PromptOpts: &prompt.Options{
					Prompt: "cortex operator endpoint",
				},
				StringPtrValidation: &cr.StringPtrValidation{
					Required:  true,
					Default:   defaults.OperatorEndpoint,
					Validator: validateOperatorEndpoint,
				},
			},
			{
				StructField: "AWSAccessKeyID",
				PromptOpts: &prompt.Options{
					Prompt: "aws access key id",
				},
				StringPtrValidation: &cr.StringPtrValidation{
					Required: true,
					Default:  defaults.AWSAccessKeyID,
				},
			},
			{
				StructField: "AWSSecretAccessKey",
				PromptOpts: &prompt.Options{
					Prompt:      "aws secret access key",
					MaskDefault: true,
					HideTyping:  true,
				},
				StringPtrValidation: &cr.StringPtrValidation{
					Required: true,
					Default:  defaults.AWSSecretAccessKey,
				},
			},
		},
	})
}

// Only validate this during prompt, not when reading from file
func validateOperatorEndpoint(endpoint string) (string, error) {
	url, err := cr.GetURLValidator(false, false)(endpoint)
	if err != nil {
		return "", err
	}

	parsedURL, err := urls.Parse(url)
	if err != nil {
		return "", err
	}

	parsedURL.Scheme = "https"

	url = parsedURL.String()

	req, err := http.NewRequest("GET", urls.Join(url, "/verifycortex"), nil)
	if err != nil {
		return "", errors.Wrap(err, "verifying operator endpoint", url)
	}
	req.Header.Set("Content-Type", "application/json")

	client := http.Client{
		Transport: &http.Transport{
			TLSClientConfig: &tls.Config{InsecureSkipVerify: true},
		},
	}
	response, err := client.Do(req)
	if err != nil {
		return "", ErrorInvalidOperatorEndpoint(url)
	}

	if response.StatusCode != 200 {
		return "", ErrorInvalidOperatorEndpoint(url)
	}

	return url, nil
}

func readTelemetryConfig() (bool, error) {
	cliConfig, err := readCLIConfig()
	if err != nil {
		return false, err
	}

	if cliConfig.Telemetry != nil && *cliConfig.Telemetry == false {
		return false, nil
	}

	return true, nil
}

// Returns "local" if unable to read user's default value
func getDefaultEnv(cmdType commandType) string {
	defaultEnv := types.LocalProviderType.String()

	if cliConfig, err := readCLIConfig(); err == nil {
		defaultEnv = cliConfig.DefaultEnvironment
	}

	if cmdType == _clusterCommandType && defaultEnv == types.LocalProviderType.String() {
		defaultEnv = types.AWSProviderType.String()
	}

	return defaultEnv
}

func setDefaultEnv(envName string) error {
	cliConfig, err := readCLIConfig()
	if err != nil {
		return err
	}

	cliConfig.DefaultEnvironment = envName

	if err := writeCLIConfig(cliConfig); err != nil {
		return err
	}

	return nil
}

// Returns false if there is an error reading the CLI config
func isTelemetryEnabled() bool {
	enabled, err := readTelemetryConfig()
	if err != nil {
		return false
	}
	return enabled
}

func readCLIConfig() (cliconfig.CLIConfig, error) {
	if !files.IsFile(_cliConfigPath) {
		// add empty file so that the file created by the manager container maintains current user permissions
		files.MakeEmptyFile(_cliConfigPath)

		return cliconfig.CLIConfig{
			Telemetry: true,
		}, nil
	}

	cliConfig := cliconfig.CLIConfig{}
	errs := cr.ParseYAMLFile(&cliConfig, _cliConfigValidation, _cliConfigPath)
	if errors.HasError(errs) {
		return cliconfig.CLIConfig{}, errors.FirstError(errs...)
	}

	if err := cliConfig.Validate(); err != nil {
		return cliconfig.CLIConfig{}, errors.Wrap(err, _cliConfigPath)
	}

	return cliConfig, nil
}

func addEnvToCLIConfig(newEnv cliconfig.Environment) error {
	cliConfig, err := readCLIConfig()
	if err != nil {
		return err
	}

	replaced := false
	for i, prevEnv := range cliConfig.Environments {
		if prevEnv.Name == newEnv.Name {
			cliConfig.Environments[i] = &newEnv
			replaced = true
			break
		}
	}

	if !replaced {
		cliConfig.Environments = append(cliConfig.Environments, &newEnv)
	}

	err = cliConfig.Validate()
	if err != nil {
		return err
	}

	cliConfigBytes, err := yaml.Marshal(cliConfig)
	if err != nil {
		return errors.WithStack(err)
	}
	if err := files.WriteFile(cliConfigBytes, _cliConfigPath); err != nil {
		return err
	}

	return nil
}

func removeEnvFromCLIConfig(envName string) error {
	cliConfig, err := readCLIConfig()
	if err != nil {
		return err
	}

	var updatedEnvs []*cliconfig.Environment
	deleted := false
	for _, env := range cliConfig.Environments {
		if env.Name == envName {
			deleted = true
			continue
		}
		updatedEnvs = append(updatedEnvs, env)
	}

	if deleted == false && envName != types.LocalProviderType.String() {
		return cliconfig.ErrorEnvironmentNotConfigured(envName)
	}

	cliConfig.Environments = updatedEnvs

	err = cliConfig.Validate()
	if err != nil {
		return err
	}

	cliConfigBytes, err := yaml.Marshal(cliConfig)
	if err != nil {
		return errors.WithStack(err)
	}
	if err := files.WriteFile(cliConfigBytes, _cliConfigPath); err != nil {
		return err
	}

	return nil
}

// TODO Will return nil if not configured, except for local
func readEnv(envName string) (*cliconfig.Environment, error) {
	cliConfig, err := readCLIConfig()
	if err != nil {
		return nil, err
	}

	for _, env := range cliConfig.Environments {
		if env.Name == envName {
			return env, nil
		}
	}

	if envName == types.LocalProviderType.String() {
		return &cliconfig.Environment{
			Name:     types.LocalProviderType.String(),
			Provider: types.LocalProviderType,
		}, nil
	}

	return nil, nil
}

func MustReadOrConfigureEnv(envName string) cliconfig.Environment {
	existingEnv, err := readEnv(envName)
	if err != nil {
		exit.Error(err)
	}

	if existingEnv != nil {
		return *existingEnv
	}

	promptStr := fmt.Sprintf("the %s environment is not configured; do you already have a Cortex cluster running on AWS?", envName)
	yesMsg := fmt.Sprintf("please configure the %s environment to point to your running cluster:\n", envName)
	noMsg := "you can create a cluster on AWS by running the `cortex cluster up` command"
	prompt.YesOrExit(promptStr, yesMsg, noMsg)

	fieldsToSkipPrompt := cliconfig.Environment{
		Provider: types.AWSProviderType,
	}

	env, err := configureEnv(envName, fieldsToSkipPrompt)
	if err != nil {
		exit.Error(err)
	}
	return env
}

func ReadOrConfigureNonLocalEnv(envName string) (cliconfig.Environment, error) {
	env, err := readEnv(envName)
	if err != nil {
		return cliconfig.Environment{}, err
	}

	if env != nil {
		if env.Provider == types.LocalProviderType {
			return cliconfig.Environment{}, ErrorLocalProviderNotSupported(*env)
		}
		return *env, nil
	}

	promptStr := fmt.Sprintf("the %s environment is not configured; do you already have a Cortex cluster running on AWS?", envName)
	yesMsg := fmt.Sprintf("please configure the %s environment to point to your running cluster:\n", envName)
	noMsg := "you can create a cluster on AWS by running the `cortex cluster up` command"
	prompt.YesOrExit(promptStr, yesMsg, noMsg)

	fieldsToSkipPrompt := cliconfig.Environment{
		Provider: types.AWSProviderType,
	}
	return configureEnv(envName, fieldsToSkipPrompt)
}

func getDefaultEnvConfig(envName string) cliconfig.Environment {
	defaults := cliconfig.Environment{}

	prevEnv, err := readEnv(envName)
	if err == nil && prevEnv != nil {
		defaults = *prevEnv
	}

	if defaults.Provider == types.UnknownProviderType {
		if envNameProvider := types.ProviderTypeFromString(envName); envNameProvider != types.UnknownProviderType {
			defaults.Provider = envNameProvider
		}
	}

	if defaults.AWSAccessKeyID == nil && os.Getenv("AWS_ACCESS_KEY_ID") != "" {
		defaults.AWSAccessKeyID = pointer.String(os.Getenv("AWS_ACCESS_KEY_ID"))
	}
	if defaults.AWSSecretAccessKey == nil && os.Getenv("AWS_SECRET_ACCESS_KEY") != "" {
		defaults.AWSSecretAccessKey = pointer.String(os.Getenv("AWS_SECRET_ACCESS_KEY"))
	}
	if defaults.OperatorEndpoint == nil && os.Getenv("CORTEX_OPERATOR_ENDPOINT") != "" {
		defaults.OperatorEndpoint = pointer.String(os.Getenv("CORTEX_OPERATOR_ENDPOINT"))
	}

	return defaults
}

<<<<<<< HEAD
func configureEnv(envName string, fieldsToSkipPrompt cliconfig.Environment) (cliconfig.Environment, error) {
	fmt.Println("environment: " + envName + "\n")
=======
// If envName is "", this will prompt for the environment name to configure
func configureEnv(envName string, fieldsToSkipPrompt Environment) (Environment, error) {
	if envName == "" {
		envName = promptEnvName("name of environment to update or create", false)
	} else {
		fmt.Println("environment: " + envName + "\n")
	}
>>>>>>> daca86de

	defaults := getDefaultEnvConfig(envName)

	if fieldsToSkipPrompt.Provider == types.UnknownProviderType {
		if envNameProvider := types.ProviderTypeFromString(envName); envNameProvider != types.UnknownProviderType {
			fieldsToSkipPrompt.Provider = envNameProvider
		}
	}

	env := cliconfig.Environment{
		Name:               envName,
		Provider:           fieldsToSkipPrompt.Provider,
		OperatorEndpoint:   fieldsToSkipPrompt.OperatorEndpoint,
		AWSAccessKeyID:     fieldsToSkipPrompt.AWSAccessKeyID,
		AWSSecretAccessKey: fieldsToSkipPrompt.AWSSecretAccessKey,
	}

	err := promptProvider(&env, envName, defaults)
	if err != nil {
		return cliconfig.Environment{}, err
	}

	switch env.Provider {
	case types.LocalProviderType:
		err = promptLocalEnv(&env, defaults)
	case types.AWSProviderType:
		err = promptAWSEnv(&env, defaults)
	}
	if err != nil {
		return cliconfig.Environment{}, err
	}

	if err := env.Validate(); err != nil {
		return cliconfig.Environment{}, err
	}

	if err := addEnvToCLIConfig(env); err != nil {
		return cliconfig.Environment{}, err
	}

	print.BoldFirstLine(fmt.Sprintf("✓ configured %s environment", envName))

	return env, nil
}

<<<<<<< HEAD
func MustGetOperatorConfig(envName string) cluster.OperatorConfig {
=======
func listConfiguredEnvs() ([]string, error) {
	cliConfig, err := readCLIConfig()
	if err != nil {
		return nil, err
	}

	envNames := make([]string, len(cliConfig.Environments))
	for i, env := range cliConfig.Environments {
		envNames[i] = env.Name
	}

	return envNames, nil
}

func addEnvToCLIConfig(newEnv Environment) error {
>>>>>>> daca86de
	cliConfig, err := readCLIConfig()
	if err != nil {
		exit.Error(err)
	}
<<<<<<< HEAD
	clientID := clientID()
	env, err := cliConfig.GetEnv(envName)
=======

	if !replaced {
		cliConfig.Environments = append(cliConfig.Environments, &newEnv)
	}

	if err := writeCLIConfig(cliConfig); err != nil {
		return err
	}

	return nil
}

func removeEnvFromCLIConfig(envName string) error {
	cliConfig, err := readCLIConfig()
>>>>>>> daca86de
	if err != nil {
		exit.Error(err)
	}

	return cluster.OperatorConfig{
		Telemetry:   isTelemetryEnabled(),
		ClientID:    clientID,
		Environment: env,
	}
<<<<<<< HEAD
=======

	cliConfig.Environments = updatedEnvs

	if err := writeCLIConfig(cliConfig); err != nil {
		return err
	}

	return nil
}

func readCLIConfig() (CLIConfig, error) {
	if _cachedCLIConfig != nil {
		return *_cachedCLIConfig, nil
	}

	if !files.IsFile(_cliConfigPath) {
		cliConfig := CLIConfig{
			DefaultEnvironment: types.LocalProviderType.String(),
			Environments: []*Environment{
				{
					Name:     types.LocalProviderType.String(),
					Provider: types.LocalProviderType,
				},
			},
		}

		if err := cliConfig.validate(); err != nil {
			return CLIConfig{}, err // unexpected
		}

		// create file so that the file created by the manager container maintains current user permissions
		if err := writeCLIConfig(cliConfig); err != nil {
			return CLIConfig{}, errors.Wrap(err, "unable to save CLI configuration file")
		}

		_cachedCLIConfig = &cliConfig
		return cliConfig, nil
	}

	cliConfig := CLIConfig{}
	errs := cr.ParseYAMLFile(&cliConfig, _cliConfigValidation, _cliConfigPath)
	if errors.HasError(errs) {
		return CLIConfig{}, errors.FirstError(errs...)
	}

	if err := cliConfig.validate(); err != nil {
		return CLIConfig{}, errors.Wrap(err, _cliConfigPath)
	}

	_cachedCLIConfig = &cliConfig
	return cliConfig, nil
}

func writeCLIConfig(cliConfig CLIConfig) error {
	if err := cliConfig.validate(); err != nil {
		return err
	}

	cliConfigBytes, err := yaml.Marshal(cliConfig)
	if err != nil {
		return errors.WithStack(err)
	}
	if err := files.WriteFile(cliConfigBytes, _cliConfigPath); err != nil {
		return err
	}

	_cachedCLIConfig = &cliConfig
	return nil
>>>>>>> daca86de
}<|MERGE_RESOLUTION|>--- conflicted
+++ resolved
@@ -38,25 +38,8 @@
 	"github.com/cortexlabs/yaml"
 )
 
-<<<<<<< HEAD
-=======
-type CLIConfig struct {
-	Telemetry          *bool          `json:"telemetry,omitempty" yaml:"telemetry,omitempty"`
-	DefaultEnvironment string         `json:"default_environment" yaml:"default_environment"`
-	Environments       []*Environment `json:"environments" yaml:"environments"`
-}
-
-type Environment struct {
-	Name               string             `json:"name" yaml:"name"`
-	Provider           types.ProviderType `json:"provider" yaml:"provider"`
-	OperatorEndpoint   *string            `json:"operator_endpoint,omitempty" yaml:"operator_endpoint,omitempty"`
-	AWSAccessKeyID     *string            `json:"aws_access_key_id,omitempty" yaml:"aws_access_key_id,omitempty"`
-	AWSSecretAccessKey *string            `json:"aws_secret_access_key,omitempty" yaml:"aws_secret_access_key,omitempty"`
-}
-
-var _cachedCLIConfig *CLIConfig
-
->>>>>>> daca86de
+var _cachedCLIConfig *cliconfig.CLIConfig
+
 var _cliConfigValidation = &cr.StructValidation{
 	TreatNullAsEmpty: true,
 	StructFieldValidations: []*cr.StructFieldValidation{
@@ -67,9 +50,6 @@
 			},
 		},
 		{
-<<<<<<< HEAD
-			StructField: "cliconfig.Environments",
-=======
 			StructField: "DefaultEnvironment",
 			StringValidation: &cr.StringValidation{
 				Default:    "local",
@@ -79,7 +59,6 @@
 		},
 		{
 			StructField: "Environments",
->>>>>>> daca86de
 			StructListValidation: &cr.StructListValidation{
 				AllowExplicitNull: true,
 				StructValidation: &cr.StructValidation{
@@ -127,88 +106,6 @@
 	},
 }
 
-<<<<<<< HEAD
-func providerPromptValidation(envName string, defaults cliconfig.Environment) *cr.PromptValidation {
-=======
-func (cliConfig *CLIConfig) validate() error {
-	if cliConfig.DefaultEnvironment == "" {
-		cliConfig.DefaultEnvironment = types.LocalProviderType.String()
-	}
-
-	envNames := strset.New()
-
-	for _, env := range cliConfig.Environments {
-		if envNames.Has(env.Name) {
-			return errors.Wrap(ErrorDuplicateEnvironmentNames(env.Name), "environments")
-		}
-
-		envNames.Add(env.Name)
-
-		if err := env.validate(); err != nil {
-			return errors.Wrap(err, "environments")
-		}
-	}
-
-	// Ensure the local env is always present
-	if !envNames.Has(types.LocalProviderType.String()) {
-		localEnv := &Environment{
-			Name:     types.LocalProviderType.String(),
-			Provider: types.LocalProviderType,
-		}
-
-		cliConfig.Environments = append([]*Environment{localEnv}, cliConfig.Environments...)
-	}
-
-	return nil
-}
-
-func (env *Environment) validate() error {
-	if env.Name == "" {
-		return errors.Wrap(cr.ErrorMustBeDefined(), "name")
-	}
-
-	if env.Provider == types.UnknownProviderType {
-		return errors.Wrap(cr.ErrorMustBeDefined(types.ProviderTypeStrings()), env.Name, "provider")
-	}
-
-	if err := checkReservedEnvironmentNames(env.Name, env.Provider); err != nil {
-		return err
-	}
-
-	if env.Provider == types.LocalProviderType {
-		if env.OperatorEndpoint != nil {
-			return errors.Wrap(ErrorOperatorEndpointInLocalEnvironment(), env.Name)
-		}
-	}
-
-	if env.Provider == types.AWSProviderType {
-		if env.OperatorEndpoint == nil {
-			return errors.Wrap(cr.ErrorMustBeDefined(), env.Name, "operator_endpoint")
-		}
-		if env.AWSAccessKeyID == nil {
-			return errors.Wrap(cr.ErrorMustBeDefined(), env.Name, "aws_access_key_id")
-		}
-		if env.AWSSecretAccessKey == nil {
-			return errors.Wrap(cr.ErrorMustBeDefined(), env.Name, "aws_secret_access_key")
-		}
-	}
-
-	return nil
-}
-
-func checkReservedEnvironmentNames(envName string, provider types.ProviderType) error {
-	envNameProvider := types.ProviderTypeFromString(envName)
-	if envNameProvider == types.UnknownProviderType {
-		return nil
-	}
-
-	if envNameProvider != provider {
-		return ErrorEnvironmentProviderNameConflict(envName, provider)
-	}
-
-	return nil
-}
-
 func promptEnvName(promptMsg string, requireExistingEnv bool) string {
 	configuredEnvNames, err := listConfiguredEnvs()
 	if err != nil {
@@ -249,8 +146,7 @@
 	return envNameContainer.EnvironmentName
 }
 
-func promptProvider(env *Environment, envName string, defaults Environment) error {
->>>>>>> daca86de
+func promptProvider(env *cliconfig.Environment, envName string, defaults cliconfig.Environment) error {
 	defaultProviderStr := ""
 	if defaults.Provider != types.UnknownProviderType {
 		defaultProviderStr = defaults.Provider.String()
@@ -281,11 +177,7 @@
 	})
 }
 
-<<<<<<< HEAD
-func localEnvPromptValidation(defaults cliconfig.Environment) *cr.PromptValidation {
-=======
-func promptLocalEnv(env *Environment, defaults Environment) error {
->>>>>>> daca86de
+func promptLocalEnv(env *cliconfig.Environment, defaults cliconfig.Environment) error {
 	accessKeyIDPrompt := "aws access key id"
 	if defaults.AWSAccessKeyID == nil {
 		accessKeyIDPrompt += " [press ENTER to skip]"
@@ -336,13 +228,8 @@
 	})
 }
 
-<<<<<<< HEAD
-func awsEnvPromptValidation(defaults cliconfig.Environment) *cr.PromptValidation {
-	return &cr.PromptValidation{
-=======
-func promptAWSEnv(env *Environment, defaults Environment) error {
+func promptAWSEnv(env *cliconfig.Environment, defaults cliconfig.Environment) error {
 	return cr.ReadPrompt(env, &cr.PromptValidation{
->>>>>>> daca86de
 		SkipNonEmptyFields: true,
 		PromptItemValidations: []*cr.PromptItemValidation{
 			{
@@ -473,27 +360,188 @@
 	return enabled
 }
 
-func readCLIConfig() (cliconfig.CLIConfig, error) {
-	if !files.IsFile(_cliConfigPath) {
-		// add empty file so that the file created by the manager container maintains current user permissions
-		files.MakeEmptyFile(_cliConfigPath)
-
-		return cliconfig.CLIConfig{
-			Telemetry: true,
+// TODO Will return nil if not configured, except for local
+func readEnv(envName string) (*cliconfig.Environment, error) {
+	cliConfig, err := readCLIConfig()
+	if err != nil {
+		return nil, err
+	}
+
+	for _, env := range cliConfig.Environments {
+		if env.Name == envName {
+			return env, nil
+		}
+	}
+
+	if envName == types.LocalProviderType.String() {
+		return &cliconfig.Environment{
+			Name:     types.LocalProviderType.String(),
+			Provider: types.LocalProviderType,
 		}, nil
 	}
 
-	cliConfig := cliconfig.CLIConfig{}
-	errs := cr.ParseYAMLFile(&cliConfig, _cliConfigValidation, _cliConfigPath)
-	if errors.HasError(errs) {
-		return cliconfig.CLIConfig{}, errors.FirstError(errs...)
-	}
-
-	if err := cliConfig.Validate(); err != nil {
-		return cliconfig.CLIConfig{}, errors.Wrap(err, _cliConfigPath)
-	}
-
-	return cliConfig, nil
+	return nil, nil
+}
+
+func MustReadOrConfigureEnv(envName string) cliconfig.Environment {
+	existingEnv, err := readEnv(envName)
+	if err != nil {
+		exit.Error(err)
+	}
+
+	if existingEnv != nil {
+		return *existingEnv
+	}
+
+	promptStr := fmt.Sprintf("the %s environment is not configured; do you already have a Cortex cluster running on AWS?", envName)
+	yesMsg := fmt.Sprintf("please configure the %s environment to point to your running cluster:\n", envName)
+	noMsg := "you can create a cluster on AWS by running the `cortex cluster up` command"
+	prompt.YesOrExit(promptStr, yesMsg, noMsg)
+
+	fieldsToSkipPrompt := cliconfig.Environment{
+		Provider: types.AWSProviderType,
+	}
+
+	env, err := configureEnv(envName, fieldsToSkipPrompt)
+	if err != nil {
+		exit.Error(err)
+	}
+	return env
+}
+
+func ReadOrConfigureNonLocalEnv(envName string) (cliconfig.Environment, error) {
+	env, err := readEnv(envName)
+	if err != nil {
+		return cliconfig.Environment{}, err
+	}
+
+	if env != nil {
+		if env.Provider == types.LocalProviderType {
+			return cliconfig.Environment{}, ErrorLocalProviderNotSupported(*env)
+		}
+		return *env, nil
+	}
+
+	promptStr := fmt.Sprintf("the %s environment is not configured; do you already have a Cortex cluster running on AWS?", envName)
+	yesMsg := fmt.Sprintf("please configure the %s environment to point to your running cluster:\n", envName)
+	noMsg := "you can create a cluster on AWS by running the `cortex cluster up` command"
+	prompt.YesOrExit(promptStr, yesMsg, noMsg)
+
+	fieldsToSkipPrompt := cliconfig.Environment{
+		Provider: types.AWSProviderType,
+	}
+	return configureEnv(envName, fieldsToSkipPrompt)
+}
+
+func getDefaultEnvConfig(envName string) cliconfig.Environment {
+	defaults := cliconfig.Environment{}
+
+	prevEnv, err := readEnv(envName)
+	if err == nil && prevEnv != nil {
+		defaults = *prevEnv
+	}
+
+	if defaults.Provider == types.UnknownProviderType {
+		if envNameProvider := types.ProviderTypeFromString(envName); envNameProvider != types.UnknownProviderType {
+			defaults.Provider = envNameProvider
+		}
+	}
+
+	if defaults.AWSAccessKeyID == nil && os.Getenv("AWS_ACCESS_KEY_ID") != "" {
+		defaults.AWSAccessKeyID = pointer.String(os.Getenv("AWS_ACCESS_KEY_ID"))
+	}
+	if defaults.AWSSecretAccessKey == nil && os.Getenv("AWS_SECRET_ACCESS_KEY") != "" {
+		defaults.AWSSecretAccessKey = pointer.String(os.Getenv("AWS_SECRET_ACCESS_KEY"))
+	}
+	if defaults.OperatorEndpoint == nil && os.Getenv("CORTEX_OPERATOR_ENDPOINT") != "" {
+		defaults.OperatorEndpoint = pointer.String(os.Getenv("CORTEX_OPERATOR_ENDPOINT"))
+	}
+
+	return defaults
+}
+
+// If envName is "", this will prompt for the environment name to configure
+func configureEnv(envName string, fieldsToSkipPrompt cliconfig.Environment) (cliconfig.Environment, error) {
+	if envName == "" {
+		envName = promptEnvName("name of environment to update or create", false)
+	} else {
+		fmt.Println("environment: " + envName + "\n")
+	}
+
+	defaults := getDefaultEnvConfig(envName)
+
+	if fieldsToSkipPrompt.Provider == types.UnknownProviderType {
+		if envNameProvider := types.ProviderTypeFromString(envName); envNameProvider != types.UnknownProviderType {
+			fieldsToSkipPrompt.Provider = envNameProvider
+		}
+	}
+
+	env := cliconfig.Environment{
+		Name:               envName,
+		Provider:           fieldsToSkipPrompt.Provider,
+		OperatorEndpoint:   fieldsToSkipPrompt.OperatorEndpoint,
+		AWSAccessKeyID:     fieldsToSkipPrompt.AWSAccessKeyID,
+		AWSSecretAccessKey: fieldsToSkipPrompt.AWSSecretAccessKey,
+	}
+
+	err := promptProvider(&env, envName, defaults)
+	if err != nil {
+		return cliconfig.Environment{}, err
+	}
+
+	switch env.Provider {
+	case types.LocalProviderType:
+		err = promptLocalEnv(&env, defaults)
+	case types.AWSProviderType:
+		err = promptAWSEnv(&env, defaults)
+	}
+	if err != nil {
+		return cliconfig.Environment{}, err
+	}
+
+	if err := env.Validate(); err != nil {
+		return cliconfig.Environment{}, err
+	}
+
+	if err := addEnvToCLIConfig(env); err != nil {
+		return cliconfig.Environment{}, err
+	}
+
+	print.BoldFirstLine(fmt.Sprintf("✓ configured %s environment", envName))
+
+	return env, nil
+}
+
+func MustGetOperatorConfig(envName string) cluster.OperatorConfig {
+	cliConfig, err := readCLIConfig()
+	if err != nil {
+		exit.Error(err)
+	}
+	clientID := clientID()
+	env, err := cliConfig.GetEnv(envName)
+	if err != nil {
+		exit.Error(err)
+	}
+
+	return cluster.OperatorConfig{
+		Telemetry:   isTelemetryEnabled(),
+		ClientID:    clientID,
+		Environment: env,
+	}
+}
+
+func listConfiguredEnvs() ([]string, error) {
+	cliConfig, err := readCLIConfig()
+	if err != nil {
+		return nil, err
+	}
+
+	envNames := make([]string, len(cliConfig.Environments))
+	for i, env := range cliConfig.Environments {
+		envNames[i] = env.Name
+	}
+
+	return envNames, nil
 }
 
 func addEnvToCLIConfig(newEnv cliconfig.Environment) error {
@@ -515,16 +563,7 @@
 		cliConfig.Environments = append(cliConfig.Environments, &newEnv)
 	}
 
-	err = cliConfig.Validate()
-	if err != nil {
-		return err
-	}
-
-	cliConfigBytes, err := yaml.Marshal(cliConfig)
-	if err != nil {
-		return errors.WithStack(err)
-	}
-	if err := files.WriteFile(cliConfigBytes, _cliConfigPath); err != nil {
+	if err := writeCLIConfig(cliConfig); err != nil {
 		return err
 	}
 
@@ -553,251 +592,22 @@
 
 	cliConfig.Environments = updatedEnvs
 
-	err = cliConfig.Validate()
-	if err != nil {
-		return err
-	}
-
-	cliConfigBytes, err := yaml.Marshal(cliConfig)
-	if err != nil {
-		return errors.WithStack(err)
-	}
-	if err := files.WriteFile(cliConfigBytes, _cliConfigPath); err != nil {
+	if err := writeCLIConfig(cliConfig); err != nil {
 		return err
 	}
 
 	return nil
 }
 
-// TODO Will return nil if not configured, except for local
-func readEnv(envName string) (*cliconfig.Environment, error) {
-	cliConfig, err := readCLIConfig()
-	if err != nil {
-		return nil, err
-	}
-
-	for _, env := range cliConfig.Environments {
-		if env.Name == envName {
-			return env, nil
-		}
-	}
-
-	if envName == types.LocalProviderType.String() {
-		return &cliconfig.Environment{
-			Name:     types.LocalProviderType.String(),
-			Provider: types.LocalProviderType,
-		}, nil
-	}
-
-	return nil, nil
-}
-
-func MustReadOrConfigureEnv(envName string) cliconfig.Environment {
-	existingEnv, err := readEnv(envName)
-	if err != nil {
-		exit.Error(err)
-	}
-
-	if existingEnv != nil {
-		return *existingEnv
-	}
-
-	promptStr := fmt.Sprintf("the %s environment is not configured; do you already have a Cortex cluster running on AWS?", envName)
-	yesMsg := fmt.Sprintf("please configure the %s environment to point to your running cluster:\n", envName)
-	noMsg := "you can create a cluster on AWS by running the `cortex cluster up` command"
-	prompt.YesOrExit(promptStr, yesMsg, noMsg)
-
-	fieldsToSkipPrompt := cliconfig.Environment{
-		Provider: types.AWSProviderType,
-	}
-
-	env, err := configureEnv(envName, fieldsToSkipPrompt)
-	if err != nil {
-		exit.Error(err)
-	}
-	return env
-}
-
-func ReadOrConfigureNonLocalEnv(envName string) (cliconfig.Environment, error) {
-	env, err := readEnv(envName)
-	if err != nil {
-		return cliconfig.Environment{}, err
-	}
-
-	if env != nil {
-		if env.Provider == types.LocalProviderType {
-			return cliconfig.Environment{}, ErrorLocalProviderNotSupported(*env)
-		}
-		return *env, nil
-	}
-
-	promptStr := fmt.Sprintf("the %s environment is not configured; do you already have a Cortex cluster running on AWS?", envName)
-	yesMsg := fmt.Sprintf("please configure the %s environment to point to your running cluster:\n", envName)
-	noMsg := "you can create a cluster on AWS by running the `cortex cluster up` command"
-	prompt.YesOrExit(promptStr, yesMsg, noMsg)
-
-	fieldsToSkipPrompt := cliconfig.Environment{
-		Provider: types.AWSProviderType,
-	}
-	return configureEnv(envName, fieldsToSkipPrompt)
-}
-
-func getDefaultEnvConfig(envName string) cliconfig.Environment {
-	defaults := cliconfig.Environment{}
-
-	prevEnv, err := readEnv(envName)
-	if err == nil && prevEnv != nil {
-		defaults = *prevEnv
-	}
-
-	if defaults.Provider == types.UnknownProviderType {
-		if envNameProvider := types.ProviderTypeFromString(envName); envNameProvider != types.UnknownProviderType {
-			defaults.Provider = envNameProvider
-		}
-	}
-
-	if defaults.AWSAccessKeyID == nil && os.Getenv("AWS_ACCESS_KEY_ID") != "" {
-		defaults.AWSAccessKeyID = pointer.String(os.Getenv("AWS_ACCESS_KEY_ID"))
-	}
-	if defaults.AWSSecretAccessKey == nil && os.Getenv("AWS_SECRET_ACCESS_KEY") != "" {
-		defaults.AWSSecretAccessKey = pointer.String(os.Getenv("AWS_SECRET_ACCESS_KEY"))
-	}
-	if defaults.OperatorEndpoint == nil && os.Getenv("CORTEX_OPERATOR_ENDPOINT") != "" {
-		defaults.OperatorEndpoint = pointer.String(os.Getenv("CORTEX_OPERATOR_ENDPOINT"))
-	}
-
-	return defaults
-}
-
-<<<<<<< HEAD
-func configureEnv(envName string, fieldsToSkipPrompt cliconfig.Environment) (cliconfig.Environment, error) {
-	fmt.Println("environment: " + envName + "\n")
-=======
-// If envName is "", this will prompt for the environment name to configure
-func configureEnv(envName string, fieldsToSkipPrompt Environment) (Environment, error) {
-	if envName == "" {
-		envName = promptEnvName("name of environment to update or create", false)
-	} else {
-		fmt.Println("environment: " + envName + "\n")
-	}
->>>>>>> daca86de
-
-	defaults := getDefaultEnvConfig(envName)
-
-	if fieldsToSkipPrompt.Provider == types.UnknownProviderType {
-		if envNameProvider := types.ProviderTypeFromString(envName); envNameProvider != types.UnknownProviderType {
-			fieldsToSkipPrompt.Provider = envNameProvider
-		}
-	}
-
-	env := cliconfig.Environment{
-		Name:               envName,
-		Provider:           fieldsToSkipPrompt.Provider,
-		OperatorEndpoint:   fieldsToSkipPrompt.OperatorEndpoint,
-		AWSAccessKeyID:     fieldsToSkipPrompt.AWSAccessKeyID,
-		AWSSecretAccessKey: fieldsToSkipPrompt.AWSSecretAccessKey,
-	}
-
-	err := promptProvider(&env, envName, defaults)
-	if err != nil {
-		return cliconfig.Environment{}, err
-	}
-
-	switch env.Provider {
-	case types.LocalProviderType:
-		err = promptLocalEnv(&env, defaults)
-	case types.AWSProviderType:
-		err = promptAWSEnv(&env, defaults)
-	}
-	if err != nil {
-		return cliconfig.Environment{}, err
-	}
-
-	if err := env.Validate(); err != nil {
-		return cliconfig.Environment{}, err
-	}
-
-	if err := addEnvToCLIConfig(env); err != nil {
-		return cliconfig.Environment{}, err
-	}
-
-	print.BoldFirstLine(fmt.Sprintf("✓ configured %s environment", envName))
-
-	return env, nil
-}
-
-<<<<<<< HEAD
-func MustGetOperatorConfig(envName string) cluster.OperatorConfig {
-=======
-func listConfiguredEnvs() ([]string, error) {
-	cliConfig, err := readCLIConfig()
-	if err != nil {
-		return nil, err
-	}
-
-	envNames := make([]string, len(cliConfig.Environments))
-	for i, env := range cliConfig.Environments {
-		envNames[i] = env.Name
-	}
-
-	return envNames, nil
-}
-
-func addEnvToCLIConfig(newEnv Environment) error {
->>>>>>> daca86de
-	cliConfig, err := readCLIConfig()
-	if err != nil {
-		exit.Error(err)
-	}
-<<<<<<< HEAD
-	clientID := clientID()
-	env, err := cliConfig.GetEnv(envName)
-=======
-
-	if !replaced {
-		cliConfig.Environments = append(cliConfig.Environments, &newEnv)
-	}
-
-	if err := writeCLIConfig(cliConfig); err != nil {
-		return err
-	}
-
-	return nil
-}
-
-func removeEnvFromCLIConfig(envName string) error {
-	cliConfig, err := readCLIConfig()
->>>>>>> daca86de
-	if err != nil {
-		exit.Error(err)
-	}
-
-	return cluster.OperatorConfig{
-		Telemetry:   isTelemetryEnabled(),
-		ClientID:    clientID,
-		Environment: env,
-	}
-<<<<<<< HEAD
-=======
-
-	cliConfig.Environments = updatedEnvs
-
-	if err := writeCLIConfig(cliConfig); err != nil {
-		return err
-	}
-
-	return nil
-}
-
-func readCLIConfig() (CLIConfig, error) {
+func readCLIConfig() (cliconfig.CLIConfig, error) {
 	if _cachedCLIConfig != nil {
 		return *_cachedCLIConfig, nil
 	}
 
 	if !files.IsFile(_cliConfigPath) {
-		cliConfig := CLIConfig{
+		cliConfig := cliconfig.CLIConfig{
 			DefaultEnvironment: types.LocalProviderType.String(),
-			Environments: []*Environment{
+			Environments: []*cliconfig.Environment{
 				{
 					Name:     types.LocalProviderType.String(),
 					Provider: types.LocalProviderType,
@@ -805,35 +615,35 @@
 			},
 		}
 
-		if err := cliConfig.validate(); err != nil {
-			return CLIConfig{}, err // unexpected
+		if err := cliConfig.Validate(); err != nil {
+			return cliconfig.CLIConfig{}, err // unexpected
 		}
 
 		// create file so that the file created by the manager container maintains current user permissions
 		if err := writeCLIConfig(cliConfig); err != nil {
-			return CLIConfig{}, errors.Wrap(err, "unable to save CLI configuration file")
+			return cliconfig.CLIConfig{}, errors.Wrap(err, "unable to save CLI configuration file")
 		}
 
 		_cachedCLIConfig = &cliConfig
 		return cliConfig, nil
 	}
 
-	cliConfig := CLIConfig{}
+	cliConfig := cliconfig.CLIConfig{}
 	errs := cr.ParseYAMLFile(&cliConfig, _cliConfigValidation, _cliConfigPath)
 	if errors.HasError(errs) {
-		return CLIConfig{}, errors.FirstError(errs...)
-	}
-
-	if err := cliConfig.validate(); err != nil {
-		return CLIConfig{}, errors.Wrap(err, _cliConfigPath)
+		return cliconfig.CLIConfig{}, errors.FirstError(errs...)
+	}
+
+	if err := cliConfig.Validate(); err != nil {
+		return cliconfig.CLIConfig{}, errors.Wrap(err, _cliConfigPath)
 	}
 
 	_cachedCLIConfig = &cliConfig
 	return cliConfig, nil
 }
 
-func writeCLIConfig(cliConfig CLIConfig) error {
-	if err := cliConfig.validate(); err != nil {
+func writeCLIConfig(cliConfig cliconfig.CLIConfig) error {
+	if err := cliConfig.Validate(); err != nil {
 		return err
 	}
 
@@ -847,5 +657,4 @@
 
 	_cachedCLIConfig = &cliConfig
 	return nil
->>>>>>> daca86de
 }