--- conflicted
+++ resolved
@@ -79,13 +79,8 @@
 	})
 }
 
-<<<<<<< HEAD
 func ErrorLocalProviderNotSupported(environment cliconfig.Environment) error {
-	msg := "this command cannot run locally; please specify an existing environment (via --env=<name>) which points to an existing cluster, create/update an environment for an existing cluster (`cortex env configure <name>`), or create a cortex cluster (`cortex cluster up`)"
-=======
-func ErrorLocalProviderNotSupported(environment Environment) error {
 	msg := "this command cannot run locally; please specify an existing environment (via --env=<name>) which points to an existing cluster, create/update an environment for an existing cluster (`cortex env configure`), or create a cortex cluster (`cortex cluster up`)"
->>>>>>> daca86de
 	if environment.Name != types.LocalProviderType.String() {
 		msg = fmt.Sprintf("the %s environment uses the local provider, but ", environment.Name) + msg
 	}
@@ -103,23 +98,6 @@
 	})
 }
 
-<<<<<<< HEAD
-=======
-func ErrorEnvironmentNotConfigured(envName string) error {
-	return errors.WithStack(&errors.Error{
-		Kind:    ErrEnvironmentNotConfigured,
-		Message: fmt.Sprintf("%s environment is not configured; configure it with `cortex env configure %s`, or choose a different environment", envName, envName),
-	})
-}
-
-func ErrorDuplicateEnvironmentNames(envName string) error {
-	return errors.WithStack(&errors.Error{
-		Kind:    ErrDuplicateEnvironmentNames,
-		Message: fmt.Sprintf("duplicate environment names (%s is defined more than once)", s.UserStr(envName)),
-	})
-}
-
->>>>>>> daca86de
 func ErrorOperatorEndpointInLocalEnvironment() error {
 	return errors.WithStack(&errors.Error{
 		Kind:    ErrOperatorEndpointInLocalEnvironment,
@@ -175,41 +153,6 @@
 	})
 }
 
-<<<<<<< HEAD
-=======
-func ErrorAPINotReady(apiName string, status string) error {
-	return errors.WithStack(&errors.Error{
-		Kind:    ErrAPINotReady,
-		Message: fmt.Sprintf("%s is %s", apiName, status),
-	})
-}
-
-func ErrorFailedToConnectOperator(originalError error, envName string, operatorURL string) error {
-	operatorURLMsg := ""
-	if operatorURL != "" {
-		operatorURLMsg = fmt.Sprintf(" (operator endpoint: %s)", operatorURL)
-	}
-
-	originalErrMsg := ""
-	if originalError != nil {
-		originalErrMsg = urls.TrimQueryParamsStr(errors.Message(originalError)) + "\n\n"
-	}
-
-	return errors.WithStack(&errors.Error{
-		Kind:    ErrFailedToConnectOperator,
-		Message: fmt.Sprintf("%sfailed to connect to the operator in the %s environment %s; run `cortex env configure %s` if you need to update the operator endpoint, `cortex cluster info` to show your operator endpoint, or `cortex cluster up` to create a new cluster", originalErrMsg, envName, envName, operatorURLMsg),
-	})
-}
-
-func ErrorOperatorSocketRead(err error) error {
-	return errors.WithStack(&errors.Error{
-		Kind:    ErrOperatorSocketRead,
-		Message: err.Error(),
-		NoPrint: true,
-	})
-}
-
->>>>>>> daca86de
 func ErrorResponseUnknown(body string, statusCode int) error {
 	msg := body
 	if strings.TrimSpace(body) == "" {
