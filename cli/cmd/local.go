package cmd

import (
	"context"
	"fmt"
	"path"
	"path/filepath"
	"strings"
	"time"

	"github.com/cortexlabs/cortex/cli/local"
	"github.com/cortexlabs/cortex/pkg/lib/aws"
	"github.com/cortexlabs/cortex/pkg/lib/debug"
	"github.com/cortexlabs/cortex/pkg/lib/errors"
	"github.com/cortexlabs/cortex/pkg/lib/exit"
	"github.com/cortexlabs/cortex/pkg/lib/files"
	"github.com/cortexlabs/cortex/pkg/lib/hash"
	"github.com/cortexlabs/cortex/pkg/lib/prompt"
	s "github.com/cortexlabs/cortex/pkg/lib/strings"
	"github.com/cortexlabs/cortex/pkg/lib/table"
	"github.com/cortexlabs/cortex/pkg/lib/zip"
	"github.com/cortexlabs/cortex/pkg/operator/schema"
	"github.com/cortexlabs/cortex/pkg/types/spec"
	"github.com/cortexlabs/cortex/pkg/types/userconfig"
	"github.com/docker/docker/api/types"
	dockertypes "github.com/docker/docker/api/types"
	"github.com/docker/docker/api/types/filters"
	"github.com/spf13/cobra"
)

func init() {
	localCmd.PersistentFlags()
<<<<<<< HEAD
	addEnvFlag(localCmd)
=======
	addProfileFlag(localCmd, Local.String())
	_localWorkSpace = filepath.Join(_localDir, "local_workspace")

>>>>>>> f5fac087
}

func deploymentBytes(configPath string, force bool) map[string][]byte {
	configBytes, err := files.ReadFileBytes(configPath)
	if err != nil {
		exit.Error(err)
	}

	uploadBytes := map[string][]byte{
		"config": configBytes,
	}

	projectRoot := filepath.Dir(files.UserRelToAbsPath(configPath))

	ignoreFns := []files.IgnoreFn{
		files.IgnoreSpecificFiles(files.UserRelToAbsPath(configPath)),
		files.IgnoreCortexDebug,
		files.IgnoreHiddenFiles,
		files.IgnoreHiddenFolders,
		files.IgnorePythonGeneratedFiles,
	}

	cortexIgnorePath := path.Join(projectRoot, ".cortexignore")
	if files.IsFile(cortexIgnorePath) {
		cortexIgnore, err := files.GitIgnoreFn(cortexIgnorePath)
		if err != nil {
			exit.Error(err)
		}
		ignoreFns = append(ignoreFns, cortexIgnore)
	}

	if !_flagDeployYes {
		ignoreFns = append(ignoreFns, files.PromptForFilesAboveSize(_warningFileBytes, "do you want to upload %s (%s)?"))
	}

	projectPaths, err := files.ListDirRecursive(projectRoot, false, ignoreFns...)
	if err != nil {
		exit.Error(err)
	}

	canSkipPromptMsg := "you can skip this prompt next time with `cortex deploy --yes`\n"
	rootDirMsg := "this directory"
	if s.EnsureSuffix(projectRoot, "/") != _cwd {
		rootDirMsg = fmt.Sprintf("./%s", files.DirPathRelativeToCWD(projectRoot))
	}

	didPromptFileCount := false
	if !_flagDeployYes && len(projectPaths) >= _warningFileCount {
		msg := fmt.Sprintf("cortex will zip %d files in %s and upload them to the cluster; we recommend that you upload large files/directories (e.g. models) to s3 and download them in your api's __init__ function, and avoid sending unnecessary files by removing them from this directory or referencing them in a .cortexignore file. Would you like to continue?", len(projectPaths), rootDirMsg)
		prompt.YesOrExit(msg, canSkipPromptMsg, "")
		didPromptFileCount = true
	}

	projectZipBytes, err := zip.ToMem(&zip.Input{
		FileLists: []zip.FileListInput{
			{
				Sources:      projectPaths,
				RemovePrefix: projectRoot,
			},
		},
	})
	if err != nil {
		exit.Error(errors.Wrap(err, "failed to zip project folder"))
	}

	if !_flagDeployYes && !didPromptFileCount && len(projectZipBytes) >= _warningProjectBytes {
		msg := fmt.Sprintf("cortex will zip %d files in %s (%s) and upload them to the cluster, though we recommend you upload large files (e.g. models) to s3 and download them in your api's __init__ function. Would you like to continue?", len(projectPaths), rootDirMsg, s.IntToBase2Byte(len(projectZipBytes)))
		prompt.YesOrExit(msg, canSkipPromptMsg, "")
	}

	uploadBytes["project.zip"] = projectZipBytes
	return uploadBytes
}

var localCmd = &cobra.Command{
	Use:   "local",
	Short: "local an application",
	Long:  "local an application.",
	Args:  cobra.ExactArgs(0),
	Run: func(cmd *cobra.Command, args []string) {
		configPath := getConfigPath(args)
		deploymentMap := deploymentBytes(configPath, false)
		projectFileMap, err := zip.UnzipMemToMem(deploymentMap["project.zip"])
		if err != nil {
			exit.Error(err)
		}

		apiConfigs, err := spec.ExtractAPIConfigs(deploymentMap["config"], projectFileMap, configPath)
		if err != nil {
			exit.Error(err)
		}

		err = local.ValidateLocalAPIs(apiConfigs, projectFileMap)
		if err != nil {
			exit.Error(err)
		}

		projectID := hash.Bytes(deploymentMap["project.zip"])

		results := make([]schema.DeployResult, len(apiConfigs))
		for i, apiConfig := range apiConfigs {
			api, msg, err := local.UpdateAPI(&apiConfig, projectID)
			results[i].Message = msg
			if err != nil {
				results[i].Error = errors.Message(err)
			} else {
				results[i].API = *api
			}
		}
		debug.Pp(results)
	},
}

func cacheModel(api *userconfig.API) {
	if strings.HasPrefix(*api.Predictor.Model, "s3://") {

	} else {

	}
}

func cacheModelFromS3(api *userconfig.API) (string, error) {
	awsClient, err := aws.NewFromEnvS3Path(*api.Predictor.Model)
	if err != nil {
		return "", err
	}

	s3Objects, err := awsClient.ListPathPrefix(*api.Predictor.Model, 1001)
	if err != nil {
		return "", err
	}

	if len(s3Objects) == 1001 {
		return "", ErrorTensorFlowDirTooManyFiles(1000)
	}
	var mostRecentUpdateDate *time.Time
	for _, obj := range s3Objects {
		mostRecentUpdateDate = obj.LastModified
	}

	modelPathHash := hash.String(*api.Predictor.Model)
	modelDir := filepath.Join(*api.Predictor.Model, modelPathHash)
	modelVersionDir := filepath.Join(modelDir, mostRecentUpdateDate.Format("2006-01-02T15:04:05"))

	if files.IsFile(filepath.Join(modelVersionDir, "_SUCCESS")) {
		return modelVersionDir, nil
	}

	err = files.DeleteDir(modelDir)
	if err != nil {
		return "", err
	}

	_, err = files.CreateDirIfMissing(modelVersionDir)
	if err != nil {
		return "", nil
	}

	bucket, fullPathKey, err := aws.SplitS3Path(*api.Predictor.Model)
	if err != nil {
		return "", err
	}
	for _, obj := range s3Objects {
		if *obj.Size == 0 { // TODO test creation of empty files
			continue
		}

		if strings.HasSuffix(*obj.Key, "/") {
			continue
		}

		localKey := (*obj.Key)[len(fullPathKey):]
		fileBytes, err := awsClient.ReadBytesFromS3(bucket, *obj.Key)
		if err != nil {
			return "", err
		}

		err = files.WriteFile(fileBytes, filepath.Join(modelVersionDir, localKey))
		if err != nil {
			return "", err
		}
	}
	return modelVersionDir, nil
}

var localGet = &cobra.Command{
	Use:   "local-get",
	Short: "local an application",
	Long:  "local an application.",
	Args:  cobra.ExactArgs(1),
	Run: func(cmd *cobra.Command, args []string) {
		containers := GetContainerByAPI(args[0])
		debug.Pp(containers)
		rows := [][]interface{}{}

		for _, container := range containers {
			rows = append(rows, []interface{}{
				container.Labels["apiName"], container.State,
			})
		}

		t := table.Table{
			Headers: []table.Header{
				{
					Title: "api name",
				}, {
					Title: "status",
				},
			},
			Rows: rows,
		}
		fmt.Println(t.MustFormat())
	},
}

func GetContainerByAPI(apiName string) []dockertypes.Container {
	docker, err := getDockerClient()
	if err != nil {
		panic(err)
	}

	dargs := filters.NewArgs()
	dargs.Add("label", "cortex=true")
	dargs.Add("label", "apiName="+apiName)

	containers, err := docker.ContainerList(context.Background(), types.ContainerListOptions{
		All:     true,
		Filters: dargs,
	})
	if err != nil {
		exit.Error(err)
	}

	return containers
}

var localDelete = &cobra.Command{
	Use:   "local-delete",
	Short: "local an application",
	Long:  "local an application.",
	Args:  cobra.ExactArgs(1),
	Run: func(cmd *cobra.Command, args []string) {
		apiName := args[0]
		err := local.DeleteContainers(apiName)
		if err != nil {
			exit.Error(err)
		}
	},
}

var localLogs = &cobra.Command{
	Use:   "local-logs",
	Short: "local an application",
	Long:  "local an application.",
	Args:  cobra.ExactArgs(1),
	Run: func(cmd *cobra.Command, args []string) {
		paths, err := files.ListDirRecursive(args[0], true)
		if err != nil {
			panic(err)
		}
		debug.Pp(paths)
		// containers := GetContainerByAPI(args[0])
		// containerIDs := []string{}
		// for _, container := range containers {
		// 	containerIDs = append(containerIDs, container.ID)
		// }

		// streamDockerLogs(containerIDs[0], containerIDs[1:]...)
	},
}<|MERGE_RESOLUTION|>--- conflicted
+++ resolved
@@ -30,13 +30,8 @@
 
 func init() {
 	localCmd.PersistentFlags()
-<<<<<<< HEAD
-	addEnvFlag(localCmd)
-=======
 	addProfileFlag(localCmd, Local.String())
 	_localWorkSpace = filepath.Join(_localDir, "local_workspace")
-
->>>>>>> f5fac087
 }
 
 func deploymentBytes(configPath string, force bool) map[string][]byte {
