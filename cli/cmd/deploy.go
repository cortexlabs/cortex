/*
Copyright 2019 Cortex Labs, Inc.

Licensed under the Apache License, Version 2.0 (the "License");
you may not use this file except in compliance with the License.
You may obtain a copy of the License at

    http://www.apache.org/licenses/LICENSE-2.0

Unless required by applicable law or agreed to in writing, software
distributed under the License is distributed on an "AS IS" BASIS,
WITHOUT WARRANTIES OR CONDITIONS OF ANY KIND, either express or implied.
See the License for the specific language governing permissions and
limitations under the License.
*/

package cmd

import (
	"fmt"
	"io/ioutil"
	"os"
	"path/filepath"
	"strings"

	"github.com/cortexlabs/cortex/pkg/lib/console"
	"github.com/cortexlabs/cortex/pkg/lib/errors"
	"github.com/cortexlabs/cortex/pkg/lib/exit"
	"github.com/cortexlabs/cortex/pkg/lib/files"
	"github.com/cortexlabs/cortex/pkg/lib/json"
	"github.com/cortexlabs/cortex/pkg/lib/prompt"
	s "github.com/cortexlabs/cortex/pkg/lib/strings"
	"github.com/cortexlabs/cortex/pkg/lib/telemetry"
	"github.com/cortexlabs/cortex/pkg/lib/zip"
	"github.com/cortexlabs/cortex/pkg/operator/schema"
	"github.com/spf13/cobra"
)

<<<<<<< HEAD
var _warningFileSize = 1024 * 1024 * 10
var flagDeployForce bool
var flagDeployRefresh bool
=======
var _maxProjectSize = 1024 * 1024 * 50
var _flagDeployForce bool
var _flagRefresh bool
>>>>>>> c59882ab

func init() {
	_deployCmd.PersistentFlags().BoolVarP(&_flagDeployForce, "force", "f", false, "override the in-progress api update")
	_deployCmd.PersistentFlags().BoolVarP(&_flagRefresh, "refresh", "r", false, "re-deploy with cleared cache and rolling updates")
	addEnvFlag(_deployCmd)
}

var _deployCmd = &cobra.Command{
	Use:   "deploy [CONFIG_FILE]",
	Short: "create or update apis",
	Args:  cobra.RangeArgs(0, 1),
	Run: func(cmd *cobra.Command, args []string) {
		telemetry.Event("cli.deploy")

		configPath := getConfigPath(args)
		deploy(configPath, _flagDeployForce, _flagRefresh)
	},
}

<<<<<<< HEAD
func PromptForFilesAboveSize(size int) files.IgnoreFn {
	return func(path string, fi os.FileInfo) (bool, error) {
		if !fi.IsDir() && fi.Size() > int64(size) {
			prompt.YesOrExit(fmt.Sprintf("are you sure you want to zip %s (%s)?", path, s.IntToBase2Byte(int(fi.Size()))), "error: cancelled deployment")
		}
		return false, nil
	}
}

func deploy(force bool, ignoreCache bool) {
	root := mustAppRoot()
	_, err := readConfig() // Check proper cortex.yaml
	if err != nil {
		exit.Error(err)
=======
func getConfigPath(args []string) string {
	var configPath string

	if len(args) == 0 {
		configPath = "cortex.yaml"
		if !files.IsFile(configPath) {
			exit.Error("no api config file was specified, and ./cortex.yaml does not exits; create cortex.yaml, or reference an existing config file by running `cortex deploy <config_file_path>`")
		}
	} else {
		configPath = args[0]
		if !files.IsFile(configPath) {
			exit.Error("no such file", configPath)
		}
>>>>>>> c59882ab
	}

	return configPath
}

func deploy(configPath string, force bool, refresh bool) {
	params := map[string]string{
		"force":      s.Bool(force),
		"refresh":    s.Bool(refresh),
		"configPath": configPath,
	}

	configBytes, err := ioutil.ReadFile(configPath)
	if err != nil {
		exit.Error(errors.Wrap(err, configPath))
	}

	uploadBytes := map[string][]byte{
		"config": configBytes,
	}
<<<<<<< HEAD
	fmt.Println("zipping files in current working directory")
	projectPaths, err := files.ListDirRecursive(root, false,
		files.IgnoreCortexYAML,
=======

	projectRoot := filepath.Dir(files.UserRelToAbsPath(configPath))

	projectPaths, err := files.ListDirRecursive(projectRoot, false,
		files.IgnoreSpecificFiles(files.UserRelToAbsPath(configPath)),
>>>>>>> c59882ab
		files.IgnoreCortexDebug,
		files.IgnoreHiddenFiles,
		files.IgnoreHiddenFolders,
		files.IgnorePythonGeneratedFiles,
		PromptForFilesAboveSize(_warningFileSize),
	)
	if err != nil {
		exit.Error(err)
	}

	projectZipBytes, err := zip.ToMem(&zip.Input{
		FileLists: []zip.FileListInput{
			{
				Sources:      projectPaths,
				RemovePrefix: projectRoot,
			},
		},
	})

	if err != nil {
		exit.Error(errors.Wrap(err, "failed to zip project folder"))
	}

<<<<<<< HEAD
=======
	if len(projectZipBytes) > _maxProjectSize {
		exit.Error(errors.New("zipped project folder exceeds " + s.Int(_maxProjectSize) + " bytes"))
	}

>>>>>>> c59882ab
	uploadBytes["project.zip"] = projectZipBytes

	uploadInput := &HTTPUploadInput{
		Bytes: uploadBytes,
	}

	response, err := HTTPUpload("/deploy", uploadInput, params)
	if err != nil {
		exit.Error(err)
	}

	var deployResponse schema.DeployResponse
	if err := json.Unmarshal(response, &deployResponse); err != nil {
		exit.Error(err, "/deploy", string(response))
	}

	msgParts := strings.Split(deployResponse.Message, "\n\n")
	fmt.Println(console.Bold(msgParts[0]))
	if len(msgParts) > 1 {
		fmt.Println("\n" + strings.Join(msgParts[1:], "\n\n"))
	}
}<|MERGE_RESOLUTION|>--- conflicted
+++ resolved
@@ -36,15 +36,9 @@
 	"github.com/spf13/cobra"
 )
 
-<<<<<<< HEAD
 var _warningFileSize = 1024 * 1024 * 10
-var flagDeployForce bool
-var flagDeployRefresh bool
-=======
-var _maxProjectSize = 1024 * 1024 * 50
 var _flagDeployForce bool
 var _flagRefresh bool
->>>>>>> c59882ab
 
 func init() {
 	_deployCmd.PersistentFlags().BoolVarP(&_flagDeployForce, "force", "f", false, "override the in-progress api update")
@@ -64,22 +58,6 @@
 	},
 }
 
-<<<<<<< HEAD
-func PromptForFilesAboveSize(size int) files.IgnoreFn {
-	return func(path string, fi os.FileInfo) (bool, error) {
-		if !fi.IsDir() && fi.Size() > int64(size) {
-			prompt.YesOrExit(fmt.Sprintf("are you sure you want to zip %s (%s)?", path, s.IntToBase2Byte(int(fi.Size()))), "error: cancelled deployment")
-		}
-		return false, nil
-	}
-}
-
-func deploy(force bool, ignoreCache bool) {
-	root := mustAppRoot()
-	_, err := readConfig() // Check proper cortex.yaml
-	if err != nil {
-		exit.Error(err)
-=======
 func getConfigPath(args []string) string {
 	var configPath string
 
@@ -93,7 +71,6 @@
 		if !files.IsFile(configPath) {
 			exit.Error("no such file", configPath)
 		}
->>>>>>> c59882ab
 	}
 
 	return configPath
@@ -114,17 +91,12 @@
 	uploadBytes := map[string][]byte{
 		"config": configBytes,
 	}
-<<<<<<< HEAD
-	fmt.Println("zipping files in current working directory")
-	projectPaths, err := files.ListDirRecursive(root, false,
-		files.IgnoreCortexYAML,
-=======
 
 	projectRoot := filepath.Dir(files.UserRelToAbsPath(configPath))
 
+	fmt.Println("zipping files in current working directory")
 	projectPaths, err := files.ListDirRecursive(projectRoot, false,
 		files.IgnoreSpecificFiles(files.UserRelToAbsPath(configPath)),
->>>>>>> c59882ab
 		files.IgnoreCortexDebug,
 		files.IgnoreHiddenFiles,
 		files.IgnoreHiddenFolders,
@@ -148,13 +120,6 @@
 		exit.Error(errors.Wrap(err, "failed to zip project folder"))
 	}
 
-<<<<<<< HEAD
-=======
-	if len(projectZipBytes) > _maxProjectSize {
-		exit.Error(errors.New("zipped project folder exceeds " + s.Int(_maxProjectSize) + " bytes"))
-	}
-
->>>>>>> c59882ab
 	uploadBytes["project.zip"] = projectZipBytes
 
 	uploadInput := &HTTPUploadInput{
@@ -176,4 +141,13 @@
 	if len(msgParts) > 1 {
 		fmt.Println("\n" + strings.Join(msgParts[1:], "\n\n"))
 	}
+}
+
+func PromptForFilesAboveSize(size int) files.IgnoreFn {
+	return func(path string, fi os.FileInfo) (bool, error) {
+		if !fi.IsDir() && fi.Size() > int64(size) {
+			prompt.YesOrExit(fmt.Sprintf("are you sure you want to zip %s (%s)?", path, s.IntToBase2Byte(int(fi.Size()))), "error: cancelled deployment")
+		}
+		return false, nil
+	}
 }