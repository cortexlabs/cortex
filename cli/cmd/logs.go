--- conflicted
+++ resolved
@@ -21,11 +21,7 @@
 	"github.com/cortexlabs/cortex/pkg/lib/exit"
 	"github.com/cortexlabs/cortex/pkg/lib/prompt"
 	"github.com/cortexlabs/cortex/pkg/lib/telemetry"
-<<<<<<< HEAD
-	"github.com/cortexlabs/cortex/pkg/operator/schema"
-	"github.com/cortexlabs/cortex/pkg/types"
-=======
->>>>>>> 0dab2d79
+	"github.com/cortexlabs/cortex/pkg/types/userconfig"
 	"github.com/spf13/cobra"
 )
 
@@ -66,41 +62,32 @@
 		operatorConfig := MustGetOperatorConfig(env.Name)
 		apiName := args[0]
 
+		apiResponse, err := cluster.GetAPI(operatorConfig, apiName)
+		if err != nil {
+			exit.Error(err)
+		}
+
 		if len(args) == 1 {
-			apiResponse, err := cluster.GetAPI(operatorConfig, apiName)
-			if err != nil {
-				exit.Error(err)
-			}
-
 			if apiResponse[0].Status.Requested > 1 && !_flagLogsDisallowPrompt {
 				prompt.YesOrExit("logs from a single random replica will be streamed\n\nfor aggregated logs please visit your cloud provider's logging dashboard; see https://docs.cortex.dev for details", "", "")
 			}
 
-<<<<<<< HEAD
-		if env.Provider == types.GCPProviderType {
-			var err error
-			var gcpLogsResponse schema.GCPLogsResponse
-			if len(args) == 1 {
-				gcpLogsResponse, err = cluster.GetGCPLogsURL(MustGetOperatorConfig(env.Name), apiName)
-			}
-			if len(args) == 2 {
-				gcpLogsResponse, err = cluster.GetGCPJobLogsURL(MustGetOperatorConfig(env.Name), apiName, args[1])
-			}
-=======
 			err = cluster.StreamLogs(operatorConfig, apiName)
->>>>>>> 0dab2d79
 			if err != nil {
 				exit.Error(err)
 			}
 		}
+
 		if len(args) == 2 {
-			jobResponse, err := cluster.GetJob(operatorConfig, apiName, args[1])
-			if err != nil {
-				exit.Error(err)
-			}
+			if apiResponse[0].Spec.Kind == userconfig.BatchAPIKind {
+				jobResponse, err := cluster.GetBatchJob(operatorConfig, apiName, args[1])
+				if err != nil {
+					exit.Error(err)
+				}
 
-			if jobResponse.JobStatus.Job.Workers > 1 && !_flagLogsDisallowPrompt {
-				prompt.YesOrExit("logs from a single random worker will be streamed\n\nfor aggregated logs please visit your cloud provider's logging dashboard; see https://docs.cortex.dev for details", "", "")
+				if jobResponse.JobStatus.Workers > 1 && !_flagLogsDisallowPrompt {
+					prompt.YesOrExit("logs from a single random worker will be streamed\n\nfor aggregated logs please visit your cloud provider's logging dashboard; see https://docs.cortex.dev for details", "", "")
+				}
 			}
 
 			err = cluster.StreamJobLogs(operatorConfig, apiName, args[1])
@@ -108,6 +95,5 @@
 				exit.Error(err)
 			}
 		}
-
 	},
 }