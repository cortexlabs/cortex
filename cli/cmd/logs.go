--- conflicted
+++ resolved
@@ -67,16 +67,9 @@
 			exit.Error(err)
 		}
 
-<<<<<<< HEAD
 		if len(args) == 1 {
-			if apiResponse[0].Spec.Kind == userconfig.RealtimeAPIKind {
-				if apiResponse[0].Status.Requested > 1 && !_flagLogsDisallowPrompt {
-					prompt.YesOrExit("logs from a single random replica will be streamed\n\nfor aggregated logs please visit your cloud provider's logging dashboard; see https://docs.cortex.dev for details", "", "")
-				}
-=======
 			if apiResponse[0].Spec.Kind == userconfig.RealtimeAPIKind && apiResponse[0].Status.Requested > 1 && !_flagLogsDisallowPrompt {
 				prompt.YesOrExit("logs from a single random replica will be streamed\n\nfor aggregated logs please visit your cloud provider's logging dashboard; see https://docs.cortex.dev for details", "", "")
->>>>>>> 43dbfc82
 			}
 
 			err = cluster.StreamLogs(operatorConfig, apiName)
