--- conflicted
+++ resolved
@@ -22,13 +22,9 @@
 
 	"github.com/spf13/cobra"
 
-<<<<<<< HEAD
+	"github.com/cortexlabs/cortex/pkg/lib/console"
 	"github.com/cortexlabs/cortex/pkg/lib/exit"
 	"github.com/cortexlabs/cortex/pkg/lib/telemetry"
-=======
-	"github.com/cortexlabs/cortex/pkg/lib/console"
-	"github.com/cortexlabs/cortex/pkg/lib/errors"
->>>>>>> f5a06efa
 	"github.com/cortexlabs/cortex/pkg/operator/api/resource"
 )
 
@@ -53,16 +49,12 @@
 
 		err = StreamLogs(appName, resourceName, resource.APIType.String())
 		if err != nil {
-<<<<<<< HEAD
-			exit.Error(err)
-=======
 			// note: if modifying this string, search the codebase for it and change all occurrences
 			if strings.HasSuffix(err.Error(), "is not deployed") {
 				fmt.Println(console.Bold(err.Error()))
 				return
 			}
-			errors.Exit(err)
->>>>>>> f5a06efa
+			exit.Error(err)
 		}
 	},
 }