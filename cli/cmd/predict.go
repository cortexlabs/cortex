--- conflicted
+++ resolved
@@ -69,11 +69,6 @@
 			if err != nil {
 				exit.Error(err)
 			}
-<<<<<<< HEAD
-=======
-			apiEndpoint = urls.Join(apiRes.BaseURL, *apiRes.API.Networking.Endpoint)
-
->>>>>>> 41569404
 		} else {
 			apiRes, err = local.GetAPI(apiName)
 			if err != nil {
@@ -89,8 +84,7 @@
 
 		var apiEndpoint string
 		if env.Provider == types.AWSProviderType {
-			apiEndpoint = urls.Join(syncAPI.BaseURL, *syncAPI.Spec.Endpoint)
-
+			apiEndpoint = urls.Join(syncAPI.BaseURL, *syncAPI.Spec.Networking.Endpoint)
 		} else {
 			apiEndpoint = syncAPI.BaseURL
 		}
