--- conflicted
+++ resolved
@@ -43,15 +43,8 @@
 }
 
 type PredictResponse struct {
-<<<<<<< HEAD
-	ResourceID                string                     `json:"resource_id"`
-	ClassificationPredictions []ClassificationPrediction `json:"classification_predictions,omitempty"`
-	RegressionPredictions     []RegressionPrediction     `json:"regression_predictions,omitempty"`
-	Predictions               []interface{}              `json:"predictions,omitempty"`
-=======
 	ResourceID  string       `json:"resource_id"`
 	Predictions []Prediction `json:"predictions"`
->>>>>>> a323d1b7
 }
 
 type Prediction struct {
