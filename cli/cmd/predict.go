/*
Copyright 2019 Cortex Labs, Inc.

Licensed under the Apache License, Version 2.0 (the "License");
you may not use this file except in compliance with the License.
You may obtain a copy of the License at

    http://www.apache.org/licenses/LICENSE-2.0

Unless required by applicable law or agreed to in writing, software
distributed under the License is distributed on an "AS IS" BASIS,
WITHOUT WARRANTIES OR CONDITIONS OF ANY KIND, either express or implied.
See the License for the specific language governing permissions and
limitations under the License.
*/

package cmd

import (
	"bytes"
	"fmt"
	"net/http"
	"strings"

	"github.com/spf13/cobra"

	"github.com/cortexlabs/cortex/pkg/lib/errors"
	"github.com/cortexlabs/cortex/pkg/lib/files"
	"github.com/cortexlabs/cortex/pkg/lib/json"
<<<<<<< HEAD
=======
	libtime "github.com/cortexlabs/cortex/pkg/lib/time"
>>>>>>> 548e2b12
	"github.com/cortexlabs/cortex/pkg/lib/urls"
	"github.com/cortexlabs/cortex/pkg/operator/api/resource"
)

func init() {
	addAppNameFlag(predictCmd)
	addEnvFlag(predictCmd)
}

type PredictResponse struct {
	Predictions []interface{} `json:"predictions"`
}

var predictCmd = &cobra.Command{
	Use:   "predict API_NAME SAMPLES_FILE",
	Short: "make predictions",
	Long:  "Make predictions.",
	Args:  cobra.ExactArgs(2),
	Run: func(cmd *cobra.Command, args []string) {
		apiName := args[0]
		samplesJSONPath := args[1]

		resourcesRes, err := getResourcesResponse()
		if err != nil {
			errors.Exit(err)
		}

		apiGroupStatus := resourcesRes.APIGroupStatuses[apiName]

		// Check for prefix match
		if apiGroupStatus == nil {
			var matchedName string
			for name := range resourcesRes.APIGroupStatuses {
				if strings.HasPrefix(name, apiName) {
					if matchedName != "" {
						errors.Exit(ErrorAPINotFound(apiName)) // duplicates
					}
					matchedName = name
				}
			}
			if matchedName == "" {
				errors.Exit(ErrorAPINotFound(apiName))
			}
			apiName = matchedName
			apiGroupStatus = resourcesRes.APIGroupStatuses[apiName]
		}

		if apiGroupStatus.ActiveStatus == nil {
			errors.Exit(ErrorAPINotReady(apiName, apiGroupStatus.Message()))
		}

		apiPath := apiGroupStatus.ActiveStatus.Path
		apiURL := urls.Join(resourcesRes.APIsBaseURL, apiPath)
		predictResponse, err := makePredictRequest(apiURL, samplesJSONPath)
		if err != nil {
			if strings.Contains(err.Error(), "503 Service Temporarily Unavailable") || strings.Contains(err.Error(), "502 Bad Gateway") {
				errors.Exit(ErrorAPINotReady(apiName, resource.StatusCreating.Message()))
			}
			errors.Exit(err)
		}

<<<<<<< HEAD
		if predictPrintJSON {
			prettyResp, err := json.Pretty(predictResponse)
			if err != nil {
				errors.Exit(err)
			}

			fmt.Println(prettyResp)
			return
		}

		if len(predictResponse.Predictions) == 1 {
			fmt.Println("Prediction:")
		} else {
			fmt.Println("Predictions:")
		}

		for _, prediction := range predictResponse.Predictions {
			prettyResp, err := json.Pretty(prediction)
			if err != nil {
				errors.Exit(err)
			}

			fmt.Println(prettyResp)
			continue
=======
		apiID := predictResponse.ResourceID
		apiStatus := resourcesRes.APIStatuses[apiID]

		apiStart := libtime.LocalTimestampHuman(apiStatus.Start)
		fmt.Println("\n" + apiName + " was last updated on " + apiStart + "\n")

		prettyResp, err := json.Pretty(predictResponse)
		if err != nil {
			errors.Exit(err)
>>>>>>> 548e2b12
		}
		fmt.Println(prettyResp)
	},
}

func makePredictRequest(apiURL string, samplesJSONPath string) (*PredictResponse, error) {
	samplesBytes, err := files.ReadFileBytes(samplesJSONPath)
	if err != nil {
		errors.Exit(err)
	}
	payload := bytes.NewBuffer(samplesBytes)
	req, err := http.NewRequest("POST", apiURL, payload)
	if err != nil {
		return nil, errors.Wrap(err, errStrCantMakeRequest)
	}

	req.Header.Set("Content-Type", "application/json")
	httpResponse, err := httpClient.makeRequest(req)
	if err != nil {
		return nil, err
	}

	var predictResponse PredictResponse
	err = json.DecodeWithNumber(httpResponse, &predictResponse)
	if err != nil {
		return nil, errors.Wrap(err, "prediction response")
	}

	return &predictResponse, nil
}<|MERGE_RESOLUTION|>--- conflicted
+++ resolved
@@ -27,10 +27,6 @@
 	"github.com/cortexlabs/cortex/pkg/lib/errors"
 	"github.com/cortexlabs/cortex/pkg/lib/files"
 	"github.com/cortexlabs/cortex/pkg/lib/json"
-<<<<<<< HEAD
-=======
-	libtime "github.com/cortexlabs/cortex/pkg/lib/time"
->>>>>>> 548e2b12
 	"github.com/cortexlabs/cortex/pkg/lib/urls"
 	"github.com/cortexlabs/cortex/pkg/operator/api/resource"
 )
@@ -92,42 +88,9 @@
 			errors.Exit(err)
 		}
 
-<<<<<<< HEAD
-		if predictPrintJSON {
-			prettyResp, err := json.Pretty(predictResponse)
-			if err != nil {
-				errors.Exit(err)
-			}
-
-			fmt.Println(prettyResp)
-			return
-		}
-
-		if len(predictResponse.Predictions) == 1 {
-			fmt.Println("Prediction:")
-		} else {
-			fmt.Println("Predictions:")
-		}
-
-		for _, prediction := range predictResponse.Predictions {
-			prettyResp, err := json.Pretty(prediction)
-			if err != nil {
-				errors.Exit(err)
-			}
-
-			fmt.Println(prettyResp)
-			continue
-=======
-		apiID := predictResponse.ResourceID
-		apiStatus := resourcesRes.APIStatuses[apiID]
-
-		apiStart := libtime.LocalTimestampHuman(apiStatus.Start)
-		fmt.Println("\n" + apiName + " was last updated on " + apiStart + "\n")
-
 		prettyResp, err := json.Pretty(predictResponse)
 		if err != nil {
 			errors.Exit(err)
->>>>>>> 548e2b12
 		}
 		fmt.Println(prettyResp)
 	},
