/*
Copyright 2020 Cortex Labs, Inc.

Licensed under the Apache License, Version 2.0 (the "License");
you may not use this file except in compliance with the License.
You may obtain a copy of the License at

    http://www.apache.org/licenses/LICENSE-2.0

Unless required by applicable law or agreed to in writing, software
distributed under the License is distributed on an "AS IS" BASIS,
WITHOUT WARRANTIES OR CONDITIONS OF ANY KIND, either express or implied.
See the License for the specific language governing permissions and
limitations under the License.
*/

package local

import (
	"fmt"
	"net"
	"path/filepath"
	"runtime"
	"strings"

	"github.com/cortexlabs/cortex/pkg/consts"
	"github.com/cortexlabs/cortex/pkg/lib/aws"
	"github.com/cortexlabs/cortex/pkg/lib/docker"
	"github.com/cortexlabs/cortex/pkg/lib/errors"
	"github.com/cortexlabs/cortex/pkg/lib/files"
<<<<<<< HEAD
	"github.com/cortexlabs/cortex/pkg/lib/pointer"
=======
	"github.com/cortexlabs/cortex/pkg/lib/k8s"
>>>>>>> 64e3da67
	"github.com/cortexlabs/cortex/pkg/lib/regex"
	"github.com/cortexlabs/cortex/pkg/lib/sets/strset"
	s "github.com/cortexlabs/cortex/pkg/lib/strings"
	"github.com/cortexlabs/cortex/pkg/types"
	"github.com/cortexlabs/cortex/pkg/types/spec"
	"github.com/cortexlabs/cortex/pkg/types/userconfig"
)

var _startingPort = 8888

type ProjectFiles struct {
	projectFileList []string // make sure it is absolute paths
	configFilePath  string
}

func NewProjectFiles(projectFileList []string, absoluteConfigFilePath string) (ProjectFiles, error) {
	if !filepath.IsAbs(absoluteConfigFilePath) {
		return ProjectFiles{}, ErrorNotAbsolutePath(absoluteConfigFilePath) // unexpected
	}

	for _, projectFile := range projectFileList {
		if !filepath.IsAbs(projectFile) {
			return ProjectFiles{}, ErrorNotAbsolutePath(absoluteConfigFilePath) // unexpected
		}
	}

	return ProjectFiles{
		projectFileList: projectFileList,
		configFilePath:  absoluteConfigFilePath,
	}, nil
}

func (projectFiles ProjectFiles) GetAllPaths() []string {
	return projectFiles.projectFileList
}

func (projectFiles ProjectFiles) GetFile(fileName string) ([]byte, error) {
	baseDir := filepath.Dir(projectFiles.configFilePath)

	absPath := files.RelToAbsPath(fileName, baseDir)
	for _, path := range projectFiles.projectFileList {
		if path == absPath {
			bytes, err := files.ReadFileBytes(absPath)
			if err != nil {
				return nil, err
			}
			return bytes, nil
		}
	}

	return nil, files.ErrorFileDoesNotExist(fileName)
}

func (projectFiles ProjectFiles) GetConfigFilePath() string {
	return projectFiles.configFilePath
}

func ValidateLocalAPIs(apis []userconfig.API, projectFiles ProjectFiles, awsClient *aws.Client) error {
	if len(apis) == 0 {
		return spec.ErrorNoAPIs()
	}

<<<<<<< HEAD
=======
	dockerClient, err := docker.GetDockerClient()
	if err != nil {
		return err
	}

	apiPortMap := map[int]string{}
>>>>>>> 64e3da67
	apisRequiringGPU := strset.New()
	nonLocalConfigs := strset.New()
	for i := range apis {
		api := &apis[i]

		if err := spec.ValidateAPI(api, projectFiles, types.LocalProviderType, awsClient); err != nil {
			return err
		}

		if api.Endpoint != nil {
			nonLocalConfigs.Add(userconfig.EndpointKey)
		}
		if api.Autoscaling != nil {
			nonLocalConfigs.Add(userconfig.AutoscalingKey)
		}
		if api.Tracker != nil {
			nonLocalConfigs.Add(userconfig.TrackerKey)
		}
		if api.UpdateStrategy != nil {
			nonLocalConfigs.Add(userconfig.UpdateStrategyKey)
		}

		if api.Compute.CPU != nil && (api.Compute.CPU.MilliValue() > int64(dockerClient.Info.NCPU)*1000) {
			qty := k8s.NewQuantity(int64(dockerClient.Info.NCPU))
			api.Compute.CPU = &qty
		}

		if api.Compute.GPU > 0 {
			apisRequiringGPU.Add(api.Name)
		}
	}

	if len(nonLocalConfigs) > 0 {
		configurationStr := "configuration"
		if len(nonLocalConfigs) > 1 {
			configurationStr = "configurations"
		}
		fmt.Println(fmt.Sprintf("note: you're deploying locally, so the %s %s won't apply\n", s.StrsAnd(nonLocalConfigs.SliceSorted()), configurationStr))
	}

	if len(apisRequiringGPU) > 0 {
		if _, ok := dockerClient.Info.Runtimes["nvidia"]; !ok {
			if !strings.HasPrefix(strings.ToLower(runtime.GOOS), "linux") {
				fmt.Printf("warning: %s will run without gpu access because the nvidia container runtime is not supported on your operating system; see https://cortex.dev/troubleshooting/nvidia-container-runtime-not-found for more information\n\n", s.StrsAnd(apisRequiringGPU.SliceSorted()))
			} else {
				fmt.Printf("warning: %s will run without gpu access because your local machine doesn't have a gpu or the nvidia container runtime is not configured properly; see https://cortex.dev/troubleshooting/nvidia-container-runtime-not-found for more information\n\n", s.StrsAnd(apisRequiringGPU.SliceSorted()))
			}

			for i := range apis {
				api := &apis[i]
				if apisRequiringGPU.Has(api.Name) {
					api.Compute.GPU = 0
				}
				switch api.Predictor.Image {
				case consts.DefaultImageONNXPredictorGPU:
					api.Predictor.Image = consts.DefaultImageONNXPredictorCPU
				case consts.DefaultImagePythonPredictorGPU:
					api.Predictor.Image = consts.DefaultImagePythonPredictorCPU
				}

				if api.Predictor.Type == userconfig.TensorFlowPredictorType && api.Predictor.TensorFlowServingImage == consts.DefaultImageTensorFlowServingGPU {
					api.Predictor.TensorFlowServingImage = consts.DefaultImageTensorFlowServingCPU
				}
			}
		}
	}

	dups := spec.FindDuplicateNames(apis)
	if len(dups) > 0 {
		return spec.ErrorDuplicateName(dups)
	}

	imageSet := strset.New()
	for _, api := range apis {
		imageSet.Add(api.Predictor.Image)
		if api.Predictor.Type == userconfig.TensorFlowPredictorType {
			imageSet.Add(api.Predictor.TensorFlowServingImage)
		}
	}

	pulledImage := false
	for image := range imageSet {
		var err error
		dockerAuth := docker.NoAuth
		if regex.IsValidECRURL(image) && !awsClient.IsAnonymous {
			dockerAuth, err = docker.AWSAuthConfig(awsClient)
			if err != nil {
				return err
			}
		}

		pulledThisImage, err := docker.PullImage(image, dockerAuth, docker.PrintDots)
		if err != nil {
			return errors.Wrap(err, "failed to pull image", image)
		}

		if pulledThisImage {
			pulledImage = true
		}
	}

	if pulledImage {
		fmt.Println()
	}

	portToRunningAPIsMap, err := getPortToAPIMap()
	if err != nil {
		return err
	}

	var usedPorts []int

	runningAPIsToPortMap := map[string]int{}
	for port, apiName := range portToRunningAPIsMap {
		runningAPIsToPortMap[apiName] = port
		usedPorts = append(usedPorts, port)
	}

	portToAPIMap := map[int]string{}
	apiToPortMap := map[string]*int{}

	for i := range apis {
		api := &apis[i]

		apiToPortMap[api.Name] = api.LocalPort
		if api.LocalPort != nil {
			if collidingAPIName, ok := portToAPIMap[*api.LocalPort]; ok {
				return errors.Wrap(ErrorDuplicateLocalPort(collidingAPIName), api.Identify(), userconfig.LocalPortKey, s.Int(*api.LocalPort))
			}
			usedPorts = append(usedPorts, *api.LocalPort)
			portToAPIMap[*api.LocalPort] = api.Name
		}
	}

	for i := range apis {
		api := &apis[i]

		if api.LocalPort != nil {
			// same port as previous deployment of this API
			if *api.LocalPort == runningAPIsToPortMap[api.Name] {
				continue
			}

			// port is being used by another API
			if apiName, ok := portToRunningAPIsMap[*api.LocalPort]; ok {
				// other API is not being updated
				if _, ok := apiToPortMap[apiName]; !ok {
					return errors.Wrap(ErrorDuplicateLocalPort(apiName), api.Identify(), userconfig.LocalPortKey, s.Int(*api.LocalPort))
				}
			} else {
				isPortAvailable, err := checkPortAvailability(*api.LocalPort)
				if err != nil {
					return err
				}

				if !isPortAvailable {
					errors.Wrap(ErrorPortAlreadyInUse(*api.LocalPort), api.Identify())
				}
			}
		} else {
			// get previous api deployment port
			if port, ok := runningAPIsToPortMap[api.Name]; ok {

				// check that the previous api deployment port has not been claimed in new deployment
				if _, ok := portToAPIMap[port]; !ok {
					api.LocalPort = pointer.Int(port)
				}
			}
		}
	}

	for i := range apis {
		api := &apis[i]
		if api.LocalPort == nil {
			availablePort, err := findTheNextAvailablePort(usedPorts)
			if err != nil {
				errors.Wrap(err, api.Identify())
			}
			api.LocalPort = pointer.Int(availablePort)
		}
	}

	return nil
}

func checkPortAvailability(port int) (bool, error) {
	ln, err := net.Listen("tcp", ":"+s.Int(port))
	if err != nil {
		return false, errors.WithStack(err)
	}
	err = ln.Close()
	if err != nil {
		return false, errors.WithStack(err)
	}

	return true, nil
}

func findTheNextAvailablePort(blackListedPorts []int) (int, error) {
	for _startingPort < 65535 {
		isBlackListed := false
		for _, port := range blackListedPorts {
			if port == _startingPort {
				isBlackListed = true
				break
			}
		}

		if !isBlackListed {
			isAvailable, err := checkPortAvailability(_startingPort)
			if err != nil {
				return 0, err
			}

			if isAvailable {
				return _startingPort, nil
			}
		}

		_startingPort++
	}

	return 0, ErrorUnableToFindAvailablePorts()
}

func getPortToAPIMap() (map[int]string, error) {
	allContainers, err := GetAllContainers()
	if err != nil {
		return nil, err
	}

	portMap := map[int]string{}

	for _, container := range allContainers {
		if container.Labels["type"] == _apiContainerName {
			for _, port := range container.Ports {
				if port.PrivatePort == 8888 {
					portMap[int(port.PublicPort)] = container.Labels["apiName"]
				}
			}
		}
	}

	return portMap, nil
}<|MERGE_RESOLUTION|>--- conflicted
+++ resolved
@@ -28,11 +28,8 @@
 	"github.com/cortexlabs/cortex/pkg/lib/docker"
 	"github.com/cortexlabs/cortex/pkg/lib/errors"
 	"github.com/cortexlabs/cortex/pkg/lib/files"
-<<<<<<< HEAD
+	"github.com/cortexlabs/cortex/pkg/lib/k8s"
 	"github.com/cortexlabs/cortex/pkg/lib/pointer"
-=======
-	"github.com/cortexlabs/cortex/pkg/lib/k8s"
->>>>>>> 64e3da67
 	"github.com/cortexlabs/cortex/pkg/lib/regex"
 	"github.com/cortexlabs/cortex/pkg/lib/sets/strset"
 	s "github.com/cortexlabs/cortex/pkg/lib/strings"
@@ -95,15 +92,11 @@
 		return spec.ErrorNoAPIs()
 	}
 
-<<<<<<< HEAD
-=======
 	dockerClient, err := docker.GetDockerClient()
 	if err != nil {
 		return err
 	}
 
-	apiPortMap := map[int]string{}
->>>>>>> 64e3da67
 	apisRequiringGPU := strset.New()
 	nonLocalConfigs := strset.New()
 	for i := range apis {
@@ -330,7 +323,7 @@
 }
 
 func getPortToAPIMap() (map[int]string, error) {
-	allContainers, err := GetAllContainers()
+	allContainers, err := GetAllRunningContainers()
 	if err != nil {
 		return nil, err
 	}
