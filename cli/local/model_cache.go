--- conflicted
+++ resolved
@@ -140,17 +140,13 @@
 	if model.IsFilePath || len(model.Versions) == 0 {
 		destModelDir = filepath.Join(destModelDir, "1")
 	}
-<<<<<<< HEAD
 
 	if model.IsFilePath {
-		err = files.CopyFileOverwrite(model.ModelPath, filepath.Join(destModelDir, filepath.Base(model.ModelPath)))
+		err = files.CopyFileOverwrite(model.Path, filepath.Join(destModelDir, filepath.Base(model.Path)))
 	} else {
-		err = files.CopyDirOverwrite(strings.TrimSuffix(model.ModelPath, "/"), s.EnsureSuffix(destModelDir, "/"))
-	}
-	if err != nil {
-=======
-	if err := files.CopyDirOverwrite(strings.TrimSuffix(model.Path, "/"), s.EnsureSuffix(destModelDir, "/")); err != nil {
->>>>>>> a906fffa
+		err = files.CopyDirOverwrite(strings.TrimSuffix(model.Path, "/"), s.EnsureSuffix(destModelDir, "/"))
+	}
+	if err != nil {
 		return nil, false, err
 	}
 
