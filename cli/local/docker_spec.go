/*
Copyright 2020 Cortex Labs, Inc.

Licensed under the Apache License, Version 2.0 (the "License");
you may not use this file except in compliance with the License.
You may obtain a copy of the License at

    http://www.apache.org/licenses/LICENSE-2.0

Unless required by applicable law or agreed to in writing, software
distributed under the License is distributed on an "AS IS" BASIS,
WITHOUT WARRANTIES OR CONDITIONS OF ANY KIND, either express or implied.
See the License for the specific language governing permissions and
limitations under the License.
*/

package local

import (
	"context"
	"fmt"
	"path/filepath"
	"strings"

	"github.com/cortexlabs/cortex/pkg/consts"
	"github.com/cortexlabs/cortex/pkg/lib/archive"
	"github.com/cortexlabs/cortex/pkg/lib/aws"
	"github.com/cortexlabs/cortex/pkg/lib/docker"
	"github.com/cortexlabs/cortex/pkg/lib/errors"
	"github.com/cortexlabs/cortex/pkg/lib/gcp"
	s "github.com/cortexlabs/cortex/pkg/lib/strings"
	"github.com/cortexlabs/cortex/pkg/types/spec"
	"github.com/cortexlabs/cortex/pkg/types/userconfig"
	"github.com/docker/docker/api/types"
	dockertypes "github.com/docker/docker/api/types"
	"github.com/docker/docker/api/types/container"
	"github.com/docker/docker/api/types/filters"
	"github.com/docker/docker/api/types/mount"
	"github.com/docker/go-connections/nat"
)

const (
	_apiContainerName          = "api"
	_tfServingContainerName    = "serve"
	_defaultPortStr            = "8888"
	_tfServingPortStr          = "9000"
	_tfServingEmptyModelConfig = "/etc/tfs/model_config_server.conf"
	_tfServingMaxReloadTimes   = "0"
	_tfServingLoadTimeMicros   = "30000000" // 30 seconds
	_tfServingBatchConfig      = "/etc/tfs/batch_config.conf"
	_projectDir                = "/mnt/project"
	_cacheDir                  = "/mnt/cache"
	_modelDir                  = "/mnt/model"
	_workspaceDir              = "/mnt/workspace"
)

type ModelCaches []*spec.LocalModelCache

func (modelCaches ModelCaches) IDs() string {
	ids := make([]string, len(modelCaches))
	for i, modelCache := range modelCaches {
		ids[i] = modelCache.ID
	}

	return strings.Join(ids, ", ")
}

func DeployContainers(api *spec.API, awsClient *aws.Client, gcpClient *gcp.Client) error {
	switch api.Predictor.Type {
	case userconfig.TensorFlowPredictorType:
		return deployTensorFlowContainers(api, awsClient, gcpClient)
	case userconfig.ONNXPredictorType:
		return deployONNXContainer(api, awsClient, gcpClient)
	default:
		return deployPythonContainer(api, awsClient, gcpClient)
	}
}

func getAPIEnv(api *spec.API, awsClient *aws.Client, gcpClient *gcp.Client) []string {
	envs := []string{}

	for envName, envVal := range api.Predictor.Env {
		envs = append(envs, fmt.Sprintf("%s=%s", envName, envVal))
	}

	envs = append(envs,
		"CORTEX_KIND="+api.Kind.String(),
		"CORTEX_VERSION="+consts.CortexVersion,
		"CORTEX_SERVING_PORT="+_defaultPortStr,
		"CORTEX_PROVIDER="+"local",
		"CORTEX_CACHE_DIR="+_cacheDir,
		"CORTEX_API_SPEC="+filepath.Join("/mnt/workspace", filepath.Base(api.Key)),
		"CORTEX_PROJECT_DIR="+_projectDir,
		"CORTEX_PROCESSES_PER_REPLICA="+s.Int32(api.Predictor.ProcessesPerReplica),
		"CORTEX_THREADS_PER_PROCESS="+s.Int32(api.Predictor.ThreadsPerProcess),
		"CORTEX_MAX_REPLICA_CONCURRENCY="+s.Int32(api.Predictor.ProcessesPerReplica*api.Predictor.ThreadsPerProcess+1024), // allow a queue of 1024
	)

<<<<<<< HEAD
	if api.Predictor.ModelPath != nil || api.Predictor.Models != nil || (api.Predictor.DynamicModelLoading != nil && (api.Predictor.DynamicModelLoading.ModelPath != nil || api.Predictor.DynamicModelLoading.Models != nil)) {
=======
	if api.Predictor.Type == userconfig.PythonPredictorType && api.Predictor.MultiModelReloading != nil {
		envs = append(envs, "CORTEX_MODEL_DIR="+_modelDir)
	}
	if api.Predictor.Type != userconfig.PythonPredictorType {
>>>>>>> 927e2f50
		envs = append(envs, "CORTEX_MODEL_DIR="+_modelDir)
	}

	cortexPythonPath := _projectDir
	if api.Predictor.PythonPath != nil {
		cortexPythonPath = filepath.Join(_projectDir, *api.Predictor.PythonPath)
	}
	envs = append(envs, "CORTEX_PYTHON_PATH="+cortexPythonPath)

	if awsClient != nil {
		envs = append(envs, "AWS_REGION="+awsClient.Region)

		if awsAccessKeyID := awsClient.AccessKeyID(); awsAccessKeyID != nil {
			envs = append(envs, "AWS_ACCESS_KEY_ID="+*awsAccessKeyID)
		}

		if awsSecretAccessKey := awsClient.SecretAccessKey(); awsSecretAccessKey != nil {
			envs = append(envs, "AWS_SECRET_ACCESS_KEY="+*awsSecretAccessKey)
		}

		if _, ok := api.Predictor.Env["PYTHONDONTWRITEBYTECODE"]; !ok {
			envs = append(envs, "PYTHONDONTWRITEBYTECODE=1")
		}
	}
	if gcpClient != nil && !gcpClient.IsAnonymous {
		envs = append(envs, "GOOGLE_APPLICATION_CREDENTIALS=/var/google_key.json")
	}

	return envs
}

func deployPythonContainer(api *spec.API, awsClient *aws.Client, gcpClient *gcp.Client) error {
	portBinding := nat.PortBinding{}
	if api.Networking.LocalPort != nil {
		portBinding.HostPort = s.Int(*api.Networking.LocalPort)
	}

	resources := container.Resources{}
	if api.Compute != nil {
		if api.Compute.CPU != nil {
			resources.NanoCPUs = api.Compute.CPU.MilliValue() * 1000 * 1000
		}
		if api.Compute.Mem != nil {
			resources.Memory = api.Compute.Mem.Quantity.Value()
		}
		if api.Compute.GPU > 0 {
			resources.DeviceRequests = []container.DeviceRequest{{
				Count: -1,
				Capabilities: [][]string{
					{"gpu"},
				},
			}}
		}
	}

	mounts := []mount.Mount{
		{
			Type:   mount.TypeBind,
			Source: api.LocalProjectDir,
			Target: _projectDir,
		},
		{
			Type:   mount.TypeBind,
			Source: filepath.Join(_localWorkspaceDir, filepath.Dir(api.Key)),
			Target: _workspaceDir,
		},
	}

	for _, modelCache := range api.LocalModelCaches {
		mounts = append(mounts, mount.Mount{
			Type:   mount.TypeBind,
			Source: modelCache.HostPath,
			Target: filepath.Join(_modelDir, modelCache.TargetPath),
		})
	}

	hostConfig := &container.HostConfig{
		PortBindings: nat.PortMap{
			_defaultPortStr + "/tcp": []nat.PortBinding{portBinding},
		},
		Resources: resources,
		Mounts:    mounts,
	}

	containerConfig := &container.Config{
		Image: api.Predictor.Image,
		Tty:   true,
		Env: append(
			getAPIEnv(api, awsClient, gcpClient),
		),
		ExposedPorts: nat.PortSet{
			_defaultPortStr + "/tcp": struct{}{},
		},
		Labels: map[string]string{
			"cortex":      "true",
			"type":        _apiContainerName,
			"apiID":       api.ID,
			"specID":      api.SpecID,
			"predictorID": api.PredictorID,
			"apiName":     api.Name,
		},
	}
	containerInfo, err := docker.MustDockerClient().ContainerCreate(context.Background(), containerConfig, hostConfig, nil, "")
	if err != nil {
		if strings.Contains(err.Error(), "bind source path does not exist") {
			return errors.Wrap(ErrorBindDockerInDocker(err), api.Identify())
		}
		return errors.Wrap(err, api.Identify())
	}

	if gcpClient != nil && !gcpClient.IsAnonymous {
		docker.CopyToContainer(containerInfo.ID, &archive.Input{
			Bytes: []archive.BytesInput{
				{
					Content: gcpClient.CredentialsJSON,
					Dest:    "/var/google_key.json",
				},
			},
		}, "/")
	}

	err = docker.MustDockerClient().ContainerStart(context.Background(), containerInfo.ID, dockertypes.ContainerStartOptions{})
	if err != nil {
		if api.Compute.GPU == 0 {
			return errors.Wrap(err, api.Identify())
		}
		err := retryWithNvidiaRuntime(err, containerConfig, hostConfig, gcpClient)
		if err != nil {
			return errors.Wrap(err, api.Identify())
		}
	}

	return nil
}

func deployONNXContainer(api *spec.API, awsClient *aws.Client, gcpClient *gcp.Client) error {
	portBinding := nat.PortBinding{}
	if api.Networking.LocalPort != nil {
		portBinding.HostPort = s.Int(*api.Networking.LocalPort)
	}

	resources := container.Resources{}
	if api.Compute != nil {
		if api.Compute.CPU != nil {
			resources.NanoCPUs = api.Compute.CPU.MilliValue() * 1000 * 1000
		}
		if api.Compute.Mem != nil {
			resources.Memory = api.Compute.Mem.Quantity.Value()
		}
		if api.Compute.GPU > 0 {
			resources.DeviceRequests = []container.DeviceRequest{{
				Count: -1,
				Capabilities: [][]string{
					{"gpu"},
				},
			}}
		}
	}

	mounts := []mount.Mount{
		{
			Type:   mount.TypeBind,
			Source: api.LocalProjectDir,
			Target: _projectDir,
		},
		{
			Type:   mount.TypeBind,
			Source: filepath.Join(_localWorkspaceDir, filepath.Dir(api.Key)),
			Target: _workspaceDir,
		},
	}
	for _, modelCache := range api.LocalModelCaches {
		mounts = append(mounts, mount.Mount{
			Type:   mount.TypeBind,
			Source: modelCache.HostPath,
			Target: filepath.Join(_modelDir, modelCache.TargetPath),
		})
	}

	hostConfig := &container.HostConfig{
		PortBindings: nat.PortMap{
			_defaultPortStr + "/tcp": []nat.PortBinding{portBinding},
		},
		Resources: resources,
		Mounts:    mounts,
	}

	containerConfig := &container.Config{
		Image: api.Predictor.Image,
		Tty:   true,
		Env: append(
			getAPIEnv(api, awsClient, gcpClient),
		),
		ExposedPorts: nat.PortSet{
			_defaultPortStr + "/tcp": struct{}{},
		},
		Labels: map[string]string{
			"cortex":        "true",
			"type":          _apiContainerName,
			"apiID":         api.ID,
			"specID":        api.SpecID,
			"predictorID":   api.PredictorID,
			"apiName":       api.Name,
			"localModelIDs": ModelCaches(api.LocalModelCaches).IDs(),
		},
	}
	containerInfo, err := docker.MustDockerClient().ContainerCreate(context.Background(), containerConfig, hostConfig, nil, "")
	if err != nil {
		if strings.Contains(err.Error(), "bind source path does not exist") {
			return errors.Wrap(ErrorBindDockerInDocker(err), api.Identify())
		}
		return errors.Wrap(err, api.Identify())
	}

	if gcpClient != nil && !gcpClient.IsAnonymous {
		docker.CopyToContainer(containerInfo.ID, &archive.Input{
			Bytes: []archive.BytesInput{
				{
					Content: gcpClient.CredentialsJSON,
					Dest:    "/var/google_key.json",
				},
			},
		}, "/")
	}

	err = docker.MustDockerClient().ContainerStart(context.Background(), containerInfo.ID, dockertypes.ContainerStartOptions{})
	if err != nil {
		if api.Compute.GPU == 0 {
			return errors.Wrap(err, api.Identify())
		}
		err := retryWithNvidiaRuntime(err, containerConfig, hostConfig, gcpClient)
		if err != nil {
			return errors.Wrap(err, api.Identify())
		}
	}

	return nil
}

func deployTensorFlowContainers(api *spec.API, awsClient *aws.Client, gcpClient *gcp.Client) error {
	serveResources := container.Resources{}
	apiResources := container.Resources{}

	if api.Compute != nil {
		if api.Compute.CPU != nil {
			totalNanoCPUs := api.Compute.CPU.MilliValue() * 1000 * 1000
			apiResources.NanoCPUs = totalNanoCPUs / 2
			serveResources.NanoCPUs = totalNanoCPUs - apiResources.NanoCPUs
		}
		if api.Compute.Mem != nil {
			totalMemory := api.Compute.Mem.Quantity.Value()
			apiResources.Memory = totalMemory / 2
			serveResources.Memory = totalMemory - apiResources.Memory
		}
		if api.Compute.GPU > 0 {
			serveResources.DeviceRequests = append(serveResources.DeviceRequests, container.DeviceRequest{
				Count: -1,
				Capabilities: [][]string{
					{"gpu"},
				},
			})
		}
	}

	modelVolume := api.Name
	if err := DeleteVolume(modelVolume); err != nil {
		return errors.Wrap(err, api.Identify())
	}

	mounts := []mount.Mount{}
	for _, modelCache := range api.LocalModelCaches {
		mounts = append(mounts, mount.Mount{
			Type:   mount.TypeBind,
			Source: modelCache.HostPath,
			Target: filepath.Join(_modelDir, modelCache.TargetPath),
		})
	}
	mounts = append(mounts, mount.Mount{
		Type:   mount.TypeVolume,
		Source: modelVolume,
		Target: _modelDir,
	})

	serveHostConfig := &container.HostConfig{
		Resources: serveResources,
		Mounts:    mounts,
	}

	envVars := []string{}
	cmdArgs := []string{
		"--port=" + _tfServingPortStr,
		"--model_config_file=" + _tfServingEmptyModelConfig,
		"--max_num_load_retries=" + _tfServingMaxReloadTimes,
		"--load_retry_interval_micros=" + _tfServingLoadTimeMicros,
		fmt.Sprintf(`--grpc_channel_arguments="grpc.max_concurrent_streams=%d"`, api.Predictor.ProcessesPerReplica*api.Predictor.ThreadsPerProcess+10),
	}
	if api.Predictor.ServerSideBatching != nil {
		envVars = append(envVars,
			"TF_MAX_BATCH_SIZE="+s.Int32(api.Predictor.ServerSideBatching.MaxBatchSize),
			"TF_BATCH_TIMEOUT_MICROS="+s.Int64(api.Predictor.ServerSideBatching.BatchInterval.Microseconds()),
			"TF_NUM_BATCHED_THREADS="+s.Int32(api.Predictor.ProcessesPerReplica),
		)
		cmdArgs = append(cmdArgs,
			"--enable_batching=true",
			"--batching_parameters_file="+_tfServingBatchConfig,
		)
	}

	serveContainerConfig := &container.Config{
		Image: api.Predictor.TensorFlowServingImage,
		Tty:   true,
		Env:   envVars,
		Cmd:   cmdArgs,
		ExposedPorts: nat.PortSet{
			_tfServingPortStr + "/tcp": struct{}{},
		},
		Labels: map[string]string{
			"cortex":        "true",
			"type":          _tfServingContainerName,
			"apiID":         api.ID,
			"specID":        api.SpecID,
			"predictorID":   api.PredictorID,
			"apiName":       api.Name,
			"localModelIDs": ModelCaches(api.LocalModelCaches).IDs(),
		},
	}

	containerCreateRequest, err := docker.MustDockerClient().ContainerCreate(context.Background(), serveContainerConfig, serveHostConfig, nil, "")
	if err != nil {
		if strings.Contains(err.Error(), "bind source path does not exist") {
			return errors.Wrap(ErrorBindDockerInDocker(err), api.Identify())
		}
		return errors.Wrap(err, api.Identify())
	}
	err = docker.MustDockerClient().ContainerStart(context.Background(), containerCreateRequest.ID, dockertypes.ContainerStartOptions{})
	if err != nil {
		if api.Compute.GPU == 0 {
			return errors.Wrap(err, api.Identify())
		}
		err := retryWithNvidiaRuntime(err, serveContainerConfig, serveHostConfig, nil)
		if err != nil {
			return errors.Wrap(err, api.Identify())
		}
	}

	containerInfo, err := docker.MustDockerClient().ContainerInspect(context.Background(), containerCreateRequest.ID)
	if err != nil {
		return errors.Wrap(err, api.Identify())
	}

	tfContainerHost := containerInfo.NetworkSettings.Networks["bridge"].IPAddress

	portBinding := nat.PortBinding{}
	if api.Networking.LocalPort != nil {
		portBinding.HostPort = fmt.Sprintf("%d", *api.Networking.LocalPort)
	}
	apiHostConfig := &container.HostConfig{
		PortBindings: nat.PortMap{
			_defaultPortStr + "/tcp": []nat.PortBinding{portBinding},
		},
		Resources: apiResources,
		Mounts: append([]mount.Mount{
			{
				Type:   mount.TypeBind,
				Source: api.LocalProjectDir,
				Target: _projectDir,
			},
			{
				Type:   mount.TypeBind,
				Source: filepath.Join(_localWorkspaceDir, filepath.Dir(api.Key)),
				Target: _workspaceDir,
			},
		}, mounts...),
	}

	apiContainerConfig := &container.Config{
		Image: api.Predictor.Image,
		Tty:   true,
		Env: append(
			getAPIEnv(api, awsClient, gcpClient),
			"CORTEX_TF_BASE_SERVING_PORT="+_tfServingPortStr,
			"CORTEX_TF_SERVING_HOST="+tfContainerHost,
		),
		ExposedPorts: nat.PortSet{
			_defaultPortStr + "/tcp": struct{}{},
		},
		Labels: map[string]string{
			"cortex":        "true",
			"type":          _apiContainerName,
			"apiID":         api.ID,
			"specID":        api.SpecID,
			"predictorID":   api.PredictorID,
			"apiName":       api.Name,
			"localModelIDs": ModelCaches(api.LocalModelCaches).IDs(),
		},
	}
	containerCreateRequest, err = docker.MustDockerClient().ContainerCreate(context.Background(), apiContainerConfig, apiHostConfig, nil, "")
	if err != nil {
		if strings.Contains(err.Error(), "bind source path does not exist") {
			return errors.Wrap(ErrorBindDockerInDocker(err), api.Identify())
		}
		return errors.Wrap(err, api.Identify())
	}

	if gcpClient != nil && !gcpClient.IsAnonymous {
		docker.CopyToContainer(containerCreateRequest.ID, &archive.Input{
			Bytes: []archive.BytesInput{
				{
					Content: gcpClient.CredentialsJSON,
					Dest:    "/var/google_key.json",
				},
			},
		}, "/")
	}

	err = docker.MustDockerClient().ContainerStart(context.Background(), containerCreateRequest.ID, dockertypes.ContainerStartOptions{})
	if err != nil {
		return errors.Wrap(err, api.Identify())
	}

	return nil
}

// Retries deploying a container requiring GPU using nvidia runtime, returns original error if isn't relevant, nil if successful and new error if a retry was attempted but failed
func retryWithNvidiaRuntime(err error, containerConfig *container.Config, hostConfig *container.HostConfig, gcpClient *gcp.Client) error {
	// error message if device driver may look like 'could not select device driver "" with capabilities: [[gpu]]'
	if !(strings.Contains(err.Error(), "could not select device driver") && strings.Contains(err.Error(), "gpu")) {
		return err
	}

	if _, ok := docker.MustDockerClient().Info.Runtimes["nvidia"]; ok {
		localPrintln("retrying API deployment using nvidia runtime because device driver for GPU was not found")
		hostConfig.Runtime = "nvidia"
		hostConfig.Resources.DeviceRequests = nil
		containerCreateRequest, err := docker.MustDockerClient().ContainerCreate(context.Background(), containerConfig, hostConfig, nil, "")
		if err != nil {
			return errors.Wrap(err, "failed to request a GPU")
		}
		if gcpClient != nil && !gcpClient.IsAnonymous {
			docker.CopyToContainer(containerCreateRequest.ID, &archive.Input{
				Bytes: []archive.BytesInput{
					{
						Content: gcpClient.CredentialsJSON,
						Dest:    "/var/google_key.json",
					},
				},
			}, "/")
		}
		err = docker.MustDockerClient().ContainerStart(context.Background(), containerCreateRequest.ID, dockertypes.ContainerStartOptions{})
		if err != nil {
			return errors.Wrap(err, "failed to run a container using nvidia runtime; it is recommended to use the latest Docker Engine (https://docs.docker.com/engine/install/) with nvidia-container-runtime or nvidia-container-toolkit (https://docs.docker.com/config/containers/resource_constraints/#gpu)")
		}
		return nil
	}
	return errors.Append(errors.Wrap(err, "failed to allocate GPU"), "\n\n* only NVIDIA gpus are supported\n* please make sure that you've set up nvidia-container-runtime or nvidia-container-toolkit for your Docker Engine correctly (https://docs.docker.com/config/containers/resource_constraints/#gpu)\n\nAlternatively, try deploying the API without requesting a GPU by updating `compute.gpu` in your API configuration yaml")
}

func GetContainersByAPI(apiName string) ([]dockertypes.Container, error) {
	dargs := filters.NewArgs()
	dargs.Add("label", "cortex=true")
	dargs.Add("label", "apiName="+apiName)

	containers, err := docker.MustDockerClient().ContainerList(context.Background(), types.ContainerListOptions{
		All:     true,
		Filters: dargs,
	})
	if err != nil {
		return nil, errors.Wrap(err, "api", apiName)
	}

	return containers, nil
}

func GetAllRunningContainers() ([]dockertypes.Container, error) {
	dargs := filters.NewArgs()
	dargs.Add("label", "cortex=true")

	containers, err := docker.MustDockerClient().ContainerList(context.Background(), types.ContainerListOptions{
		Filters: dargs,
	})
	if err != nil {
		return nil, errors.WithStack(err)
	}

	return containers, nil
}

func DeleteContainers(apiName string) error {
	containers, err := GetContainersByAPI(apiName)
	if err != nil {
		return err
	}

	for _, container := range containers {
		attemptErr := docker.MustDockerClient().ContainerRemove(context.Background(), container.ID, dockertypes.ContainerRemoveOptions{
			RemoveVolumes: true,
			Force:         true,
		})
		if attemptErr != nil {
			err = attemptErr
		}
	}
	if err != nil {
		return errors.Wrap(err, "api", apiName)
	}
	return nil
}

func ContainersHaveAPINameVolume(containers []dockertypes.Container) bool {
	for _, container := range containers {
		apiName := container.Labels["apiName"]
		for _, mounted := range container.Mounts {
			if mounted.Type == mount.TypeVolume && mounted.Name == apiName {
				return true
			}
		}
	}

	return false
}

func DeleteVolume(volumeName string) error {
	if _, err := docker.MustDockerClient().VolumeInspect(context.Background(), volumeName); err == nil {
		if err := docker.MustDockerClient().VolumeRemove(context.Background(), volumeName, false); err != nil {
			return err
		}
	}
	return nil
}<|MERGE_RESOLUTION|>--- conflicted
+++ resolved
@@ -96,14 +96,10 @@
 		"CORTEX_MAX_REPLICA_CONCURRENCY="+s.Int32(api.Predictor.ProcessesPerReplica*api.Predictor.ThreadsPerProcess+1024), // allow a queue of 1024
 	)
 
-<<<<<<< HEAD
-	if api.Predictor.ModelPath != nil || api.Predictor.Models != nil || (api.Predictor.DynamicModelLoading != nil && (api.Predictor.DynamicModelLoading.ModelPath != nil || api.Predictor.DynamicModelLoading.Models != nil)) {
-=======
 	if api.Predictor.Type == userconfig.PythonPredictorType && api.Predictor.MultiModelReloading != nil {
 		envs = append(envs, "CORTEX_MODEL_DIR="+_modelDir)
 	}
 	if api.Predictor.Type != userconfig.PythonPredictorType {
->>>>>>> 927e2f50
 		envs = append(envs, "CORTEX_MODEL_DIR="+_modelDir)
 	}
 
