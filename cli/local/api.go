/*
Copyright 2020 Cortex Labs, Inc.

Licensed under the Apache License, Version 2.0 (the "License");
you may not use this file except in compliance with the License.
You may obtain a copy of the License at

    http://www.apache.org/licenses/LICENSE-2.0

Unless required by applicable law or agreed to in writing, software
distributed under the License is distributed on an "AS IS" BASIS,
WITHOUT WARRANTIES OR CONDITIONS OF ANY KIND, either express or implied.
See the License for the specific language governing permissions and
limitations under the License.
*/

package local

import (
	"fmt"
	"path/filepath"
	"strings"

	"github.com/cortexlabs/cortex/pkg/consts"
	"github.com/cortexlabs/cortex/pkg/lib/aws"
	"github.com/cortexlabs/cortex/pkg/lib/errors"
	"github.com/cortexlabs/cortex/pkg/lib/files"
	"github.com/cortexlabs/cortex/pkg/lib/msgpack"
	"github.com/cortexlabs/cortex/pkg/lib/pointer"
	"github.com/cortexlabs/cortex/pkg/lib/prompt"
	"github.com/cortexlabs/cortex/pkg/lib/sets/strset"
	"github.com/cortexlabs/cortex/pkg/types/spec"
	"github.com/cortexlabs/cortex/pkg/types/userconfig"
)

var _deploymentID = "local"

func UpdateAPI(apiConfig *userconfig.API, configPath string, projectID string, deployDisallowPrompt bool, awsClient *aws.Client) (*spec.API, string, error) {
	var incompatibleVersion string
	encounteredVersionMismatch := false
	prevAPISpec, err := FindAPISpec(apiConfig.Name)
	if err != nil {
		if errors.GetKind(err) == ErrCortexVersionMismatch {
			encounteredVersionMismatch = true
			if incompatibleVersion, err = GetVersionFromAPISpec(apiConfig.Name); err != nil {
				return nil, "", err
			}

			incompatibleMinorVersion := strings.Join(strings.Split(incompatibleVersion, ".")[:2], ".")
			if consts.CortexVersionMinor != incompatibleMinorVersion && !deployDisallowPrompt {
				prompt.YesOrExit(
					fmt.Sprintf(
						"api %s was deployed using CLI version %s but the current CLI version is %s; "+
							"re-deploying %s with current CLI version %s might yield an unexpected outcome; any cached models won't be deleted\n\n"+
							"it is recommended to download version %s of the CLI from https://docs.cortex.dev/v/%s/install, delete the API using version %s of the CLI and then re-deploy the API using the latest version of the CLI\n\n"+
							"do you still want to re-deploy?",
						apiConfig.Name, incompatibleMinorVersion, consts.CortexVersionMinor, apiConfig.Name, consts.CortexVersionMinor, incompatibleMinorVersion, incompatibleMinorVersion, incompatibleMinorVersion),
					"", "",
				)
			}
			if err := DeleteAPI(apiConfig.Name); err != nil {
				return nil, "", err
			}
		} else if errors.GetKind(err) != ErrAPINotDeployed {
			return nil, "", err
		}
	}

	prevAPIContainers, err := GetContainersByAPI(apiConfig.Name)
	if err != nil {
		return nil, "", err
	}

	newAPISpec := spec.GetAPISpec(apiConfig, projectID, _deploymentID)

	// apiConfig.Predictor.ModelPath was already added to apiConfig.Predictor.Models for ease of use
	if len(apiConfig.Predictor.Models) > 0 {
		localModelCaches, err := CacheModels(newAPISpec, awsClient)
		if err != nil {
			return nil, "", err
		}
		newAPISpec.LocalModelCaches = localModelCaches
	}

	newAPISpec.LocalProjectDir = files.Dir(configPath)

	if areAPIsEqual(newAPISpec, prevAPISpec) {
		return newAPISpec, fmt.Sprintf("%s is up to date", newAPISpec.Resource.UserString()), nil
	}

	if prevAPISpec != nil || len(prevAPIContainers) != 0 {
		err = errors.FirstError(
			DeleteAPI(newAPISpec.Name),
			DeleteCachedModels(newAPISpec.Name, prevAPISpec.SubtractModelIDs(newAPISpec)),
		)
		if err != nil {
			return nil, "", err
		}
	}

	err = writeAPISpec(newAPISpec)
	if err != nil {
		DeleteAPI(newAPISpec.Name)
		DeleteCachedModels(newAPISpec.Name, newAPISpec.ModelIDs())
		return nil, "", err
	}

	if err := DeployContainers(newAPISpec, awsClient); err != nil {
		DeleteAPI(newAPISpec.Name)
		DeleteCachedModels(newAPISpec.Name, newAPISpec.ModelIDs())
		return nil, "", err
	}

	if prevAPISpec == nil && len(prevAPIContainers) == 0 {
<<<<<<< HEAD
		return newAPISpec, fmt.Sprintf("creating %s", newAPISpec.Resource.UserString()), nil
=======
		if encounteredVersionMismatch {
			return newAPISpec, fmt.Sprintf(
				"creating api %s with current CLI version %s",
				newAPISpec.Name,
				consts.CortexVersion,
			), nil
		}
		return newAPISpec, fmt.Sprintf("creating %s", newAPISpec.Name), nil
>>>>>>> fd7f0a72
	}

	return newAPISpec, fmt.Sprintf("updating %s", newAPISpec.Resource.UserString()), nil
}

func writeAPISpec(apiSpec *spec.API) error {
	apiBytes, err := msgpack.Marshal(apiSpec)
	if err != nil {
		return err
	}

	err = files.CreateDir(files.ParentDir(filepath.Join(_localWorkspaceDir, apiSpec.Key)))
	if err != nil {
		return err
	}

	err = files.WriteFile(apiBytes, filepath.Join(_localWorkspaceDir, apiSpec.Key))
	if err != nil {
		return err
	}

	return nil
}

func areAPIsEqual(a1, a2 *spec.API) bool {
	if a1 == nil && a2 == nil {
		return true
	}
	if a1 == nil || a2 == nil {
		return false
	}
	if a1.ID != a2.ID {
		return false
	}
	if !pointer.AreIntsEqual(a1.Networking.LocalPort, a2.Networking.LocalPort) {
		return false
	}
	if !a1.Compute.Equals(a2.Compute) {
		return false
	}
	if !strset.FromSlice(a1.ModelIDs()).IsEqual(strset.FromSlice(a2.ModelIDs())) {
		return false
	}
	return true
}

func DeleteAPI(apiName string) error {
	errList := []error{}

	containers, err := GetContainersByAPI(apiName)
	if err == nil {
		if len(containers) > 0 {
			err = DeleteContainers(apiName)
			if err != nil {
				errList = append(errList, err)
			}
		}
	} else {
		errList = append(errList, err)
	}

	_, err = FindAPISpec(apiName)
	if err == nil {
		_, err := files.DeleteDirIfPresent(filepath.Join(_localWorkspaceDir, "apis", apiName))
		if err != nil {
			errList = append(errList, ErrorFailedToDeleteAPISpec(filepath.Join(_localWorkspaceDir, "apis", apiName), err))
		}
	} else if errors.GetKind(err) == ErrCortexVersionMismatch {
		_, err := files.DeleteDirIfPresent(filepath.Join(_localWorkspaceDir, "apis", apiName))
		if err != nil {
			errList = append(errList, ErrorFailedToDeleteAPISpec(filepath.Join(_localWorkspaceDir, "apis", apiName), err))
		}
	} else {
		// only add error if it isn't ErrCortexVersionMismatch
		errList = append(errList, err)
	}

	return errors.FirstError(errList...)
}

func FindAPISpec(apiName string) (*spec.API, error) {
	apiWorkspace := filepath.Join(_localWorkspaceDir, "apis", apiName)
	if !files.IsDir(apiWorkspace) {
		return nil, ErrorAPINotDeployed(apiName)
	}

	filepaths, err := files.ListDirRecursive(apiWorkspace, false)
	if err != nil {
		return nil, errors.Wrap(err, "api", apiName)
	}

	var apiSpec spec.API
	for _, specPath := range filepaths {
		if strings.HasSuffix(filepath.Base(specPath), "-spec.msgpack") {
			apiSpecVersion := GetVersionFromAPISpecFilePath(specPath)
			if apiSpecVersion != consts.CortexVersion {
				return nil, ErrorCortexVersionMismatch(apiName, apiSpecVersion)
			}

			bytes, err := files.ReadFileBytes(specPath)
			if err != nil {
				return nil, errors.Wrap(err, "api", apiName)
			}
			err = msgpack.Unmarshal(bytes, &apiSpec)
			if err != nil {
				return nil, errors.Wrap(err, "api", apiName)
			}
			return &apiSpec, nil
		}
	}
	return nil, ErrorAPINotDeployed(apiName)
}

func GetVersionFromAPISpec(apiName string) (string, error) {
	apiWorkspace := filepath.Join(_localWorkspaceDir, "apis", apiName)
	if !files.IsDir(apiWorkspace) {
		return "", ErrorAPINotDeployed(apiName)
	}

	filepaths, err := files.ListDirRecursive(apiWorkspace, false)
	if err != nil {
		return "", errors.Wrap(err, "api", apiName)
	}

	for _, specPath := range filepaths {
		if strings.HasSuffix(filepath.Base(specPath), "-spec.msgpack") {
			return GetVersionFromAPISpecFilePath(specPath), nil
		}
	}
	return "", ErrorAPINotDeployed(apiName)
}

func GetVersionFromAPISpecFilePath(path string) string {
	fileName := filepath.Base(path)
	return strings.Split(fileName, "-")[0]
}<|MERGE_RESOLUTION|>--- conflicted
+++ resolved
@@ -112,9 +112,6 @@
 	}
 
 	if prevAPISpec == nil && len(prevAPIContainers) == 0 {
-<<<<<<< HEAD
-		return newAPISpec, fmt.Sprintf("creating %s", newAPISpec.Resource.UserString()), nil
-=======
 		if encounteredVersionMismatch {
 			return newAPISpec, fmt.Sprintf(
 				"creating api %s with current CLI version %s",
@@ -122,8 +119,7 @@
 				consts.CortexVersion,
 			), nil
 		}
-		return newAPISpec, fmt.Sprintf("creating %s", newAPISpec.Name), nil
->>>>>>> fd7f0a72
+		return newAPISpec, fmt.Sprintf("creating %s", newAPISpec.Resource.UserString()), nil
 	}
 
 	return newAPISpec, fmt.Sprintf("updating %s", newAPISpec.Resource.UserString()), nil
