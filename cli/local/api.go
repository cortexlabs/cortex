/*
Copyright 2020 Cortex Labs, Inc.

Licensed under the Apache License, Version 2.0 (the "License");
you may not use this file except in compliance with the License.
You may obtain a copy of the License at

    http://www.apache.org/licenses/LICENSE-2.0

Unless required by applicable law or agreed to in writing, software
distributed under the License is distributed on an "AS IS" BASIS,
WITHOUT WARRANTIES OR CONDITIONS OF ANY KIND, either express or implied.
See the License for the specific language governing permissions and
limitations under the License.
*/

package local

import (
	"encoding/json"
	"fmt"
	"log"
	"path/filepath"
	"strings"

	"github.com/cortexlabs/cortex/pkg/consts"
	"github.com/cortexlabs/cortex/pkg/lib/aws"
	"github.com/cortexlabs/cortex/pkg/lib/errors"
	"github.com/cortexlabs/cortex/pkg/lib/files"
	"github.com/cortexlabs/cortex/pkg/lib/prompt"
	"github.com/cortexlabs/cortex/pkg/lib/sets/strset"
	"github.com/cortexlabs/cortex/pkg/types/spec"
	"github.com/cortexlabs/cortex/pkg/types/userconfig"
)

var _deploymentID = "local"

<<<<<<< HEAD
func UpdateAPI(apiConfig *userconfig.API, models []spec.CuratedModelResource, configPath string, projectID string, awsClient *aws.Client) (*spec.API, string, error) {
=======
func UpdateAPI(apiConfig *userconfig.API, configPath string, projectID string, deployDisallowPrompt bool, awsClient *aws.Client) (*spec.API, string, error) {
	var incompatibleVersion string
	encounteredVersionMismatch := false
>>>>>>> 471197e6
	prevAPISpec, err := FindAPISpec(apiConfig.Name)
	if err != nil {
		if errors.GetKind(err) == ErrCortexVersionMismatch {
			encounteredVersionMismatch = true
			if incompatibleVersion, err = GetVersionFromAPISpec(apiConfig.Name); err != nil {
				return nil, "", err
			}

			incompatibleMinorVersion := strings.Join(strings.Split(incompatibleVersion, ".")[:2], ".")
			if consts.CortexVersionMinor != incompatibleMinorVersion && !deployDisallowPrompt {
				prompt.YesOrExit(
					fmt.Sprintf(
						"api %s was deployed using CLI version %s but the current CLI version is %s; "+
							"re-deploying %s with current CLI version %s might yield an unexpected outcome; any cached models won't be deleted\n\n"+
							"it is recommended to download version %s of the CLI from https://docs.cortex.dev/v/%s/install, delete the API using version %s of the CLI and then re-deploy the API using the latest version of the CLI\n\n"+
							"do you still want to re-deploy?",
						apiConfig.Name, incompatibleMinorVersion, consts.CortexVersionMinor, apiConfig.Name, consts.CortexVersionMinor, incompatibleMinorVersion, incompatibleMinorVersion, incompatibleMinorVersion),
					"", "",
				)
			}
			if err := DeleteAPI(apiConfig.Name); err != nil {
				return nil, "", err
			}
		} else if errors.GetKind(err) != ErrAPINotDeployed {
			return nil, "", err
		}
	}

	prevAPIContainers, err := GetContainersByAPI(apiConfig.Name)
	if err != nil {
		return nil, "", err
	}

<<<<<<< HEAD
	newAPISpec := spec.GetAPISpec(apiConfig, models, projectID, _deploymentID)
=======
	newAPISpec := spec.GetAPISpec(apiConfig, projectID, _deploymentID, "")
>>>>>>> 471197e6

	apiJSONDump, err := json.MarshalIndent(newAPISpec.CuratedModelResources, "", "  ")
	if err != nil {
		log.Fatalf("error while dumping curated_model_resources spec: %v", err)
	}
	fmt.Printf("--- JSON curated_model_resources dump:\n%s\n\n", apiJSONDump)

	// return nil, "", &errors.Error{}

	if newAPISpec.NumLocalModels() > 0 {
		if err := CacheModels(newAPISpec, true, awsClient); err != nil {
			return nil, "", err
		}
	}

	newAPISpec.LocalProjectDir = files.Dir(configPath)

	if areAPIsEqual(newAPISpec, prevAPISpec) {
		return newAPISpec, fmt.Sprintf("%s is up to date", newAPISpec.Resource.UserString()), nil
	}

	if prevAPISpec != nil || len(prevAPIContainers) != 0 {
		err = errors.FirstError(
			DeleteAPI(newAPISpec.Name),
<<<<<<< HEAD
			deleteCachedModels(newAPISpec.Name, prevAPISpec.SubtractModelIDs(newAPISpec)),
=======
			DeleteCachedModels(newAPISpec.Name, prevAPISpec.SubtractLocalModelIDs(newAPISpec)),
>>>>>>> 471197e6
		)
		if err != nil {
			return nil, "", err
		}
	}

	err = writeAPISpec(newAPISpec)
	if err != nil {
		DeleteAPI(newAPISpec.Name)
<<<<<<< HEAD
		deleteCachedModels(newAPISpec.Name, newAPISpec.ModelIDs())
=======
		DeleteCachedModels(newAPISpec.Name, newAPISpec.LocalModelIDs())
>>>>>>> 471197e6
		return nil, "", err
	}

	if err := DeployContainers(newAPISpec, awsClient); err != nil {
		DeleteAPI(newAPISpec.Name)
<<<<<<< HEAD
		deleteCachedModels(newAPISpec.Name, newAPISpec.ModelIDs())
=======
		DeleteCachedModels(newAPISpec.Name, newAPISpec.LocalModelIDs())
>>>>>>> 471197e6
		return nil, "", err
	}

	if prevAPISpec == nil && len(prevAPIContainers) == 0 {
		if encounteredVersionMismatch {
			return newAPISpec, fmt.Sprintf(
				"creating api %s with current CLI version %s",
				newAPISpec.Name,
				consts.CortexVersion,
			), nil
		}
		return newAPISpec, fmt.Sprintf("creating %s", newAPISpec.Resource.UserString()), nil
	}

	return newAPISpec, fmt.Sprintf("updating %s", newAPISpec.Resource.UserString()), nil
}

func writeAPISpec(apiSpec *spec.API) error {
	apiBytes, err := json.Marshal(apiSpec)
	if err != nil {
		return err
	}

	err = files.CreateDir(files.ParentDir(filepath.Join(_localWorkspaceDir, apiSpec.Key)))
	if err != nil {
		return err
	}

	err = files.WriteFile(apiBytes, filepath.Join(_localWorkspaceDir, apiSpec.Key))
	if err != nil {
		return err
	}

	return nil
}

func areAPIsEqual(a1, a2 *spec.API) bool {
	if a1 == nil && a2 == nil {
		return true
	}
	if a1 == nil || a2 == nil {
		return false
	}
	if a1.SpecID != a2.SpecID {
		return false
	}
	if !strset.FromSlice(a1.LocalModelIDs()).IsEqual(strset.FromSlice(a2.LocalModelIDs())) {
		return false
	}
	return true
}

func DeleteAPI(apiName string) error {
	errList := []error{}

	containers, err := GetContainersByAPI(apiName)
	if err == nil {
		if len(containers) > 0 {
			err = DeleteContainers(apiName)
			if err != nil {
				errList = append(errList, err)
			}
		}
	} else {
		errList = append(errList, err)
	}

	if ContainersHaveAPINameVolume(containers) {
		err = DeleteVolume(apiName)
		if err != nil {
			errList = append(errList, err)
		}
	}

	_, err = FindAPISpec(apiName)
	if err == nil {
		_, err := files.DeleteDirIfPresent(filepath.Join(_localWorkspaceDir, "apis", apiName))
		if err != nil {
			errList = append(errList, ErrorFailedToDeleteAPISpec(filepath.Join(_localWorkspaceDir, "apis", apiName), err))
		}
	} else if errors.GetKind(err) == ErrCortexVersionMismatch {
		_, err := files.DeleteDirIfPresent(filepath.Join(_localWorkspaceDir, "apis", apiName))
		if err != nil {
			errList = append(errList, ErrorFailedToDeleteAPISpec(filepath.Join(_localWorkspaceDir, "apis", apiName), err))
		}
	} else {
		// only add error if it isn't ErrCortexVersionMismatch
		errList = append(errList, err)
	}

	return errors.FirstError(errList...)
}

func FindAPISpec(apiName string) (*spec.API, error) {
	apiWorkspace := filepath.Join(_localWorkspaceDir, "apis", apiName)
	if !files.IsDir(apiWorkspace) {
		return nil, ErrorAPINotDeployed(apiName)
	}

	filepaths, err := files.ListDirRecursive(apiWorkspace, false)
	if err != nil {
		return nil, errors.Wrap(err, "api", apiName)
	}

	var apiSpec spec.API
	for _, specPath := range filepaths {
		if strings.HasSuffix(filepath.Base(specPath), "-spec.msgpack") {
			apiSpecVersion := GetVersionFromAPISpecFilePath(specPath)
			if apiSpecVersion != consts.CortexVersion {
				return nil, ErrorCortexVersionMismatch(apiName, apiSpecVersion)
			}
		}
		if strings.HasSuffix(filepath.Base(specPath), "-spec.json") {
			apiSpecVersion := GetVersionFromAPISpecFilePath(specPath)
			if apiSpecVersion != consts.CortexVersion {
				return nil, ErrorCortexVersionMismatch(apiName, apiSpecVersion)
			}

			bytes, err := files.ReadFileBytes(specPath)
			if err != nil {
				return nil, errors.Wrap(err, "api", apiName)
			}
			err = json.Unmarshal(bytes, &apiSpec)
			if err != nil {
				return nil, errors.Wrap(err, "api", apiName)
			}
			return &apiSpec, nil
		}
	}
	return nil, ErrorAPINotDeployed(apiName)
}

func GetVersionFromAPISpec(apiName string) (string, error) {
	apiWorkspace := filepath.Join(_localWorkspaceDir, "apis", apiName)
	if !files.IsDir(apiWorkspace) {
		return "", ErrorAPINotDeployed(apiName)
	}

	filepaths, err := files.ListDirRecursive(apiWorkspace, false)
	if err != nil {
		return "", errors.Wrap(err, "api", apiName)
	}

	for _, specPath := range filepaths {
		if strings.HasSuffix(filepath.Base(specPath), "-spec.json") || strings.HasSuffix(filepath.Base(specPath), "-spec.msgpack") {
			return GetVersionFromAPISpecFilePath(specPath), nil
		}
	}
	return "", ErrorAPINotDeployed(apiName)
}

func GetVersionFromAPISpecFilePath(path string) string {
	fileName := filepath.Base(path)
	return strings.Split(fileName, "-")[0]
}<|MERGE_RESOLUTION|>--- conflicted
+++ resolved
@@ -35,13 +35,9 @@
 
 var _deploymentID = "local"
 
-<<<<<<< HEAD
-func UpdateAPI(apiConfig *userconfig.API, models []spec.CuratedModelResource, configPath string, projectID string, awsClient *aws.Client) (*spec.API, string, error) {
-=======
-func UpdateAPI(apiConfig *userconfig.API, configPath string, projectID string, deployDisallowPrompt bool, awsClient *aws.Client) (*spec.API, string, error) {
+func UpdateAPI(apiConfig *userconfig.API, models []spec.CuratedModelResource, configPath string, projectID string, deployDisallowPrompt bool, awsClient *aws.Client) (*spec.API, string, error) {
 	var incompatibleVersion string
 	encounteredVersionMismatch := false
->>>>>>> 471197e6
 	prevAPISpec, err := FindAPISpec(apiConfig.Name)
 	if err != nil {
 		if errors.GetKind(err) == ErrCortexVersionMismatch {
@@ -75,11 +71,7 @@
 		return nil, "", err
 	}
 
-<<<<<<< HEAD
 	newAPISpec := spec.GetAPISpec(apiConfig, models, projectID, _deploymentID)
-=======
-	newAPISpec := spec.GetAPISpec(apiConfig, projectID, _deploymentID, "")
->>>>>>> 471197e6
 
 	apiJSONDump, err := json.MarshalIndent(newAPISpec.CuratedModelResources, "", "  ")
 	if err != nil {
@@ -104,11 +96,7 @@
 	if prevAPISpec != nil || len(prevAPIContainers) != 0 {
 		err = errors.FirstError(
 			DeleteAPI(newAPISpec.Name),
-<<<<<<< HEAD
 			deleteCachedModels(newAPISpec.Name, prevAPISpec.SubtractModelIDs(newAPISpec)),
-=======
-			DeleteCachedModels(newAPISpec.Name, prevAPISpec.SubtractLocalModelIDs(newAPISpec)),
->>>>>>> 471197e6
 		)
 		if err != nil {
 			return nil, "", err
@@ -118,21 +106,13 @@
 	err = writeAPISpec(newAPISpec)
 	if err != nil {
 		DeleteAPI(newAPISpec.Name)
-<<<<<<< HEAD
 		deleteCachedModels(newAPISpec.Name, newAPISpec.ModelIDs())
-=======
-		DeleteCachedModels(newAPISpec.Name, newAPISpec.LocalModelIDs())
->>>>>>> 471197e6
 		return nil, "", err
 	}
 
 	if err := DeployContainers(newAPISpec, awsClient); err != nil {
 		DeleteAPI(newAPISpec.Name)
-<<<<<<< HEAD
 		deleteCachedModels(newAPISpec.Name, newAPISpec.ModelIDs())
-=======
-		DeleteCachedModels(newAPISpec.Name, newAPISpec.LocalModelIDs())
->>>>>>> 471197e6
 		return nil, "", err
 	}
 
