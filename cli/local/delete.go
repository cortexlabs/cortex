/*
Copyright 2020 Cortex Labs, Inc.

Licensed under the Apache License, Version 2.0 (the "License");
you may not use this file except in compliance with the License.
You may obtain a copy of the License at

    http://www.apache.org/licenses/LICENSE-2.0

Unless required by applicable law or agreed to in writing, software
distributed under the License is distributed on an "AS IS" BASIS,
WITHOUT WARRANTIES OR CONDITIONS OF ANY KIND, either express or implied.
See the License for the specific language governing permissions and
limitations under the License.
*/

package local

import (
	"fmt"
	"strings"

	"github.com/cortexlabs/cortex/pkg/consts"
	"github.com/cortexlabs/cortex/pkg/lib/docker"
	"github.com/cortexlabs/cortex/pkg/lib/errors"
	"github.com/cortexlabs/cortex/pkg/lib/prompt"
	"github.com/cortexlabs/cortex/pkg/operator/schema"
	"github.com/cortexlabs/cortex/pkg/types/spec"
)

func Delete(apiName string, keepCache, deleteForce bool) (schema.DeleteResponse, error) {
	_, err := docker.GetDockerClient()
	if err != nil {
		return schema.DeleteResponse{}, err
	}

	var apiSpec *spec.API = nil
	if apiSpec, err = FindAPISpec(apiName); err != nil {
		if errors.GetKind(err) == ErrCortexVersionMismatch {
			var incompatibleVersion string
			if incompatibleVersion, err = GetVersionFromAPISpec(apiName); err != nil {
				return schema.DeleteResponse{}, err
			}

			incompatibleMinorVersion := strings.Join(strings.Split(incompatibleVersion, ".")[:2], ".")
			if consts.CortexVersionMinor != incompatibleMinorVersion && !deleteForce {
				prompt.YesOrExit(
					fmt.Sprintf(
						"api %s was deployed using CLI version %s but the current CLI version is %s; "+
							"deleting %s with current CLI version %s might lead to an unexpected state; any cached models won't be deleted\n\n"+
							"it is recommended to download version %s of the CLI from https://docs.cortex.dev/v/%s/install, delete the API using version %s of the CLI and then re-deploy the API using the latest version of the CLI\n\n"+
							"do you still want to delete?",
						apiName, incompatibleMinorVersion, consts.CortexVersionMinor, apiName, consts.CortexVersionMinor, incompatibleMinorVersion, incompatibleMinorVersion, incompatibleMinorVersion),
					"", "",
				)
			}

			if err = DeleteAPI(apiName); err != nil {
				return schema.DeleteResponse{}, err
			}
			return schema.DeleteResponse{
				Message: fmt.Sprintf("deleting api %s with current CLI version %s", apiName, consts.CortexVersion),
			}, nil
		}

		return schema.DeleteResponse{}, DeleteAPI(apiName)
	}

<<<<<<< HEAD
	err = errors.FirstError(
		DeleteAPI(apiName),
		deleteCachedModels(apiName, apiSpec.ModelIDs()),
	)
=======
	if keepCache {
		err = DeleteAPI(apiName)
	} else {
		err = errors.FirstError(
			DeleteAPI(apiName),
			DeleteCachedModels(apiName, apiSpec.LocalModelIDs()),
		)
	}
>>>>>>> 471197e6
	if err != nil {
		return schema.DeleteResponse{}, err
	}

	return schema.DeleteResponse{
		Message: fmt.Sprintf("deleting %s", apiName),
	}, nil
}<|MERGE_RESOLUTION|>--- conflicted
+++ resolved
@@ -66,21 +66,14 @@
 		return schema.DeleteResponse{}, DeleteAPI(apiName)
 	}
 
-<<<<<<< HEAD
-	err = errors.FirstError(
-		DeleteAPI(apiName),
-		deleteCachedModels(apiName, apiSpec.ModelIDs()),
-	)
-=======
 	if keepCache {
 		err = DeleteAPI(apiName)
 	} else {
 		err = errors.FirstError(
 			DeleteAPI(apiName),
-			DeleteCachedModels(apiName, apiSpec.LocalModelIDs()),
+			deleteCachedModels(apiName, apiSpec.ModelIDs()),
 		)
 	}
->>>>>>> 471197e6
 	if err != nil {
 		return schema.DeleteResponse{}, err
 	}
