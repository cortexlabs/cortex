/*
Copyright 2020 Cortex Labs, Inc.

Licensed under the Apache License, Version 2.0 (the "License");
you may not use this file except in compliance with the License.
You may obtain a copy of the License at

    http://www.apache.org/licenses/LICENSE-2.0

Unless required by applicable law or agreed to in writing, software
distributed under the License is distributed on an "AS IS" BASIS,
WITHOUT WARRANTIES OR CONDITIONS OF ANY KIND, either express or implied.
See the License for the specific language governing permissions and
limitations under the License.
*/

package cluster

import (
	"fmt"

	"github.com/cortexlabs/cortex/pkg/lib/debug"
	"github.com/cortexlabs/cortex/pkg/lib/errors"
	"github.com/cortexlabs/cortex/pkg/lib/json"
	"github.com/cortexlabs/cortex/pkg/lib/pointer"
	"github.com/cortexlabs/cortex/pkg/lib/prompt"
	s "github.com/cortexlabs/cortex/pkg/lib/strings"
	"github.com/cortexlabs/cortex/pkg/operator/schema"
)

func Delete(operatorConfig OperatorConfig, apiName string, keepCache bool, force bool) (schema.DeleteResponse, error) {
	if !force {
		readyReplicas := getReadySyncAPIReplicasOrNil(operatorConfig, apiName)
		if readyReplicas != nil && *readyReplicas > 2 {
			prompt.YesOrExit(fmt.Sprintf("are you sure you want to delete %s (which has %d live replicas)?", apiName, *readyReplicas), "", "")
		}
	}

	params := map[string]string{
		"apiName":   apiName,
		"keepCache": s.Bool(keepCache),
	}

	httpRes, err := HTTPDelete(operatorConfig, "/delete/"+apiName, params)
	if err != nil {
		return schema.DeleteResponse{}, err
	}

	var deleteRes schema.DeleteResponse
	err = json.Unmarshal(httpRes, &deleteRes)
	if err != nil {
		return schema.DeleteResponse{}, errors.Wrap(err, "/delete", string(httpRes))
	}

	return deleteRes, nil
}

func getReadySyncAPIReplicasOrNil(operatorConfig OperatorConfig, apiName string) *int32 {
	httpRes, err := HTTPGet(operatorConfig, "/get/"+apiName)
	if err != nil {
		return nil
	}

	var apiRes schema.GetAPIResponse
	if err = json.Unmarshal(httpRes, &apiRes); err != nil {
		return nil
	}

<<<<<<< HEAD
	debug.Pp(apiRes)

	if apiRes.SyncAPI == nil {
		return pointer.Int32(0)
=======
	if apiRes.SyncAPI == nil {
		return nil
>>>>>>> 6de67ad6
	}

	totalReady := apiRes.SyncAPI.Status.Updated.Ready + apiRes.SyncAPI.Status.Stale.Ready
	return &totalReady
}<|MERGE_RESOLUTION|>--- conflicted
+++ resolved
@@ -19,10 +19,8 @@
 import (
 	"fmt"
 
-	"github.com/cortexlabs/cortex/pkg/lib/debug"
 	"github.com/cortexlabs/cortex/pkg/lib/errors"
 	"github.com/cortexlabs/cortex/pkg/lib/json"
-	"github.com/cortexlabs/cortex/pkg/lib/pointer"
 	"github.com/cortexlabs/cortex/pkg/lib/prompt"
 	s "github.com/cortexlabs/cortex/pkg/lib/strings"
 	"github.com/cortexlabs/cortex/pkg/operator/schema"
@@ -66,15 +64,8 @@
 		return nil
 	}
 
-<<<<<<< HEAD
-	debug.Pp(apiRes)
-
-	if apiRes.SyncAPI == nil {
-		return pointer.Int32(0)
-=======
 	if apiRes.SyncAPI == nil {
 		return nil
->>>>>>> 6de67ad6
 	}
 
 	totalReady := apiRes.SyncAPI.Status.Updated.Ready + apiRes.SyncAPI.Status.Stale.Ready
