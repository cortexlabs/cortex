#!/bin/bash

# Copyright 2019 Cortex Labs, Inc.
#
# Licensed under the Apache License, Version 2.0 (the "License");
# you may not use this file except in compliance with the License.
# You may obtain a copy of the License at
#
#     http://www.apache.org/licenses/LICENSE-2.0
#
# Unless required by applicable law or agreed to in writing, software
# distributed under the License is distributed on an "AS IS" BASIS,
# WITHOUT WARRANTIES OR CONDITIONS OF ANY KIND, either express or implied.
# See the License for the specific language governing permissions and
# limitations under the License.


set -euo pipefail

ROOT="$(cd "$(dirname "${BASH_SOURCE[0]}")"/.. >/dev/null && pwd)"

source $ROOT/dev/config/build.sh
source $ROOT/dev/util.sh

ecr_logged_in=false

function ecr_login() {
  if [ "$ecr_logged_in" = false ]; then
    blue_echo "Logging in to ECR..."
    ecr_login_command=$(aws ecr get-login --no-include-email --region $REGISTRY_REGION)
    eval $ecr_login_command
    ecr_logged_in=true
    green_echo "Success\n"
  fi
}

function create_registry() {
  aws ecr create-repository --repository-name=cortexlabs/argo-controller --region=$REGISTRY_REGION || true
  aws ecr create-repository --repository-name=cortexlabs/argo-executor --region=$REGISTRY_REGION || true
  aws ecr create-repository --repository-name=cortexlabs/fluentd --region=$REGISTRY_REGION || true
  aws ecr create-repository --repository-name=cortexlabs/nginx-backend --region=$REGISTRY_REGION || true
  aws ecr create-repository --repository-name=cortexlabs/nginx-controller --region=$REGISTRY_REGION || true
  aws ecr create-repository --repository-name=cortexlabs/operator --region=$REGISTRY_REGION || true
  aws ecr create-repository --repository-name=cortexlabs/spark --region=$REGISTRY_REGION || true
  aws ecr create-repository --repository-name=cortexlabs/spark-operator --region=$REGISTRY_REGION || true
  aws ecr create-repository --repository-name=cortexlabs/tf-serve --region=$REGISTRY_REGION || true
  aws ecr create-repository --repository-name=cortexlabs/tf-train --region=$REGISTRY_REGION || true
  aws ecr create-repository --repository-name=cortexlabs/tf-api --region=$REGISTRY_REGION || true
<<<<<<< HEAD
  aws ecr create-repository --repository-name=cortexlabs/tf-train-gpu --region=$REGISTRY_REGION || true
  aws ecr create-repository --repository-name=cortexlabs/tf-serve-gpu --region=$REGISTRY_REGION || true
=======
  aws ecr create-repository --repository-name=cortexlabs/python-packager --region=$REGISTRY_REGION || true
>>>>>>> f3df21a9
}

### HELPERS ###

function build() {
  dir=$1
  image=$2
  tag=$3

  blue_echo "Building $image:$tag..."
  docker build $ROOT -f $dir/Dockerfile -t cortexlabs/$image:$tag -t $REGISTRY_URL/cortexlabs/$image:$tag
  green_echo "Built $image:$tag\n"
}

function build_base() {
  dir=$1
  image=$2

  blue_echo "Building $image..."
  docker build $ROOT -f $dir/Dockerfile -t cortexlabs/$image:latest
  green_echo "Built $image\n"
}

function cache_builder() {
  dir=$1
  image=$2

  blue_echo "Building $image-builder..."
  docker build $ROOT -f $dir/Dockerfile -t cortexlabs/$image-builder:latest --target builder
  green_echo "Built $image-builder\n"
}

function push() {
  ecr_login

  image=$1
  tag=$2

  blue_echo "Pushing $image:$tag..."
  docker push $REGISTRY_URL/cortexlabs/$image:$tag
  green_echo "Pushed $image:$tag\n"
}

function build_and_push() {
  dir=$1
  image=$2
  tag=$3

  build $dir $image $tag
  push $image $tag
}

function cleanup() {
  docker container prune -f
  docker image prune -f
}

cmd=${1:-""}
env=${2:-""}

if [ "$cmd" = "create" ]; then
  create_registry

elif [ "$cmd" = "update" ]; then
  if [ "$env" != "dev" ]; then
    cache_builder $ROOT/images/spark-base spark-base
    build_base $ROOT/images/spark-base spark-base
    build_base $ROOT/images/tf-base tf-base
    build_base $ROOT/images/tf-base-gpu tf-base-gpu

    cache_builder $ROOT/images/operator operator
    build_and_push $ROOT/images/operator operator latest

    cache_builder $ROOT/images/spark-operator spark-operator
    build_and_push $ROOT/images/spark-operator spark-operator latest

    build_and_push $ROOT/images/nginx-controller nginx-controller latest
    build_and_push $ROOT/images/nginx-backend nginx-backend latest
    build_and_push $ROOT/images/fluentd fluentd latest
    build_and_push $ROOT/images/argo-controller argo-controller latest
    build_and_push $ROOT/images/argo-executor argo-executor latest
    build_and_push $ROOT/images/tf-serve tf-serve latest
<<<<<<< HEAD
    build_and_push $ROOT/images/tf-serve-gpu tf-serve-gpu latest
=======
    build_and_push $ROOT/images/python-packager python-packager latest
>>>>>>> f3df21a9
  fi

  build_and_push $ROOT/images/spark spark latest
  build_and_push $ROOT/images/tf-train tf-train latest
  build_and_push $ROOT/images/tf-train-gpu tf-train-gpu latest
  build_and_push $ROOT/images/tf-api tf-api latest

  cleanup
fi<|MERGE_RESOLUTION|>--- conflicted
+++ resolved
@@ -46,12 +46,9 @@
   aws ecr create-repository --repository-name=cortexlabs/tf-serve --region=$REGISTRY_REGION || true
   aws ecr create-repository --repository-name=cortexlabs/tf-train --region=$REGISTRY_REGION || true
   aws ecr create-repository --repository-name=cortexlabs/tf-api --region=$REGISTRY_REGION || true
-<<<<<<< HEAD
+  aws ecr create-repository --repository-name=cortexlabs/python-packager --region=$REGISTRY_REGION || true
   aws ecr create-repository --repository-name=cortexlabs/tf-train-gpu --region=$REGISTRY_REGION || true
   aws ecr create-repository --repository-name=cortexlabs/tf-serve-gpu --region=$REGISTRY_REGION || true
-=======
-  aws ecr create-repository --repository-name=cortexlabs/python-packager --region=$REGISTRY_REGION || true
->>>>>>> f3df21a9
 }
 
 ### HELPERS ###
@@ -134,11 +131,8 @@
     build_and_push $ROOT/images/argo-controller argo-controller latest
     build_and_push $ROOT/images/argo-executor argo-executor latest
     build_and_push $ROOT/images/tf-serve tf-serve latest
-<<<<<<< HEAD
     build_and_push $ROOT/images/tf-serve-gpu tf-serve-gpu latest
-=======
     build_and_push $ROOT/images/python-packager python-packager latest
->>>>>>> f3df21a9
   fi
 
   build_and_push $ROOT/images/spark spark latest
