--- conflicted
+++ resolved
@@ -14,10 +14,6 @@
 # See the License for the specific language governing permissions and
 # limitations under the License.
 
-<<<<<<< HEAD
-=======
-
->>>>>>> 458d494b
 set -euo pipefail
 
 ROOT="$(cd "$(dirname "${BASH_SOURCE[0]}")"/.. >/dev/null && pwd)"
