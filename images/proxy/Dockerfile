ARG TARGETARCH, TARGETOS

<<<<<<< HEAD
FROM golang:1.15 as builder
=======
# Build the manager binary
FROM golang:1.16.5 as builder
>>>>>>> 49ad315d

WORKDIR /workspace
# Copy the Go Modules manifests
COPY go.mod go.mod
COPY go.sum go.sum
# cache deps before building and copying source so that we don't need to re-download as much
# and so that source changes don't invalidate our downloaded layer
RUN go mod download

# Copy the go source
COPY pkg pkg
COPY cmd/proxy cmd/proxy
WORKDIR /workspace/cmd/proxy

# Build
RUN CGO_ENABLED=0 GOOS=${TARGETOS} GOARCH=${TARGETARCH}  GO111MODULE=on go build -a -o /workspace/bin/proxy main.go

# Use distroless as minimal base image to package the manager binary
# Refer to https://github.com/GoogleContainerTools/distroless for more details
FROM gcr.io/distroless/static:nonroot
WORKDIR /
COPY --from=builder /workspace/bin/proxy .
USER 65532:65532

ENTRYPOINT ["/proxy"]<|MERGE_RESOLUTION|>--- conflicted
+++ resolved
@@ -1,11 +1,6 @@
 ARG TARGETARCH, TARGETOS
 
-<<<<<<< HEAD
-FROM golang:1.15 as builder
-=======
-# Build the manager binary
 FROM golang:1.16.5 as builder
->>>>>>> 49ad315d
 
 WORKDIR /workspace
 # Copy the Go Modules manifests
