--- conflicted
+++ resolved
@@ -38,21 +38,18 @@
 
 - [Language identification](pytorch/language-identifier): deploy a fastText model to identify languages.
 
-<<<<<<< HEAD
+- [Multi-model text analysis](pytorch/multi-model-text-analyzer): deploy 2 models (Sentiment and Summarization analyzers) in a single API.
+
 - [Image classification](pytorch/image-classifier-alexnet): deploy an AlexNet model from TorchVision to classify images.
 
 - [Image classification](pytorch/image-classifier-resnet50): deploy a ResNet50 model from TorchVision to classify images.
-=======
-- [Multi-model text analysis](pytorch/multi-model-text-analyzer): deploy 2 models (Sentiment and Summarization analyzers) in a single API.
-
-- [Image classification](pytorch/image-classifier): deploy an AlexNet model from TorchVision to classify images.
->>>>>>> dd9d8b39
 
 - [Object detection](pytorch/object-detector): deploy a Faster R-CNN model from TorchVision to detect objects in images.
 
 ## ONNX
 
 - [Iris classification](onnx/iris-classifier): deploy an XGBoost model (exported in ONNX) to classify iris flowers.
+
 - [Multi-model classification](onnx/multi-model-classifier): deploy 3 models (ResNet50, MobileNet, ShuffleNet) in a single API.
 
 ## scikit-learn
