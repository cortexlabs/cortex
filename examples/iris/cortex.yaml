--- conflicted
+++ resolved
@@ -2,37 +2,24 @@
   name: iris
 
 - kind: api
-<<<<<<< HEAD
   name: iris-tf-nn
   model_type: tensorflow
   model: s3://cortex-examples/iris-tensorflow.zip
-  compute:
-    replicas: 1
 
 - kind: api
   name: iris-pytorch-nn
   model_type: onnx
   request_handler_path: inference_pytorch.py
   model: s3://data-vishal/iris_pytorch.onnx
-  compute:
-    replicas: 1
 
 - kind: api
-  name: iris-xgb-classifier
+name: iris-xgb-classifier
   model_type: onnx
   request_handler_path: inference.py
   model: s3://data-vishal/iris_xgb.onnx
-  compute:
-    replicas: 1
 
 - kind: api
   name: iris-sklearn-logistic-regression
   model_type: onnx
   request_handler_path: inference.py
-  model: s3://data-vishal/iris_sklearn_logreg.onnx
-  compute:
-    replicas: 1
-=======
-  name: iris-type
-  model: s3://cortex-examples/iris-tensorflow.zip
->>>>>>> f79afa33
+  model: s3://data-vishal/iris_sklearn_logreg.onnx