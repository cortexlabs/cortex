# WARNING: you are on the master branch; please refer to examples on the branch corresponding to your `cortex version` (e.g. for version 0.18.*, run `git checkout -b 0.18` or switch to the `0.18` branch on GitHub)

- name: iris-classifier
  kind: RealtimeAPI
  predictor:
    type: python
    path: predictor.py
    config:
      bucket: cortex-examples
      key: sklearn/iris-classifier/model.pkl
  monitoring:
    model_type: classification
  compute:
    cpu: 0.2
<<<<<<< HEAD
=======
    mem: 100M

- name: another-iris-classifier
  kind: RealtimeAPI
  predictor:
    type: python
    path: predictor.py
    config:
      bucket: cortex-examples
      key: sklearn/iris-classifier/another-model.pkl
  monitoring:
    model_type: classification
  compute:
    cpu: 0.2
    mem: 100M

- name: batch-iris-classifier
  kind: RealtimeAPI
  predictor:
    type: python
    path: batch-predictor.py
    config:
      bucket: cortex-examples
      key: sklearn/iris-classifier/model.pkl
  compute:
    cpu: 0.2
>>>>>>> 213fc3c4
    mem: 100M<|MERGE_RESOLUTION|>--- conflicted
+++ resolved
@@ -12,33 +12,4 @@
     model_type: classification
   compute:
     cpu: 0.2
-<<<<<<< HEAD
-=======
-    mem: 100M
-
-- name: another-iris-classifier
-  kind: RealtimeAPI
-  predictor:
-    type: python
-    path: predictor.py
-    config:
-      bucket: cortex-examples
-      key: sklearn/iris-classifier/another-model.pkl
-  monitoring:
-    model_type: classification
-  compute:
-    cpu: 0.2
-    mem: 100M
-
-- name: batch-iris-classifier
-  kind: RealtimeAPI
-  predictor:
-    type: python
-    path: batch-predictor.py
-    config:
-      bucket: cortex-examples
-      key: sklearn/iris-classifier/model.pkl
-  compute:
-    cpu: 0.2
->>>>>>> 213fc3c4
     mem: 100M