--- conflicted
+++ resolved
@@ -3,9 +3,5 @@
 
 - kind: api
   name: classifier
-<<<<<<< HEAD
-  model: s3://cortex-examples/sentiment
-=======
   model: s3://cortex-examples/bert
->>>>>>> 917d7034
   request_handler: sentiment.py