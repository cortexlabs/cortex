--- conflicted
+++ resolved
@@ -67,15 +67,9 @@
 		return clusterconfig.Config{}, err
 	}
 	clusterConfig := clusterconfig.Config{}
-<<<<<<< HEAD
-	errs := cr.ParseYAMLBytes(&clusterConfig, clusterconfig.FullManagedValidation, []byte(configMapData["cluster.yaml"]))
-	if errors.FirstError(errs...) != nil {
-		return clusterconfig.Config{}, errors.FirstError(errs...)
-=======
 	err = cr.ParseYAMLBytes(&clusterConfig, clusterconfig.FullManagedValidation, []byte(configMapData["cluster.yaml"]))
 	if err != nil {
 		return clusterconfig.Config{}, err
->>>>>>> 46a3cb37
 	}
 
 	return clusterConfig, nil
