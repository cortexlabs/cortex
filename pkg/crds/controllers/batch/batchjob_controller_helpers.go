/*
Copyright 2021 Cortex Labs, Inc.

Licensed under the Apache License, Version 2.0 (the "License");
you may not use this file except in compliance with the License.
You may obtain a copy of the License at

    http://www.apache.org/licenses/LICENSE-2.0

Unless required by applicable law or agreed to in writing, software
distributed under the License is distributed on an "AS IS" BASIS,
WITHOUT WARRANTIES OR CONDITIONS OF ANY KIND, either express or implied.
See the License for the specific language governing permissions and
limitations under the License.
*/

package batchcontrollers

import (
	"context"
	"encoding/json"
	"fmt"
	"path/filepath"
	"strconv"
	"time"

	"github.com/aws/aws-sdk-go/aws"
	"github.com/aws/aws-sdk-go/aws/awserr"
	"github.com/aws/aws-sdk-go/service/sqs"
	"github.com/cortexlabs/cortex/pkg/consts"
	batch "github.com/cortexlabs/cortex/pkg/crds/apis/batch/v1alpha1"
	"github.com/cortexlabs/cortex/pkg/lib/errors"
	libjson "github.com/cortexlabs/cortex/pkg/lib/json"
	"github.com/cortexlabs/cortex/pkg/lib/k8s"
	"github.com/cortexlabs/cortex/pkg/lib/parallel"
	"github.com/cortexlabs/cortex/pkg/lib/pointer"
	s "github.com/cortexlabs/cortex/pkg/lib/strings"
	"github.com/cortexlabs/cortex/pkg/types/clusterconfig"
	"github.com/cortexlabs/cortex/pkg/types/metrics"
	"github.com/cortexlabs/cortex/pkg/types/spec"
	"github.com/cortexlabs/cortex/pkg/types/status"
	"github.com/cortexlabs/cortex/pkg/types/userconfig"
	"github.com/cortexlabs/cortex/pkg/workloads"
	"github.com/cortexlabs/yaml"
	cache "github.com/patrickmn/go-cache"
	kbatch "k8s.io/api/batch/v1"
	kcore "k8s.io/api/core/v1"
	kerrors "k8s.io/apimachinery/pkg/api/errors"
	ctrl "sigs.k8s.io/controller-runtime"
	"sigs.k8s.io/controller-runtime/pkg/client"
)

const (
	_enqueuerContainerName  = "enqueuer"
	_deadlineExceededReason = "DeadlineExceeded"
	_cacheDuration          = 60 * time.Second
)

var totalBatchCountCache *cache.Cache

func init() {
	totalBatchCountCache = cache.New(_cacheDuration, _cacheDuration)
}

type batchJobStatusInfo struct {
	QueueExists     bool
	EnqueuingStatus batch.EnqueuingStatus
	EnqueuerJob     *kbatch.Job
	WorkerJob       *kbatch.Job
	TotalBatchCount int
}

func (r *BatchJobReconciler) checkIfQueueExists(batchJob batch.BatchJob) (bool, error) {
	queueName := r.getQueueName(batchJob)
	input := &sqs.GetQueueUrlInput{
		QueueName: aws.String(queueName),
	}
	_, err := r.AWS.SQS().GetQueueUrl(input)
	if err != nil {
		if aerr, ok := err.(awserr.Error); ok {
			if aerr.Code() == sqs.ErrCodeQueueDoesNotExist {
				return false, nil
			}
		}
		return false, err
	}
	return true, nil
}

func (r *BatchJobReconciler) createQueue(batchJob batch.BatchJob) (string, error) {
	queueName := r.getQueueName(batchJob)

	tags := map[string]string{
		clusterconfig.ClusterNameTag: r.ClusterConfig.ClusterName,
		"apiName":                    batchJob.Spec.APIName,
		"apiID":                      batchJob.Spec.APIID,
		"jobID":                      batchJob.Name,
	}

	attributes := map[string]string{
		sqs.QueueAttributeNameFifoQueue:         "true",
		sqs.QueueAttributeNameVisibilityTimeout: "60",
	}

	if batchJob.Spec.DeadLetterQueue != nil {
		redrivePolicy := map[string]string{
			"deadLetterTargetArn": batchJob.Spec.DeadLetterQueue.ARN,
			"maxReceiveCount":     s.Int32(batchJob.Spec.DeadLetterQueue.MaxReceiveCount),
		}

		redrivePolicyJSONBytes, err := libjson.Marshal(redrivePolicy)
		if err != nil {
			return "", err
		}

		attributes[sqs.QueueAttributeNameRedrivePolicy] = string(redrivePolicyJSONBytes)
	}

	input := &sqs.CreateQueueInput{
		Attributes: aws.StringMap(attributes),
		QueueName:  aws.String(queueName),
		Tags:       aws.StringMap(tags),
	}
	output, err := r.AWS.SQS().CreateQueue(input)
	if err != nil {
		return "", err
	}

	return *output.QueueUrl, nil
}

func (r *BatchJobReconciler) getQueueURL(batchJob batch.BatchJob) string {
	// e.g. https://sqs.<region>.amazonaws.com/<account_id>/<queue_name>
	return fmt.Sprintf(
		"https://sqs.%s.amazonaws.com/%s/%s",
		r.ClusterConfig.Region, r.ClusterConfig.AccountID, r.getQueueName(batchJob),
	)
}

func (r *BatchJobReconciler) getQueueName(batchJob batch.BatchJob) string {
	// cx_<hash of cluster name>_b_<api_name>_<job_id>.fifo
	return clusterconfig.SQSNamePrefix(r.ClusterConfig.ClusterName) + "b" +
		clusterconfig.SQSQueueDelimiter + batchJob.Spec.APIName +
		clusterconfig.SQSQueueDelimiter + batchJob.Name + ".fifo"
}

func (r *BatchJobReconciler) checkEnqueuingStatus(ctx context.Context, batchJob batch.BatchJob) (*kbatch.Job, batch.EnqueuingStatus, error) {
	var enqueuerJob kbatch.Job
	if err := r.Get(ctx,
		client.ObjectKey{
			Namespace: batchJob.Namespace,
			Name:      batchJob.Spec.APIName + "-" + batchJob.Name + "-enqueuer",
		},
		&enqueuerJob,
	); err != nil {
		if kerrors.IsNotFound(err) {
			return nil, batch.EnqueuingNotStarted, nil
		}
		return nil, "", err
	}

	enqueuerStatus := enqueuerJob.Status
	switch {
	case enqueuerStatus.Failed > 0:
		return &enqueuerJob, batch.EnqueuingFailed, nil
	case enqueuerStatus.Succeeded > 0:
		return &enqueuerJob, batch.EnqueuingDone, nil
	case enqueuerStatus.Active > 0:
		return &enqueuerJob, batch.EnqueuingInProgress, nil
	}

	return &enqueuerJob, batch.EnqueuingInProgress, nil
}

func (r *BatchJobReconciler) enqueuePayload(ctx context.Context, batchJob batch.BatchJob, queueURL string) error {
	enqueuerJob, err := r.desiredEnqueuerJob(batchJob, queueURL)
	if err != nil {
		return err
	}

	if err = r.Create(ctx, enqueuerJob); err != nil {
		return err
	}

	return nil
}

func (r *BatchJobReconciler) createWorkerJob(ctx context.Context, batchJob batch.BatchJob, queueURL string) error {
	apiSpec, err := r.getAPISpec(batchJob) // TODO: should be cached
	if err != nil {
		return errors.Wrap(err, "failed to get API spec")
	}

	jobSpec, err := r.uploadJobSpec(batchJob, *apiSpec, queueURL)
	if err != nil {
		return errors.Wrap(err, "failed to upload job spec")
	}

	workerJob, err := r.desiredWorkerJob(batchJob, *apiSpec, *jobSpec)
	if err != nil {
		return errors.Wrap(err, "failed to get desired worker job")
	}

	if err = r.Create(ctx, workerJob); err != nil {
		return err
	}

	return nil
}

func (r *BatchJobReconciler) desiredEnqueuerJob(batchJob batch.BatchJob, queueURL string) (*kbatch.Job, error) {
	job := k8s.Job(
		&k8s.JobSpec{
			Name:        batchJob.Spec.APIName + "-" + batchJob.Name + "-enqueuer",
			Namespace:   batchJob.Namespace,
			Parallelism: 1,
			Labels: map[string]string{
				"apiKind":        userconfig.BatchAPIKind.String(),
				"apiName":        batchJob.Spec.APIName,
				"apiID":          batchJob.Spec.APIID,
				"jobID":          batchJob.Name,
				"cortex.dev/api": "true",
			},
			PodSpec: k8s.PodSpec{
				Labels: map[string]string{
					"apiKind":        userconfig.BatchAPIKind.String(),
					"apiName":        batchJob.Spec.APIName,
					"apiID":          batchJob.Spec.APIID,
					"jobID":          batchJob.Name,
					"cortex.dev/api": "true",
				},
				Annotations: map[string]string{
					"traffic.sidecar.istio.io/excludeOutboundIPRanges": "0.0.0.0/0",
					"cluster-autoscaler.kubernetes.io/safe-to-evict":   "false",
				},
				K8sPodSpec: kcore.PodSpec{
					RestartPolicy: kcore.RestartPolicyNever,
					Containers: []kcore.Container{
						{
							Name:  _enqueuerContainerName,
							Image: r.ClusterConfig.ImageEnqueuer,
							Args: []string{
								"-cluster-uid", r.ClusterConfig.ClusterUID,
								"-region", r.ClusterConfig.Region,
								"-bucket", r.ClusterConfig.Bucket,
								"-queue", queueURL,
								"-apiName", batchJob.Spec.APIName,
								"-jobID", batchJob.Name,
							},
							ImagePullPolicy: kcore.PullAlways,
						},
					},
					NodeSelector:       workloads.NodeSelectors(),
					Tolerations:        workloads.GenerateResourceTolerations(),
					Affinity:           workloads.GenerateNodeAffinities(batchJob.Spec.NodeGroups),
					ServiceAccountName: workloads.ServiceAccountName,
				},
			},
		},
	)

	if err := ctrl.SetControllerReference(&batchJob, job, r.Scheme); err != nil {
		return nil, err
	}

	return job, nil
}

func (r *BatchJobReconciler) desiredWorkerJob(batchJob batch.BatchJob, apiSpec spec.API, jobSpec spec.BatchJob) (*kbatch.Job, error) {
	var containers []kcore.Container
	var volumes []kcore.Volume

	switch apiSpec.Handler.Type {
	case userconfig.PythonHandlerType:
		containers, volumes = workloads.PythonHandlerJobContainers(&apiSpec)
	case userconfig.TensorFlowHandlerType:
		containers, volumes = workloads.TensorFlowHandlerJobContainers(&apiSpec)
	default:
		return nil, fmt.Errorf("unexpected handler type (%s)", apiSpec.Handler.Type)
	}

	for i, container := range containers {
		if container.Name == workloads.APIContainerName {
			containers[i].Env = append(container.Env, kcore.EnvVar{
				Name:  "CORTEX_JOB_SPEC",
				Value: workloads.BatchSpecPath,
			})
		}
	}

	job := k8s.Job(
		&k8s.JobSpec{
			Name:        batchJob.Spec.APIName + "-" + batchJob.Name,
			Namespace:   batchJob.Namespace,
			Parallelism: batchJob.Spec.Workers,
			Labels: map[string]string{
				"apiKind":        userconfig.BatchAPIKind.String(),
				"apiName":        batchJob.Spec.APIName,
				"apiID":          batchJob.Spec.APIID,
				"specID":         apiSpec.SpecID,
				"handlerID":      apiSpec.HandlerID,
				"jobID":          batchJob.Name,
				"cortex.dev/api": "true",
			},
			PodSpec: k8s.PodSpec{
				Labels: map[string]string{
					"apiKind":        userconfig.BatchAPIKind.String(),
					"apiName":        batchJob.Spec.APIName,
					"apiID":          batchJob.Spec.APIID,
					"specID":         apiSpec.SpecID,
					"handlerID":      apiSpec.HandlerID,
					"jobID":          batchJob.Name,
					"cortex.dev/api": "true",
				},
				Annotations: map[string]string{
					"traffic.sidecar.istio.io/excludeOutboundIPRanges": "0.0.0.0/0",
					"cluster-autoscaler.kubernetes.io/safe-to-evict":   "false",
				},
				K8sPodSpec: kcore.PodSpec{
					InitContainers: []kcore.Container{
						workloads.KubexitInitContainer(),
						workloads.BatchInitContainer(&apiSpec, &jobSpec),
					},
					Containers:         containers,
					Volumes:            volumes,
					RestartPolicy:      kcore.RestartPolicyNever,
					NodeSelector:       workloads.NodeSelectors(),
					Affinity:           workloads.GenerateNodeAffinities(batchJob.Spec.NodeGroups),
					Tolerations:        workloads.GenerateResourceTolerations(),
					ServiceAccountName: workloads.ServiceAccountName,
				},
			},
		},
	)

	if batchJob.Spec.Timeout != nil {
		job.Spec.ActiveDeadlineSeconds = pointer.Int64(int64(batchJob.Spec.Timeout.Seconds()))
	}

	if err := ctrl.SetControllerReference(&batchJob, job, r.Scheme); err != nil {
		return nil, err
	}

	return job, nil
}

func (r *BatchJobReconciler) getAPISpec(batchJob batch.BatchJob) (*spec.API, error) {
	apiSpecKey := spec.Key(batchJob.Spec.APIName, batchJob.Spec.APIID, r.ClusterConfig.ClusterUID)

	apiSpecBytes, err := r.AWS.ReadBytesFromS3(r.ClusterConfig.Bucket, apiSpecKey)
	if err != nil {
		return nil, err
	}

	apiSpec := &spec.API{}
	if err := json.Unmarshal(apiSpecBytes, apiSpec); err != nil {
		return nil, err
	}

	return apiSpec, nil
}

func (r *BatchJobReconciler) getWorkerJob(ctx context.Context, batchJob batch.BatchJob) (*kbatch.Job, error) {
	workerName := batchJob.Spec.APIName + "-" + batchJob.Name

	var job kbatch.Job
	err := r.Get(ctx, client.ObjectKey{Namespace: batchJob.Namespace, Name: workerName}, &job)
	if err != nil {
		if kerrors.IsNotFound(err) {
			return nil, nil
		}
		return nil, err
	}

	return &job, nil
}

func (r *BatchJobReconciler) updateStatus(ctx context.Context, batchJob *batch.BatchJob, statusInfo batchJobStatusInfo) error {
	batchJob.Status.ID = batchJob.Name

	if statusInfo.QueueExists {
		batchJob.Status.QueueURL = r.getQueueURL(*batchJob)
	}

	switch statusInfo.EnqueuingStatus {
	case batch.EnqueuingNotStarted:
		batchJob.Status.Status = status.JobPending
	case batch.EnqueuingInProgress:
		batchJob.Status.Status = status.JobEnqueuing
	case batch.EnqueuingFailed:
		batchJob.Status.Status = status.JobEnqueueFailed
		batchJob.Status.EndTime = statusInfo.EnqueuerJob.Status.CompletionTime
	case batch.EnqueuingDone:
		batchJob.Status.TotalBatchCount = statusInfo.TotalBatchCount
	}

	worker := statusInfo.WorkerJob
	if worker != nil {
		batchJob.Status.StartTime = worker.Status.StartTime    // assign right away, because it's a pointer
		batchJob.Status.EndTime = worker.Status.CompletionTime // assign right away, because it's a pointer

		if worker.Status.Failed == batchJob.Spec.Workers {
			batchJobStatus := status.JobWorkerError
			for _, condition := range worker.Status.Conditions {
				if condition.Reason == _deadlineExceededReason {
					batchJobStatus = status.JobTimedOut
					break
				}
			}

			isWorkerOOM, err := r.checkWorkersOOM(ctx, batchJob)
			if err != nil {
				return err
			}

			if isWorkerOOM {
				batchJobStatus = status.JobWorkerOOM
			}

			batchJob.Status.Status = batchJobStatus
		} else if worker.Status.Succeeded == batchJob.Spec.Workers {
			batchJob.Status.Status = status.JobSucceeded

			jobMetrics, err := r.Config.GetMetrics(r, *batchJob)
			if err != nil {
				return err
			}

			if jobMetrics.Failed > 0 {
				batchJob.Status.Status = status.JobCompletedWithFailures
			}

		} else if worker.Status.Active > 0 {
			batchJob.Status.Status = status.JobRunning
		}

		batchJob.Status.WorkerCounts = &status.WorkerCounts{
			Running:   worker.Status.Active,
			Succeeded: worker.Status.Succeeded,
			Failed:    worker.Status.Failed,
		}
	}

	if err := r.Status().Update(ctx, batchJob); err != nil {
		return err
	}

	return nil
}

func (r *BatchJobReconciler) checkWorkersOOM(ctx context.Context, batchJob *batch.BatchJob) (bool, error) {
	workerJobPods := kcore.PodList{}
	if err := r.List(ctx, &workerJobPods,
		client.InNamespace(r.ClusterConfig.Namespace),
		client.MatchingLabels{
			"jobID":   batchJob.Name,
			"apiName": batchJob.Spec.APIName,
			"apiID":   batchJob.Spec.APIID,
		},
	); err != nil {
		return false, err
	}

	for i := range workerJobPods.Items {
		if k8s.WasPodOOMKilled(&workerJobPods.Items[i]) {
			return true, nil
		}
	}
	return false, nil
}

func (r *BatchJobReconciler) deleteSQSQueue(batchJob batch.BatchJob) error {
	queueURL := r.getQueueURL(batchJob)
	input := sqs.DeleteQueueInput{QueueUrl: aws.String(queueURL)}
	if _, err := r.AWS.SQS().DeleteQueue(&input); err != nil {
		if awsErr, ok := err.(awserr.Error); ok {
			if awsErr.Code() == sqs.ErrCodeQueueDoesNotExist {
				return nil
			}
		}
		return err
	}
	return nil
}

func (r *BatchJobReconciler) uploadJobSpec(batchJob batch.BatchJob, api spec.API, queueURL string) (*spec.BatchJob, error) {
	var deadLetterQueue *spec.SQSDeadLetterQueue
	if batchJob.Spec.DeadLetterQueue != nil {
		deadLetterQueue = &spec.SQSDeadLetterQueue{
			ARN:             batchJob.Spec.DeadLetterQueue.ARN,
			MaxReceiveCount: int(batchJob.Spec.DeadLetterQueue.MaxReceiveCount),
		}
	}

	var config map[string]interface{}
	if batchJob.Spec.Config != nil {
		if err := yaml.Unmarshal([]byte(*batchJob.Spec.Config), &config); err != nil {
			return nil, err
		}
	}

	var timeout *int
	if batchJob.Spec.Timeout != nil {
		timeout = pointer.Int(int(batchJob.Spec.Timeout.Seconds()))
	}

	totalBatchCount, err := r.Config.GetTotalBatchCount(r, batchJob)
	if err != nil {
		return nil, err
	}

	jobSpec := spec.BatchJob{
		JobKey: spec.JobKey{
			ID:      batchJob.Name,
			APIName: batchJob.Spec.APIName,
			Kind:    userconfig.BatchAPIKind,
		},
		RuntimeBatchJobConfig: spec.RuntimeBatchJobConfig{
			Workers:            int(batchJob.Spec.Workers),
			SQSDeadLetterQueue: deadLetterQueue,
			Timeout:            timeout,
			Config:             config,
		},
		APIID:           api.ID,
		SQSUrl:          queueURL,
		StartTime:       batchJob.CreationTimestamp.Time,
		TotalBatchCount: totalBatchCount,
	}

	if err = r.AWS.UploadJSONToS3(&jobSpec, r.ClusterConfig.Bucket, r.jobSpecKey(batchJob)); err != nil {
		return nil, err
	}

	return &jobSpec, nil
}

func (r *BatchJobReconciler) jobSpecKey(batchJob batch.BatchJob) string {
	// e.g. <cluster uid>/jobs/<job_api_kind>/<cortex version>/<api_name>/<job_id>/spec.json
	return filepath.Join(
		r.ClusterConfig.ClusterUID,
		"jobs",
		userconfig.BatchAPIKind.String(),
		consts.CortexVersion,
		batchJob.Spec.APIName,
		batchJob.Name,
		"spec.json",
	)
}

func (r *BatchJobReconciler) updateCompletedTimestamp(ctx context.Context, batchJob *batch.BatchJob) error {
	ts := time.Now().Format(time.RFC3339)
	if batchJob.Annotations != nil {
		batchJob.Annotations[_completedTimestampAnnotation] = ts
	} else {
		batchJob.Annotations = map[string]string{
			_completedTimestampAnnotation: ts,
		}
	}
	if err := r.Update(ctx, batchJob); err != nil {
		return err
	}
	return nil
}

func (r *BatchJobReconciler) persistJobToS3(batchJob batch.BatchJob) error {
	return parallel.RunFirstErr(
		func() error {
			if batchJob.Status.Status != status.JobSucceeded {
				return nil
			}
			return r.Config.SaveJobMetrics(r, batchJob)
		},
		func() error {
			return r.Config.SaveJobStatus(r, batchJob)
		},
	)
}

<<<<<<< HEAD
func getTotalBatchCount(r *BatchJobReconciler, batchJob batch.BatchJob) (int, error) {
	key := spec.JobBatchCountKey(r.ClusterConfig.ClusterName, userconfig.BatchAPIKind, batchJob.Spec.APIName, batchJob.Name)
	cachedTotalBatchCount, found := totalBatchCountCache.Get(key)
	var totalBatchCount int
	if !found {
		totalBatchCountBytes, err := r.AWS.ReadBytesFromS3(r.ClusterConfig.Bucket, key)
		if err != nil {
			return 0, err
		}
=======
func getMaxBatchCount(r *BatchJobReconciler, batchJob batch.BatchJob) (int, error) {
	key := spec.JobBatchCountKey(r.ClusterConfig.ClusterUID, userconfig.BatchAPIKind, batchJob.Spec.APIName, batchJob.Name)
	maxBatchCountBytes, err := r.AWS.ReadBytesFromS3(r.ClusterConfig.Bucket, key)
	if err != nil {
		return 0, err
	}
>>>>>>> 43b8efeb

		totalBatchCount, err = strconv.Atoi(string(totalBatchCountBytes))
		if err != nil {
			return 0, err
		}
	} else {
		totalBatchCount = cachedTotalBatchCount.(int)
	}

	totalBatchCountCache.Set(key, totalBatchCount, _cacheDuration)

	return totalBatchCount, nil
}

func getMetrics(r *BatchJobReconciler, batchJob batch.BatchJob) (metrics.BatchMetrics, error) {
	jobMetrics, err := batch.GetMetrics(r.Prometheus, spec.JobKey{
		ID:      batchJob.Name,
		APIName: batchJob.Spec.APIName,
		Kind:    userconfig.BatchAPIKind,
	}, batchJob.Status.EndTime.Time)
	if err != nil {
		return metrics.BatchMetrics{}, err
	}
	return jobMetrics, nil
}

func saveJobMetrics(r *BatchJobReconciler, batchJob batch.BatchJob) error {
	jobMetrics, err := r.Config.GetMetrics(r, batchJob)
	if err != nil {
		return err
	}

	key := spec.JobMetricsKey(r.ClusterConfig.ClusterUID, userconfig.BatchAPIKind, batchJob.Spec.APIName, batchJob.Name)
	if err = r.AWS.UploadJSONToS3(&jobMetrics, r.ClusterConfig.Bucket, key); err != nil {
		return err
	}

	return nil
}

func saveJobStatus(r *BatchJobReconciler, batchJob batch.BatchJob) error {
	stoppedStatusKey := filepath.Join(
		spec.JobAPIPrefix(r.ClusterConfig.ClusterName, userconfig.BatchAPIKind, batchJob.Spec.APIName),
		batchJob.Name,
		status.JobStopped.String(),
	)
	stoppedStatusErr := r.AWS.UploadStringToS3("", r.ClusterConfig.Bucket, stoppedStatusKey)

	jobStatus := batchJob.Status.Status.String()
	key := filepath.Join(
		spec.JobAPIPrefix(r.ClusterConfig.ClusterUID, userconfig.BatchAPIKind, batchJob.Spec.APIName),
		batchJob.Name,
		jobStatus,
	)
	jobStatusUploadErr := r.AWS.UploadStringToS3("", r.ClusterConfig.Bucket, key)

	return errors.FirstError(stoppedStatusErr, jobStatusUploadErr)
}<|MERGE_RESOLUTION|>--- conflicted
+++ resolved
@@ -576,9 +576,8 @@
 	)
 }
 
-<<<<<<< HEAD
 func getTotalBatchCount(r *BatchJobReconciler, batchJob batch.BatchJob) (int, error) {
-	key := spec.JobBatchCountKey(r.ClusterConfig.ClusterName, userconfig.BatchAPIKind, batchJob.Spec.APIName, batchJob.Name)
+	key := spec.JobBatchCountKey(r.ClusterConfig.ClusterUID, userconfig.BatchAPIKind, batchJob.Spec.APIName, batchJob.Name)
 	cachedTotalBatchCount, found := totalBatchCountCache.Get(key)
 	var totalBatchCount int
 	if !found {
@@ -586,14 +585,6 @@
 		if err != nil {
 			return 0, err
 		}
-=======
-func getMaxBatchCount(r *BatchJobReconciler, batchJob batch.BatchJob) (int, error) {
-	key := spec.JobBatchCountKey(r.ClusterConfig.ClusterUID, userconfig.BatchAPIKind, batchJob.Spec.APIName, batchJob.Name)
-	maxBatchCountBytes, err := r.AWS.ReadBytesFromS3(r.ClusterConfig.Bucket, key)
-	if err != nil {
-		return 0, err
-	}
->>>>>>> 43b8efeb
 
 		totalBatchCount, err = strconv.Atoi(string(totalBatchCountBytes))
 		if err != nil {
