--- conflicted
+++ resolved
@@ -27,23 +27,6 @@
 type Types []Type
 
 const (
-<<<<<<< HEAD
-	UnknownType            Type = iota // 0
-	AppType                            // 1
-	RawFeatureType                     // 2
-	TransformedFeatureType             // 3
-	AggregateType                      // 4
-	APIType                            // 5
-	ModelType                          // 6
-	EnvironmentType                    // 8
-	AggregatorType                     // 9
-	TransformerType                    // 10
-	TemplateType                       // 11
-	EmbedType                          // 12
-	TrainingDatasetType                // 13
-	ConstantType                       // 14
-	PythonPackageType                  // 15
-=======
 	UnknownType           Type = iota // 0
 	AppType                           // 1
 	RawColumnType                     // 2
@@ -58,7 +41,7 @@
 	EmbedType                         // 12
 	TrainingDatasetType               // 13
 	ConstantType                      // 14
->>>>>>> abbabd89
+	PythonPackageType                 // 15
 )
 
 var (
