# Copyright 2019 Cortex Labs, Inc.
#
# Licensed under the Apache License, Version 2.0 (the "License");
# you may not use this file except in compliance with the License.
# You may obtain a copy of the License at
#
#     http://www.apache.org/licenses/LICENSE-2.0
#
# Unless required by applicable law or agreed to in writing, software
# distributed under the License is distributed on an "AS IS" BASIS,
# WITHOUT WARRANTIES OR CONDITIONS OF ANY KIND, either express or implied.
# See the License for the specific language governing permissions and
# limitations under the License.

import sys
import os
import json
import argparse
import tensorflow as tf
import traceback
import time
from flask import Flask, request, jsonify
from flask_api import status
from waitress import serve
import grpc
from tensorflow_serving.apis import predict_pb2
from tensorflow_serving.apis import get_model_metadata_pb2
from tensorflow_serving.apis import prediction_service_pb2_grpc
from google.protobuf import json_format

import consts
from lib import util, tf_lib, package, Context
from lib.log import get_logger
from lib.exceptions import CortexException, UserRuntimeException, UserException
from lib.context import create_transformer_inputs_from_map

logger = get_logger()
logger.propagate = False  # prevent double logging (flask modifies root logger)

app = Flask(__name__)

local_cache = {
    "ctx": None,
    "model": None,
    "estimator": None,
    "target_col": None,
    "target_col_type": None,
    "stub": None,
    "api": None,
    "trans_impls": {},
    "required_inputs": None,
    "metadata": None,
}

DTYPE_TO_VALUE_KEY = {
    "DT_INT32": "intVal",
    "DT_INT64": "int64Val",
    "DT_FLOAT": "floatVal",
    "DT_STRING": "stringVal",
    "DT_BOOL": "boolVal",
    "DT_DOUBLE": "doubleVal",
    "DT_HALF": "halfVal",
    "DT_COMPLEX64": "scomplexVal",
    "DT_COMPLEX128": "dcomplexVal",
}

DTYPE_TO_TF_TYPE = {
    "DT_INT32": tf.int32,
    "DT_INT64": tf.int64,
    "DT_FLOAT": tf.float32,
    "DT_STRING": tf.string,
    "DT_BOOL": tf.bool,
}


def transform_sample(sample):
    ctx = local_cache["ctx"]
    model = local_cache["model"]

    transformed_sample = {}

    for column_name in ctx.extract_column_names(model["input"]):
        if ctx.is_raw_column(column_name):
            transformed_value = sample[column_name]
        else:
            transformed_column = ctx.transformed_columns[column_name]
            trans_impl = local_cache["trans_impls"][column_name]
            if not hasattr(trans_impl, "transform_python"):
                raise UserException(
                    "transformed column " + column_name,
                    "transformer " + transformed_column["transformer"],
                    "transform_python function is missing",
                )
            input = ctx.populate_values(
                transformed_column["input"], None, preserve_column_refs=True
            )
            transformer_input = create_transformer_inputs_from_map(input, sample)
            transformed_value = trans_impl.transform_python(transformer_input)

        transformed_sample[column_name] = transformed_value

    return transformed_sample


def create_prediction_request(transformed_sample):
    ctx = local_cache["ctx"]
    signature_def = local_cache["metadata"]["signatureDef"]
    signature_key = list(signature_def.keys())[0]
    prediction_request = predict_pb2.PredictRequest()
    prediction_request.model_spec.name = "default"
    prediction_request.model_spec.signature_name = signature_key

    for column_name, value in transformed_sample.items():
        column_type = ctx.get_inferred_column_type(column_name)
        data_type = tf_lib.CORTEX_TYPE_TO_TF_TYPE[column_type]
        shape = [1]
        if util.is_list(value):
            shape = [len(value)]
        tensor_proto = tf.make_tensor_proto([value], dtype=data_type, shape=shape)
        prediction_request.inputs[column_name].CopyFrom(tensor_proto)

    return prediction_request


def create_raw_prediction_request(sample):
    signature_def = local_cache["metadata"]["signatureDef"]
    signature_key = list(signature_def.keys())[0]
    logger.info(signature_def)
    prediction_request = predict_pb2.PredictRequest()
    prediction_request.model_spec.name = "default"
    prediction_request.model_spec.signature_name = signature_key

    for column_name, value in sample.items():
        shape = [1]
        if util.is_list(value):
            shape = [len(value)]
        sig_type = signature_def[signature_key]["inputs"][column_name]["dtype"]
        tensor_proto = tf.make_tensor_proto([value], dtype=DTYPE_TO_TF_TYPE[sig_type], shape=shape)
        prediction_request.inputs[column_name].CopyFrom(tensor_proto)

    return prediction_request


def reverse_transform(value):
    ctx = local_cache["ctx"]
    model = local_cache["model"]
    target_col = local_cache["target_col"]

    trans_impl = local_cache["trans_impls"].get(target_col["name"])
    if not (trans_impl and hasattr(trans_impl, "reverse_transform_python")):
        return None

    input = ctx.populate_values(target_col["input"], None, preserve_column_refs=False)
    try:
        result = trans_impl.reverse_transform_python(value, input)
    except Exception as e:
        raise UserRuntimeException(
            "transformer " + target_col["transformer"], "function reverse_transform_python"
        ) from e

    return result


def parse_response_proto(response_proto):
    """
    response_proto is type tensorflow_serving.apis.predict_pb2.PredictResponse

    https://developers.google.com/protocol-buffers/docs/reference/python-generated
    https://github.com/tensorflow/serving/blob/master/tensorflow_serving/apis/predict.proto
    Also see GRPC docs
    response_proto.result() may be necessary (TF > 1.2?)
    """
    model = local_cache["model"]
    estimator = local_cache["estimator"]
    target_col_type = local_cache["target_col_type"]

    if target_col_type in {consts.COLUMN_TYPE_STRING, consts.COLUMN_TYPE_INT}:
        prediction_key = "class_ids"
    else:
        prediction_key = "predictions"

    if estimator["prediction_key"]:
        prediction_key = estimator["prediction_key"]

    results_dict = json_format.MessageToDict(response_proto)
    outputs = results_dict["outputs"]
    value_key = DTYPE_TO_VALUE_KEY[outputs[prediction_key]["dtype"]]
    prediction = outputs[prediction_key][value_key][0]

    target_vocab_estimators = {
        "dnn_classifier",
        "linear_classifier",
        "dnn_linear_combined_classifier",
        "boosted_trees_classifier",
    }
    if (
        estimator["namespace"] == "cortex"
        and estimator["name"] in target_vocab_estimators
        and model["input"].get("target_vocab") is not None
    ):
        prediction = model["input"]["target_vocab"][int(prediction)]
    else:
        prediction = util.cast(prediction, target_col_type)

    result = {}
    result["prediction"] = prediction
    result["prediction_reversed"] = reverse_transform(prediction)

    result["response"] = {}
    for key in outputs.keys():
        value_key = DTYPE_TO_VALUE_KEY[outputs[key]["dtype"]]
        result["response"][key] = outputs[key][value_key]

    return result


def create_get_model_metadata_request():
    get_model_metadata_request = get_model_metadata_pb2.GetModelMetadataRequest()
    get_model_metadata_request.model_spec.name = "default"
    get_model_metadata_request.metadata_field.append("signature_def")
    return get_model_metadata_request


def run_get_model_metadata():
    request = create_get_model_metadata_request()
    resp = local_cache["stub"].GetModelMetadata(request, timeout=10.0)
    sigAny = resp.metadata["signature_def"]
    signature_def_map = get_model_metadata_pb2.SignatureDefMap()
    sigAny.Unpack(signature_def_map)
    sigmap = json_format.MessageToDict(signature_def_map)
    return sigmap


def parse_response_proto_raw(response_proto):
    results_dict = json_format.MessageToDict(response_proto)
    outputs = results_dict["outputs"]

    result = {}
    for key in outputs.keys():
        value_key = DTYPE_TO_VALUE_KEY[outputs[key]["dtype"]]
        result[key] = outputs[key][value_key]

    return result


def run_predict(sample):
<<<<<<< HEAD
    if local_cache["ctx"].environment is not None:
        transformed_sample = transform_sample(sample)
        prediction_request = create_prediction_request(transformed_sample)
        response_proto = local_cache["stub"].Predict(prediction_request, timeout=10.0)
        result = parse_response_proto(response_proto)
        result["transformed_sample"] = transformed_sample
        util.log_indent("Raw sample:", indent=4)
        util.log_pretty(sample, indent=6)
        util.log_indent("Transformed sample:", indent=4)
        util.log_pretty(transformed_sample, indent=6)
        util.log_indent("Prediction:", indent=4)
        util.log_pretty(result, indent=6)
    else:
        prediction_request = create_raw_prediction_request(sample)
        response_proto = local_cache["stub"].Predict(prediction_request, timeout=10.0)
        result = parse_response_proto_raw(response_proto)
        util.log_indent("Raw sample:", indent=4)
        util.log_pretty(sample, indent=6)
        util.log_indent("Prediction:", indent=4)
        util.log_pretty(result, indent=6)
=======
    transformed_sample = transform_sample(sample)
    prediction_request = create_prediction_request(transformed_sample)
    response_proto = local_cache["stub"].Predict(prediction_request, timeout=10.0)
    result = parse_response_proto(response_proto)
    util.log_indent("Raw sample:", indent=4)
    util.log_pretty(sample, indent=6)
    util.log_indent("Transformed sample:", indent=4)
    util.log_pretty(transformed_sample, indent=6)
    util.log_indent("Prediction:", indent=4)
    util.log_pretty(result, indent=6)
>>>>>>> a323d1b7

    result["transformed_sample"] = transformed_sample

    return result


def is_valid_sample(sample):
    ctx = local_cache["ctx"]

    for column in local_cache["required_inputs"]:
        if column["name"] not in sample:
            return False, "{} is missing".format(column["name"])

        sample_val = sample[column["name"]]
        column_type = ctx.get_inferred_column_type(column["name"])
        is_valid = util.CORTEX_TYPE_TO_VALIDATOR[column_type](sample_val)

        if not is_valid:
            return (False, "{} should be a {}".format(column["name"], column_type))

    return True, None


def prediction_failed(sample, reason=None):
    message = "prediction failed for sample: {}".format(json.dumps(sample))
    if reason:
        message += " ({})".format(reason)

    logger.error(message)
    return message, status.HTTP_406_NOT_ACCEPTABLE


@app.route("/healthz", methods=["GET"])
def health():
    return jsonify({"ok": True})


@app.route("/<app_name>/<api_name>", methods=["POST"])
def predict(app_name, api_name):
    try:
        payload = request.get_json()
    except Exception as e:
        return "Malformed JSON", status.HTTP_400_BAD_REQUEST

    ctx = local_cache["ctx"]
    api = local_cache["api"]

    response = {}

    if not util.is_dict(payload) or "samples" not in payload:
        util.log_pretty(payload, logging_func=logger.error)
        return prediction_failed(payload, "top level `samples` key not found in request")

    logger.info("Predicting " + util.pluralize(len(payload["samples"]), "sample", "samples"))

    predictions = []
    samples = payload["samples"]
    if not util.is_list(samples):
        util.log_pretty(samples, logging_func=logger.error)
        return prediction_failed(
            payload, "expected the value of key `samples` to be a list of json objects"
        )

    for i, sample in enumerate(payload["samples"]):
        util.log_indent("sample {}".format(i + 1), 2)

        if local_cache["ctx"].environment is not None:
            is_valid, reason = is_valid_sample(sample)
            if not is_valid:
                return prediction_failed(sample, reason)

<<<<<<< HEAD
            for column in local_cache["required_inputs"]:
                column_type = local_cache["ctx"].get_inferred_column_type(column["name"])
                sample[column["name"]] = util.upcast(sample[column["name"]], column_type)
=======
        for column in local_cache["required_inputs"]:
            column_type = ctx.get_inferred_column_type(column["name"])
            sample[column["name"]] = util.upcast(sample[column["name"]], column_type)
>>>>>>> a323d1b7

        try:
            result = run_predict(sample)
        except CortexException as e:
            e.wrap("error", "sample {}".format(i + 1))
            logger.error(str(e))
            logger.exception(
                "An error occurred, see `cx logs api {}` for more details.".format(api["name"])
            )
            return prediction_failed(sample, str(e))
        except Exception as e:
            logger.exception(
                "An error occurred, see `cx logs api {}` for more details.".format(api["name"])
            )
            return prediction_failed(sample, str(e))

        predictions.append(result)

<<<<<<< HEAD
    if local_cache["ctx"].environment is not None:
        if model["type"] == "regression":
            response["regression_predictions"] = predictions
        if model["type"] == "classification":
            response["classification_predictions"] = predictions
    else:
        response["predictions"] = predictions

=======
    response["predictions"] = predictions
>>>>>>> a323d1b7
    response["resource_id"] = api["id"]

    return jsonify(response)


def start(args):
    ctx = Context(s3_path=args.context, cache_dir=args.cache_dir, workload_id=args.workload_id)
    package.install_packages(ctx.python_packages, ctx.storage)

    api = ctx.apis_id_map[args.api]
<<<<<<< HEAD
=======
    model = ctx.models[api["model_name"]]
    estimator = ctx.estimators[model["estimator"]]
    tf_lib.set_logging_verbosity(ctx.environment["log_level"]["tensorflow"])
>>>>>>> a323d1b7

    local_cache["api"] = api
<<<<<<< HEAD
    local_cache["ctx"] = ctx

    if ctx.environment is not None:
        model = ctx.models[api["model_name"]]
        tf_lib.set_logging_verbosity(ctx.environment["log_level"]["tensorflow"])

        local_cache["model"] = model

        if not os.path.isdir(args.model_dir):
            ctx.storage.download_and_unzip(model["key"], args.model_dir)

        for column_name in model["feature_columns"] + [model["target_column"]]:
            if ctx.is_transformed_column(column_name):
                trans_impl, _ = ctx.get_transformer_impl(column_name)
                local_cache["trans_impls"][column_name] = trans_impl
                transformed_column = ctx.transformed_columns[column_name]
                input_args_schema = transformed_column["inputs"]["args"]
                # cache aggregates and constants in memory
                if input_args_schema is not None:
                    local_cache["transform_args_cache"][column_name] = ctx.populate_args(
                        input_args_schema
                    )
        local_cache["required_inputs"] = tf_lib.get_base_input_columns(model["name"], ctx)
    else:
        if not os.path.isdir(args.model_dir):
            ctx.storage.download_and_unzip_external(api["model_path"], args.model_dir)
=======
    local_cache["model"] = model
    local_cache["estimator"] = estimator
    local_cache["target_col"] = ctx.columns[util.get_resource_ref(model["target_column"])]
    local_cache["target_col_type"] = ctx.get_inferred_column_type(
        util.get_resource_ref(model["target_column"])
    )

    if not os.path.isdir(args.model_dir):
        ctx.storage.download_and_unzip(model["key"], args.model_dir)

    for column_name in ctx.extract_column_names([model["input"], model["target_column"]]):
        if ctx.is_transformed_column(column_name):
            trans_impl, _ = ctx.get_transformer_impl(column_name)
            local_cache["trans_impls"][column_name] = trans_impl
            transformed_column = ctx.transformed_columns[column_name]

            # cache aggregate values
            for resource_name in util.extract_resource_refs(transformed_column["input"]):
                if resource_name in ctx.aggregates:
                    ctx.get_obj(ctx.aggregates[resource_name]["key"])
>>>>>>> a323d1b7

    channel = grpc.insecure_channel("localhost:" + str(args.tf_serve_port))
    local_cache["stub"] = prediction_service_pb2_grpc.PredictionServiceStub(channel)

    # wait a bit for tf serving to start before querying metadata
    limit = 300
    for i in range(limit):
        try:
            local_cache["metadata"] = run_get_model_metadata()
            break
        except Exception as e:
            if i == limit - 1:
                logger.exception(
                    "An error occurred, see `cx logs api {}` for more details.".format(api["name"])
                )
                sys.exit(1)

        time.sleep(1)

    model_name = api["model_name"]
    if model_name == "":
        model_name = api["model_path"]

    logger.info("Serving model: {}".format(model_name))
    serve(app, listen="*:{}".format(args.port))


def main():
    parser = argparse.ArgumentParser()
    na = parser.add_argument_group("required named arguments")
    na.add_argument("--workload-id", required=True, help="Workload ID")
    na.add_argument("--port", type=int, required=True, help="Port (on localhost) to use")
    na.add_argument(
        "--tf-serve-port", type=int, required=True, help="Port (on localhost) where TF Serving runs"
    )
    na.add_argument(
        "--context",
        required=True,
        help="S3 path to context (e.g. s3://bucket/path/to/context.json)",
    )
    na.add_argument("--api", required=True, help="Resource id of api to serve")
    na.add_argument("--model-dir", required=True, help="Directory to download the model to")
    na.add_argument("--cache-dir", required=True, help="Local path for the context cache")
    parser.set_defaults(func=start)

    args = parser.parse_args()
    args.func(args)


if __name__ == "__main__":
    main()<|MERGE_RESOLUTION|>--- conflicted
+++ resolved
@@ -244,7 +244,6 @@
 
 
 def run_predict(sample):
-<<<<<<< HEAD
     if local_cache["ctx"].environment is not None:
         transformed_sample = transform_sample(sample)
         prediction_request = create_prediction_request(transformed_sample)
@@ -265,18 +264,6 @@
         util.log_pretty(sample, indent=6)
         util.log_indent("Prediction:", indent=4)
         util.log_pretty(result, indent=6)
-=======
-    transformed_sample = transform_sample(sample)
-    prediction_request = create_prediction_request(transformed_sample)
-    response_proto = local_cache["stub"].Predict(prediction_request, timeout=10.0)
-    result = parse_response_proto(response_proto)
-    util.log_indent("Raw sample:", indent=4)
-    util.log_pretty(sample, indent=6)
-    util.log_indent("Transformed sample:", indent=4)
-    util.log_pretty(transformed_sample, indent=6)
-    util.log_indent("Prediction:", indent=4)
-    util.log_pretty(result, indent=6)
->>>>>>> a323d1b7
 
     result["transformed_sample"] = transformed_sample
 
@@ -348,15 +335,9 @@
             if not is_valid:
                 return prediction_failed(sample, reason)
 
-<<<<<<< HEAD
             for column in local_cache["required_inputs"]:
                 column_type = local_cache["ctx"].get_inferred_column_type(column["name"])
                 sample[column["name"]] = util.upcast(sample[column["name"]], column_type)
-=======
-        for column in local_cache["required_inputs"]:
-            column_type = ctx.get_inferred_column_type(column["name"])
-            sample[column["name"]] = util.upcast(sample[column["name"]], column_type)
->>>>>>> a323d1b7
 
         try:
             result = run_predict(sample)
@@ -375,18 +356,7 @@
 
         predictions.append(result)
 
-<<<<<<< HEAD
-    if local_cache["ctx"].environment is not None:
-        if model["type"] == "regression":
-            response["regression_predictions"] = predictions
-        if model["type"] == "classification":
-            response["classification_predictions"] = predictions
-    else:
-        response["predictions"] = predictions
-
-=======
     response["predictions"] = predictions
->>>>>>> a323d1b7
     response["resource_id"] = api["id"]
 
     return jsonify(response)
@@ -397,15 +367,8 @@
     package.install_packages(ctx.python_packages, ctx.storage)
 
     api = ctx.apis_id_map[args.api]
-<<<<<<< HEAD
-=======
-    model = ctx.models[api["model_name"]]
-    estimator = ctx.estimators[model["estimator"]]
-    tf_lib.set_logging_verbosity(ctx.environment["log_level"]["tensorflow"])
->>>>>>> a323d1b7
 
     local_cache["api"] = api
-<<<<<<< HEAD
     local_cache["ctx"] = ctx
 
     if ctx.environment is not None:
@@ -432,28 +395,6 @@
     else:
         if not os.path.isdir(args.model_dir):
             ctx.storage.download_and_unzip_external(api["model_path"], args.model_dir)
-=======
-    local_cache["model"] = model
-    local_cache["estimator"] = estimator
-    local_cache["target_col"] = ctx.columns[util.get_resource_ref(model["target_column"])]
-    local_cache["target_col_type"] = ctx.get_inferred_column_type(
-        util.get_resource_ref(model["target_column"])
-    )
-
-    if not os.path.isdir(args.model_dir):
-        ctx.storage.download_and_unzip(model["key"], args.model_dir)
-
-    for column_name in ctx.extract_column_names([model["input"], model["target_column"]]):
-        if ctx.is_transformed_column(column_name):
-            trans_impl, _ = ctx.get_transformer_impl(column_name)
-            local_cache["trans_impls"][column_name] = trans_impl
-            transformed_column = ctx.transformed_columns[column_name]
-
-            # cache aggregate values
-            for resource_name in util.extract_resource_refs(transformed_column["input"]):
-                if resource_name in ctx.aggregates:
-                    ctx.get_obj(ctx.aggregates[resource_name]["key"])
->>>>>>> a323d1b7
 
     channel = grpc.insecure_channel("localhost:" + str(args.tf_serve_port))
     local_cache["stub"] = prediction_service_pb2_grpc.PredictionServiceStub(channel)
