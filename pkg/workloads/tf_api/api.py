# Copyright 2019 Cortex Labs, Inc.
#
# Licensed under the Apache License, Version 2.0 (the "License");
# you may not use this file except in compliance with the License.
# You may obtain a copy of the License at
#
#     http://www.apache.org/licenses/LICENSE-2.0
#
# Unless required by applicable law or agreed to in writing, software
# distributed under the License is distributed on an "AS IS" BASIS,
# WITHOUT WARRANTIES OR CONDITIONS OF ANY KIND, either express or implied.
# See the License for the specific language governing permissions and
# limitations under the License.

import sys
import os
import json
import argparse
import tensorflow as tf
import traceback
from flask import Flask, request, jsonify
from flask_api import status
from waitress import serve
from grpc.beta import implementations
from tensorflow_serving.apis import predict_pb2
from tensorflow_serving.apis import get_model_metadata_pb2
from tensorflow_serving.apis import prediction_service_pb2
from lib import util, tf_lib, aws, package
from lib.context import Context
from lib.log import get_logger
from lib.exceptions import CortexException, UserRuntimeException, UserException
from google.protobuf import json_format
import time
import numpy as np

logger = get_logger()
logger.propagate = False  # prevent double logging (flask modifies root logger)

app = Flask(__name__)

local_cache = {
    "ctx": None,
    "model": None,
    "stub": None,
    "api": None,
    "trans_impls": {},
    "transform_args_cache": {},
    "required_inputs": None,
    "metadata": None,
}

DTYPE_TO_VALUE_KEY = {
    "DT_INT32": "intVal",
    "DT_INT64": "int64Val",
    "DT_FLOAT": "floatVal",
    "DT_STRING": "stringVal",
    "DT_BOOL": "boolVal",
    "DT_DOUBLE": "doubleVal",
    "DT_HALF": "halfVal",
    "DT_COMPLEX64": "scomplexVal",
    "DT_COMPLEX128": "dcomplexVal",
}


def transform_sample(sample):
    ctx = local_cache["ctx"]
    model = local_cache["model"]

    transformed_sample = {}

    for column_name in model["feature_columns"]:
        if ctx.is_raw_column(column_name):
            transformed_value = sample[column_name]
        else:
            inputs = ctx.create_column_inputs_map(sample, column_name)
            trans_impl = local_cache["trans_impls"][column_name]
            if not hasattr(trans_impl, "transform_python"):
                raise UserException(
                    "transformed column " + column_name,
                    "transformer " + ctx.transformed_sample[column_name]["transformer"],
                    "transform_python function missing",
                )

            args = local_cache["transform_args_cache"].get(column_name, {})
            transformed_value = trans_impl.transform_python(inputs, args)
        transformed_sample[column_name] = transformed_value

    return transformed_sample


def create_prediction_request(transformed_sample):
    ctx = local_cache["ctx"]
    signatureDef = local_cache["metadata"]["signatureDef"]
<<<<<<< HEAD
    util.log_pretty(signatureDef, indent=4)
=======
>>>>>>> 826309a8
    signature_key = list(signatureDef.keys())[0]
    prediction_request = predict_pb2.PredictRequest()
    prediction_request.model_spec.name = "default"
    prediction_request.model_spec.signature_name = signature_key

    for column_name, value in transformed_sample.items():
        util.log_pretty(column_name, indent=4)
        data_type = tf_lib.CORTEX_TYPE_TO_TF_TYPE[ctx.columns[column_name]["type"]]
        shape = [1]
        if util.is_list(value):
            shape = []
            for dim in signatureDef[signature_key]["inputs"][column_name]["tensorShape"]["dim"]:
                dim = int(dim["size"])
                if dim == -1:
                    dim = len(value)

                shape.append(dim)
            value = np.asarray(value).reshape(shape).tolist()
        tensor_proto = tf.make_tensor_proto([value], dtype=data_type, shape=shape)
        prediction_request.inputs[column_name].CopyFrom(tensor_proto)

    return prediction_request


def reverse_transform(value):
    ctx = local_cache["ctx"]
    model = local_cache["model"]

    trans_impl = local_cache["trans_impls"].get(model["target_column"], None)
    if not (trans_impl and hasattr(trans_impl, "reverse_transform_python")):
        return None

    transformer_name = model["target_column"]
    input_schema = ctx.transformed_columns[transformer_name]["inputs"]

    if input_schema.get("args", None) is not None and len(input_schema["args"]) > 0:
        args = local_cache["transform_args_cache"].get(transformer_name, {})
    try:
        result = trans_impl.reverse_transform_python(value, args)
    except Exception as e:
        raise UserRuntimeException(
            "transformer " + ctx.transformed_columns[model["target_column"]]["transformer"],
            "function reverse_transform_python",
        ) from e

    return result


def parse_response_proto(response_proto):
    """
    response_proto is type tensorflow_serving.apis.predict_pb2.PredictResponse

    https://developers.google.com/protocol-buffers/docs/reference/python-generated
    https://github.com/tensorflow/serving/blob/master/tensorflow_serving/apis/predict.proto
    Also see GRPC docs
    response_proto.result() may be necessary (TF > 1.2?)
    """
    model = local_cache["model"]

    if model["type"] == "regression":
        prediction_key = "predictions"
    if model["type"] == "classification":
        prediction_key = "class_ids"

    if model["prediction_key"]:
        prediction_key = model["prediction_key"]

    results_dict = json_format.MessageToDict(response_proto)
    outputs = results_dict["outputs"]
    value_key = DTYPE_TO_VALUE_KEY[outputs[prediction_key]["dtype"]]
    predicted = outputs[prediction_key][value_key][0]

    result = {}
    for key in outputs.keys():
        value_key = DTYPE_TO_VALUE_KEY[outputs[key]["dtype"]]
        result[key] = outputs[key][value_key]

    if model["type"] == "regression":
        predicted = float(predicted)
        result["predicted_value"] = predicted
        result["predicted_value_reversed"] = reverse_transform(predicted)
    if model["type"] == "classification":
        predicted = int(predicted)
        result["predicted_class"] = predicted
        result["predicted_class_reversed"] = reverse_transform(predicted)

    return result


def create_get_model_metadata_request():
    get_model_metadata_request = get_model_metadata_pb2.GetModelMetadataRequest()
    get_model_metadata_request.model_spec.name = "default"
    get_model_metadata_request.metadata_field.append("signature_def")
    return get_model_metadata_request


def run_get_model_metadata():
    request = create_get_model_metadata_request()
    resp = local_cache["stub"].GetModelMetadata(request, timeout=10.0)
    sigAny = resp.metadata["signature_def"]
    signature_def_map = get_model_metadata_pb2.SignatureDefMap()
    sigAny.Unpack(signature_def_map)
    sigmap = json_format.MessageToDict(signature_def_map)
    return sigmap


def run_predict(sample):
    transformed_sample = transform_sample(sample)
    prediction_request = create_prediction_request(transformed_sample)
    response_proto = local_cache["stub"].Predict(prediction_request, timeout=10.0)
    result = parse_response_proto(response_proto)
    util.log_indent("Raw sample:", indent=4)
    util.log_pretty(sample, indent=6)
    util.log_indent("Transformed sample:", indent=4)
    util.log_pretty(transformed_sample, indent=6)
    util.log_indent("Prediction:", indent=4)
    util.log_pretty(result, indent=6)

    return result


def is_valid_sample(sample):
    for column in local_cache["required_inputs"]:
        if column["name"] not in sample:
            return False, "{} is missing".format(column["name"])

        sample_val = sample[column["name"]]
        is_valid = util.CORTEX_TYPE_TO_UPCAST_VALIDATOR[column["type"]](sample_val)

        if not is_valid:
            return (False, "{} should be a {}".format(column["name"], column["type"]))

    return True, None


def prediction_failed(sample, reason=None):
    message = "prediction failed for sample: {}".format(json.dumps(sample))
    if reason:
        message += " ({})".format(reason)

    logger.error(message)
    return message, status.HTTP_406_NOT_ACCEPTABLE


@app.route("/<app_name>/<api_name>", methods=["POST"])
def predict(app_name, api_name):
    try:
        payload = request.get_json()
    except Exception as e:
        return "Malformed JSON", status.HTTP_400_BAD_REQUEST

    model = local_cache["model"]
    api = local_cache["api"]

    response = {}

    if not util.is_dict(payload) or "samples" not in payload:
        util.log_pretty(payload, logging_func=logger.error)
        return prediction_failed(payload, "top level `samples` key not found in request")

    logger.info("Predicting " + util.pluralize(len(payload["samples"]), "sample", "samples"))

    predictions = []
    samples = payload["samples"]
    if not util.is_list(samples):
        util.log_pretty(samples, logging_func=logger.error)
        return prediction_failed(
            payload, "expected the value of key `samples` to be a list of json objects"
        )

    for i, sample in enumerate(payload["samples"]):
        util.log_indent("sample {}".format(i + 1), 2)

        is_valid, reason = is_valid_sample(sample)
        if not is_valid:
            return prediction_failed(sample, reason)

        for column in local_cache["required_inputs"]:
            sample[column["name"]] = util.upcast(sample[column["name"]], column["type"])

        try:
            result = run_predict(sample)
        except CortexException as e:
            e.wrap("error", "sample {}".format(i + 1))
            logger.error(str(e))
            logger.exception(
                "An error occurred, see `cx logs api {}` for more details.".format(api["name"])
            )
            return prediction_failed(sample, str(e))
        except Exception as e:
            logger.exception(
                "An error occurred, see `cx logs api {}` for more details.".format(api["name"])
            )
            return prediction_failed(sample, str(e))

        predictions.append(result)

    if model["type"] == "regression":
        response["regression_predictions"] = predictions
    if model["type"] == "classification":
        response["classification_predictions"] = predictions

    response["resource_id"] = api["id"]

    return jsonify(response)


def start(args):
    ctx = Context(s3_path=args.context, cache_dir=args.cache_dir, workload_id=args.workload_id)
    package.install_packages(ctx.python_packages, ctx.bucket)

    api = ctx.apis_id_map[args.api]
    model = ctx.models[api["model_name"]]
    tf_lib.set_logging_verbosity(ctx.environment["log_level"]["tensorflow"])

    local_cache["ctx"] = ctx
    local_cache["api"] = api
    local_cache["model"] = model

    if not os.path.isdir(args.model_dir):
        aws.download_and_extract_zip(model["key"], args.model_dir, ctx.bucket)

    for column_name in model["feature_columns"] + [model["target_column"]]:
        if ctx.is_transformed_column(column_name):
            trans_impl, _ = ctx.get_transformer_impl(column_name)
            local_cache["trans_impls"][column_name] = trans_impl
            transformed_column = ctx.transformed_columns[column_name]
            input_args_schema = transformed_column["inputs"]["args"]
            # cache aggregates and constants in memory
            if input_args_schema is not None:
                local_cache["transform_args_cache"][column_name] = ctx.populate_args(
                    input_args_schema
                )

    channel = implementations.insecure_channel("localhost", args.tf_serve_port)
    local_cache["stub"] = prediction_service_pb2.beta_create_PredictionService_stub(channel)

    local_cache["required_inputs"] = tf_lib.get_base_input_columns(model["name"], ctx)

    # wait a bit for tf serving to start before querying metadata
    limit = 600
    for i in range(limit):
        try:
            local_cache["metadata"] = run_get_model_metadata()
            break
        except Exception as e:
            if i == limit - 1:
                logger.exception(
                    "An error occurred, see `cx logs api {}` for more details.".format(api["name"])
                )
                sys.exit(1)

        time.sleep(1)

    logger.info("Serving model: {}".format(model["name"]))
    serve(app, listen="*:{}".format(args.port))


def main():
    parser = argparse.ArgumentParser()
    na = parser.add_argument_group("required named arguments")
    na.add_argument("--workload-id", required=True, help="Workload ID")
    na.add_argument("--port", type=int, required=True, help="Port (on localhost) to use")
    na.add_argument(
        "--tf-serve-port", type=int, required=True, help="Port (on localhost) where TF Serving runs"
    )
    na.add_argument(
        "--context",
        required=True,
        help="S3 path to context (e.g. s3://bucket/path/to/context.json)",
    )
    na.add_argument("--api", required=True, help="Resource id of api to serve")
    na.add_argument("--model-dir", required=True, help="Directory to download the model to")
    na.add_argument("--cache-dir", required=True, help="Local path for the context cache")
    parser.set_defaults(func=start)

    args = parser.parse_args()
    args.func(args)


if __name__ == "__main__":
    main()<|MERGE_RESOLUTION|>--- conflicted
+++ resolved
@@ -91,10 +91,6 @@
 def create_prediction_request(transformed_sample):
     ctx = local_cache["ctx"]
     signatureDef = local_cache["metadata"]["signatureDef"]
-<<<<<<< HEAD
-    util.log_pretty(signatureDef, indent=4)
-=======
->>>>>>> 826309a8
     signature_key = list(signatureDef.keys())[0]
     prediction_request = predict_pb2.PredictRequest()
     prediction_request.model_spec.name = "default"
