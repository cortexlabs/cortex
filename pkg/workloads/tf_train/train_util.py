# Copyright 2019 Cortex Labs, Inc.
#
# Licensed under the Apache License, Version 2.0 (the "License");
# you may not use this file except in compliance with the License.
# You may obtain a copy of the License at
#
#     http://www.apache.org/licenses/LICENSE-2.0
#
# Unless required by applicable law or agreed to in writing, software
# distributed under the License is distributed on an "AS IS" BASIS,
# WITHOUT WARRANTIES OR CONDITIONS OF ANY KIND, either express or implied.
# See the License for the specific language governing permissions and
# limitations under the License.

import os
import sys
import inspect
import importlib
import multiprocessing
import math
import tensorflow as tf

from lib import util, tf_lib, aws
from lib.exceptions import UserRuntimeException


def get_input_placeholder(model_name, ctx, training=True):
    column_types = tf_lib.get_column_tf_types(model_name, ctx, training)
    input_placeholder = {
        feature_name: tf.placeholder(shape=[None], dtype=tf_type)
        for feature_name, tf_type in column_types.items()
    }
    return input_placeholder


def get_label_placeholder(model_name, ctx):
    model = ctx.models[model_name]

    target_column_name = model["target_column"]
    column_type = tf_lib.CORTEX_TYPE_TO_TF_TYPE[ctx.columns[target_column_name]["type"]]
    return tf.placeholder(shape=[None], dtype=column_type)


def get_transform_tensor_fn(ctx, model_impl, model_name):
    model = ctx.models[model_name]
    model_config = ctx.model_config(model["name"])

    def transform_tensor_fn_wrapper(inputs, labels):
        return model_impl.transform_tensorflow(inputs, labels, model_config)

    return transform_tensor_fn_wrapper


def generate_example_parsing_fn(model_name, ctx, training=True):
    model = ctx.models[model_name]

    feature_spec = tf_lib.get_feature_spec(model_name, ctx, training)

    def _parse_example(example_proto):
        features = tf.parse_single_example(serialized=example_proto, features=feature_spec)
        target = features.pop(model["target_column"], None)
        return features, target

    return _parse_example


# Mode must be "training" or "evaluation"
def generate_input_fn(model_name, ctx, mode, model_impl):
    model = ctx.models[model_name]

    filenames = ctx.get_training_data_parts(model_name, mode)
    filenames = [aws.s3_path(ctx.bucket, f) for f in filenames]

    num_threads = multiprocessing.cpu_count()
    buffer_size = 2 * model[mode]["batch_size"] + 1

    def _input_fn():
        dataset = tf.data.TFRecordDataset(filenames=filenames)
        dataset = dataset.map(
            generate_example_parsing_fn(model_name, ctx, training=True),
            num_parallel_calls=num_threads,
        )

        if model[mode]["shuffle"]:
            dataset = dataset.shuffle(buffer_size)

        if hasattr(model_impl, "transform_tensorflow"):
            dataset = dataset.map(get_transform_tensor_fn(ctx, model_impl, model_name))

        dataset = dataset.batch(model[mode]["batch_size"])
        dataset = dataset.prefetch(buffer_size)
        dataset = dataset.repeat()
        iterator = dataset.make_one_shot_iterator()
        features, target = iterator.get_next()

        return features, target

    return _input_fn


def generate_json_serving_input_fn(model_name, ctx, model_impl):
    def _json_serving_input_fn():
        inputs = get_input_placeholder(model_name, ctx, training=False)
        labels = get_label_placeholder(model_name, ctx)

<<<<<<< HEAD
        # copy inputs
=======
>>>>>>> 826309a8
        features = {key: tensor for key, tensor in inputs.items()}
        if hasattr(model_impl, "transform_tensorflow"):
            features, _ = get_transform_tensor_fn(ctx, model_impl, model_name)(features, labels)

        features = {key: tf.expand_dims(tensor, 0) for key, tensor in features.items()}
<<<<<<< HEAD
        print(features)
=======
>>>>>>> 826309a8
        return tf.estimator.export.ServingInputReceiver(features=features, receiver_tensors=inputs)

    return _json_serving_input_fn


def get_regression_eval_metrics(labels, predictions):
    metrics = {}
    prediction_values = predictions["predictions"]
    metrics["RMSE"] = tf.metrics.root_mean_squared_error(
        labels=labels, predictions=prediction_values
    )
    metrics["MAE"] = tf.metrics.mean_absolute_error(labels=labels, predictions=prediction_values)

    return metrics


def train(model_name, model_impl, ctx, model_dir):
    model = ctx.models[model_name]

    util.mkdir_p(model_dir)
    util.rm_dir(model_dir)

    tf_lib.set_logging_verbosity(ctx.environment["log_level"]["tensorflow"])

    run_config = tf.estimator.RunConfig(
        tf_random_seed=model["training"]["tf_random_seed"],
        save_summary_steps=model["training"]["save_summary_steps"],
        save_checkpoints_secs=model["training"]["save_checkpoints_secs"],
        save_checkpoints_steps=model["training"]["save_checkpoints_steps"],
        log_step_count_steps=model["training"]["log_step_count_steps"],
        keep_checkpoint_max=model["training"]["keep_checkpoint_max"],
        keep_checkpoint_every_n_hours=model["training"]["keep_checkpoint_every_n_hours"],
        model_dir=model_dir,
    )

    train_input_fn = generate_input_fn(model_name, ctx, "training", model_impl)
    eval_input_fn = generate_input_fn(model_name, ctx, "evaluation", model_impl)
    serving_input_fn = generate_json_serving_input_fn(model_name, ctx, model_impl)
    exporter = tf.estimator.FinalExporter("estimator", serving_input_fn, as_text=False)

    dataset_metadata = aws.read_json_from_s3(model["dataset"]["metadata_key"], ctx.bucket)
    train_num_steps = model["training"]["num_steps"]
    if model["training"]["num_epochs"]:
        train_num_steps = (
            math.ceil(dataset_metadata["training_size"] / float(model["training"]["batch_size"]))
            * model["training"]["num_epochs"]
        )

    train_spec = tf.estimator.TrainSpec(train_input_fn, max_steps=train_num_steps)

    eval_num_steps = model["evaluation"]["num_steps"]
    if model["evaluation"]["num_epochs"]:
        eval_num_steps = (
            math.ceil(dataset_metadata["eval_size"] / float(model["evaluation"]["batch_size"]))
            * model["evaluation"]["num_epochs"]
        )

    eval_spec = tf.estimator.EvalSpec(
        eval_input_fn,
        steps=eval_num_steps,
        exporters=[exporter],
        name="estimator-eval",
        start_delay_secs=model["evaluation"]["start_delay_secs"],
        throttle_secs=model["evaluation"]["throttle_secs"],
    )

    model_config = ctx.model_config(model["name"])
    tf_lib.add_tf_types(model_config)

    try:
        estimator = model_impl.create_estimator(run_config, model_config)
    except Exception as e:
        raise UserRuntimeException("model " + model_name) from e

    if model["type"] == "regression":
        estimator = tf.contrib.estimator.add_metrics(estimator, get_regression_eval_metrics)

    tf.estimator.train_and_evaluate(estimator, train_spec, eval_spec)

    return model_dir<|MERGE_RESOLUTION|>--- conflicted
+++ resolved
@@ -103,22 +103,11 @@
         inputs = get_input_placeholder(model_name, ctx, training=False)
         labels = get_label_placeholder(model_name, ctx)
 
-<<<<<<< HEAD
-        # copy inputs
-=======
->>>>>>> 826309a8
         features = {key: tensor for key, tensor in inputs.items()}
         if hasattr(model_impl, "transform_tensorflow"):
             features, _ = get_transform_tensor_fn(ctx, model_impl, model_name)(features, labels)
 
         features = {key: tf.expand_dims(tensor, 0) for key, tensor in features.items()}
-<<<<<<< HEAD
-        print(features)
-=======
->>>>>>> 826309a8
-        return tf.estimator.export.ServingInputReceiver(features=features, receiver_tensors=inputs)
-
-    return _json_serving_input_fn
 
 
 def get_regression_eval_metrics(labels, predictions):
