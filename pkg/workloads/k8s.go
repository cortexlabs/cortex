--- conflicted
+++ resolved
@@ -184,24 +184,13 @@
 			"--user-port", s.Int32(*api.Pod.Port),
 			"--admin-port", consts.AdminPortStr,
 		},
-<<<<<<< HEAD
-		Env: append(baseEnvVars, kcore.EnvVar{
-			Name: "HOST_IP",
-			ValueFrom: &kcore.EnvVarSource{
-				FieldRef: &kcore.ObjectFieldSelector{
-					FieldPath: "status.hostIP",
-				},
-			},
-		}),
+		Env: baseEnvVars,
 		Resources: kcore.ResourceRequirements{
 			Requests: kcore.ResourceList{
 				kcore.ResourceCPU:    consts.CortexDequeuerCPU,
 				kcore.ResourceMemory: consts.CortexDequeuerMem,
 			},
 		},
-=======
-		Env: baseEnvVars,
->>>>>>> 35d65b7d
 		ReadinessProbe: &kcore.Probe{
 			Handler: kcore.Handler{
 				HTTPGet: &kcore.HTTPGetAction{
