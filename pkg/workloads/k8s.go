--- conflicted
+++ resolved
@@ -194,13 +194,7 @@
 			"--max-concurrency",
 			s.Int32(int32(api.Pod.MaxConcurrency)),
 			"--max-queue-length",
-<<<<<<< HEAD
-			s.Int32(int32(api.Autoscaling.MaxQueueLength)),
-=======
 			s.Int32(int32(api.Pod.MaxQueueLength)),
-			"--cluster-config",
-			consts.DefaultInClusterConfigPath,
->>>>>>> 992e6d9a
 		},
 		Ports: []kcore.ContainerPort{
 			{Name: "admin", ContainerPort: consts.AdminPortInt32},
