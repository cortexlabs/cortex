--- conflicted
+++ resolved
@@ -99,15 +99,8 @@
 
         if self.caching_enabled:
             if self.type == PythonPredictorType:
-<<<<<<< HEAD
-                mem_cache_size = self.api_spec["predictor"]["dynamic_model_loading"]["models"][
-                    "cache_size"
-                ]
-                disk_cache_size = self.api_spec["predictor"]["dynamic_model_loading"]["models"][
-=======
                 mem_cache_size = self.api_spec["predictor"]["multi_model_reloading"]["cache_size"]
                 disk_cache_size = self.api_spec["predictor"]["multi_model_reloading"][
->>>>>>> 927e2f50
                     "disk_cache_size"
                 ]
             else:
@@ -309,22 +302,10 @@
         models = None
         if self.type != PythonPredictorType and self.api_spec["predictor"]["models"]:
             models = self.api_spec["predictor"]["models"]
-<<<<<<< HEAD
-        if (
-            self.type == PythonPredictorType
-            and self.api_spec["predictor"]["dynamic_model_loading"]
-            and self.api_spec["predictor"]["dynamic_model_loading"]["models"]
-        ):
-            models = self.api_spec["predictor"]["dynamic_model_loading"]["models"]
-        if models and models["cache_size"] and models["disk_cache_size"]:
-            return True
-        return False
-=======
         if self.type == PythonPredictorType and self.api_spec["predictor"]["multi_model_reloading"]:
             models = self.api_spec["predictor"]["multi_model_reloading"]
 
         return models and models["cache_size"] and models["disk_cache_size"]
->>>>>>> 927e2f50
 
     def __del__(self) -> None:
         for cron in self.crons:
@@ -341,24 +322,6 @@
         api_spec: API configuration.
     """
     predictor_type = predictor_type_from_api_spec(api_spec)
-<<<<<<< HEAD
-
-    if predictor_type == PythonPredictorType and api_spec["predictor"]["dynamic_model_loading"]:
-        models = api_spec["predictor"]["dynamic_model_loading"]
-    elif predictor_type != PythonPredictorType:
-        models = api_spec["predictor"]
-    else:
-        return False
-
-    if models["model_path"]:
-        return True
-
-    if models["models"] and (
-        models["models"]["dir"] is not None or len(models["models"]["paths"]) > 0
-    ):
-        return True
-    return False
-=======
 
     if predictor_type == PythonPredictorType and api_spec["predictor"]["multi_model_reloading"]:
         models = api_spec["predictor"]["multi_model_reloading"]
@@ -368,7 +331,6 @@
         return False
 
     return models is not None
->>>>>>> 927e2f50
 
 
 PYTHON_CLASS_VALIDATION = {
