--- conflicted
+++ resolved
@@ -152,16 +152,6 @@
     """
     predictor_type = predictor_type_from_api_spec(api_spec)
 
-<<<<<<< HEAD
-    if predictor_type == PythonPredictorType and api_spec["predictor"]["dynamic_model_loading"]:
-        models_spec = api_spec["predictor"]["dynamic_model_loading"]
-    elif predictor_type != PythonPredictorType:
-        models_spec = api_spec["predictor"]
-    else:
-        return CuratedModelResources([])
-
-    if not models_spec["model_path"] and not models_spec["models"]:
-=======
     if predictor_type == PythonPredictorType and api_spec["predictor"]["multi_model_reloading"]:
         models_spec = api_spec["predictor"]["multi_model_reloading"]
     elif predictor_type != PythonPredictorType:
@@ -170,7 +160,6 @@
         return CuratedModelResources([])
 
     if not models_spec["model_path"] and models_spec["paths"]:
->>>>>>> 927e2f50
         return CuratedModelResources([])
 
     # for model_path
@@ -184,11 +173,7 @@
         models.append(model)
 
     # for models.paths
-<<<<<<< HEAD
-    if models_spec["models"] and models_spec["models"]["paths"]:
-=======
     if models_spec["paths"]:
->>>>>>> 927e2f50
         for model in models_spec["models"]["paths"]:
             models.append(
                 {
@@ -204,8 +189,8 @@
         model_resource = {}
         model_resource["name"] = model["name"]
 
-        if not model["signature_key"] and models_spec["models"]:
-            model_resource["signature_key"] = models_spec["models"]["signature_key"]
+        if not model["signature_key"]:
+            model_resource["signature_key"] = models_spec["signature_key"]
         else:
             model_resource["signature_key"] = model["signature_key"]
 
@@ -233,14 +218,6 @@
             not model_resource["s3_path"] and not model_resource["gcs_path"]
         )
 
-<<<<<<< HEAD
-=======
-        if not model["signature_key"]:
-            model_resource["signature_key"] = models_spec["signature_key"]
-        else:
-            model_resource["signature_key"] = model["signature_key"]
-
->>>>>>> 927e2f50
         if model_resource["s3_path"] or model_resource["gcs_path"]:
             model_resource["model_path"] = model["model_path"]
             _, versions, _, _, _, _, _ = find_all_cloud_models(
@@ -257,17 +234,10 @@
 
     # building model resources for models.dir
     if (
-<<<<<<< HEAD
-        models_spec["models"]
-        and models_spec["models"]["dir"]
-        and not models_spec["models"]["dir"].startswith("s3://")
-        and not models_spec["models"]["dir"].startswith("gs://")
-=======
         models_spec
         and models_spec["dir"]
         and not models_spec["dir"].startswith("s3://")
         and not models_spec["dir"].startswith("gs://")
->>>>>>> 927e2f50
     ):
         for model_name in os.listdir(model_dir):
             model_resource = {}
@@ -275,11 +245,7 @@
             model_resource["s3_path"] = False
             model_resource["gcs_path"] = False
             model_resource["local_path"] = True
-<<<<<<< HEAD
-            model_resource["signature_key"] = models_spec["models"]["signature_key"]
-=======
             model_resource["signature_key"] = models_spec["signature_key"]
->>>>>>> 927e2f50
             model_resource["model_path"] = os.path.join(model_dir, model_name)
             model_resource["versions"] = os.listdir(model_resource["model_path"])
             model_resources.append(model_resource)
