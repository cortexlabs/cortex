# Copyright 2020 Cortex Labs, Inc.
#
# Licensed under the Apache License, Version 2.0 (the "License");
# you may not use this file except in compliance with the License.
# You may obtain a copy of the License at
#
#     http://www.apache.org/licenses/LICENSE-2.0
#
# Unless required by applicable law or agreed to in writing, software
# distributed under the License is distributed on an "AS IS" BASIS,
# WITHOUT WARRANTIES OR CONDITIONS OF ANY KIND, either express or implied.
# See the License for the specific language governing permissions and
# limitations under the License.

import os
import threading as td
import multiprocessing as mp
import time
import datetime
import glob
import shutil
import json
import grpc
import copy
from concurrent.futures import ThreadPoolExecutor
from typing import Dict, List, Tuple, Any, Union, Callable, Optional

from cortex.lib import util
from cortex.lib.log import cx_logger as logger
from cortex.lib.concurrency import LockedFile, get_locked_files
from cortex.lib.storage import S3, GCS, LocalStorage
from cortex.lib.exceptions import CortexException, WithBreak
from cortex.lib.type import (
    predictor_type_from_api_spec,
    PythonPredictorType,
    TensorFlowPredictorType,
    TensorFlowNeuronPredictorType,
    ONNXPredictorType,
    PredictorType,
)

from cortex.lib.model import (
    find_all_cloud_models,
    validate_model_paths,
    TensorFlowServingAPI,
    TensorFlowServingAPIClones,
    ModelsHolder,
    ids_to_models,
    LockedGlobalModelsGC,
    LockedModel,
    get_models_from_api_spec,
    ModelVersion,
    ModelsTree,
    LockedModelsTree,
)


class AbstractLoopingThread(td.Thread):
    """
    Abstract class of the td.Thread class.

    Takes a method and keeps calling it in a loop every certain interval.
    """

    def __init__(self, interval: int, runnable: Callable[[], None]):
        td.Thread.__init__(self, daemon=True)

        self._interval = interval
        self._runnable = runnable

        if not callable(self._runnable):
            raise ValueError("runnable parameter must be a callable method")

        self._event_stopper = td.Event()
        self._stopped = False

    def run(self):
        """
        td.Thread-specific method.
        """

        while not self._event_stopper.is_set():
            self._runnable()
            time.sleep(self._interval)
        self._stopped = True

    def stop(self, blocking: bool = False):
        """
        Stop the thread.

        Args:
            blocking: Whether to wait until the thread is stopped or not.
        """

        self._event_stopper.set()
        if blocking:
            self.join()

    def join(self):
        """
        Block until the thread finishes.
        """

        while not self._stopped:
            time.sleep(0.001)


class FileBasedModelsTreeUpdater(mp.Process):
    """
    Monitors the S3 path(s)/dir and continuously updates the file-based tree.
    The model paths are validated - the bad paths are ignored.
    When a new model is found, it updates the tree and downloads it - likewise when a model is removed.
    """

    def __init__(
        self,
        interval: int,
        api_spec: dict,
        download_dir: str,
        temp_dir: str = "/tmp/cron",
        lock_dir: str = "/run/cron",
    ):
        """
        Args:
            interval: How often to update the models tree. Measured in seconds.
            api_spec: Identical copy of pkg.type.spec.api.API.
            download_dir: Path to where the models are stored.
            temp_dir: Path to where the models are temporarily stored.
            lock_dir: Path to where the resource locks are stored.
        """

        mp.Process.__init__(self, daemon=True)

        self._interval = interval
        self._api_spec = api_spec
        self._download_dir = download_dir
        self._temp_dir = temp_dir
        self._lock_dir = lock_dir

        self._s3_paths = []
        self._spec_models = get_models_from_api_spec(self._api_spec)
        self._local_model_names = self._spec_models.get_local_model_names()
        self._cloud_model_names = self._spec_models.get_cloud_model_names()
        for model_name in self._cloud_model_names:
            self._s3_paths.append(self._spec_models[model_name]["model_path"])

        self._predictor_type = predictor_type_from_api_spec(self._api_spec)

        if (
            self._predictor_type == PythonPredictorType
<<<<<<< HEAD
            and self._api_spec["predictor"]["dynamic_model_loading"]
        ):
            models = self._api_spec["predictor"]["dynamic_model_loading"]
        elif self._predictor_type != PythonPredictorType:
            models = self._api_spec["predictor"]
        else:
            models = None

        if models is None:
            raise CortexException("no specified model")

        if (
            models["model_path"] is None
            and models["models"] is not None
            and models["models"]["dir"] is not None
=======
            and self._api_spec["predictor"]["multi_model_reloading"]
>>>>>>> 927e2f50
        ):
            models = self._api_spec["predictor"]["multi_model_reloading"]
        elif self._predictor_type != PythonPredictorType:
            models = self._api_spec["predictor"]["models"]
        else:
            models = None

        if models is None:
            raise CortexException("no specified model")

        if models["dir"] is not None:
            self._is_dir_used = True
<<<<<<< HEAD
            self._models_dir = models["models"]["dir"]
=======
            self._models_dir = models["dir"]
>>>>>>> 927e2f50
        else:
            self._is_dir_used = False
            self._models_dir = None

        try:
            os.mkdir(self._lock_dir)
        except FileExistsError:
            pass

        self._ran_once = mp.Event()
        self._event_stopper = mp.Event()
        self._stopped = mp.Event()

    def run(self):
        """
        mp.Process-specific method.
        """

        self._make_local_models_available()

        while not self._event_stopper.is_set():
            self._update_models_tree()
            if not self._ran_once.is_set():
                self._ran_once.set()
            time.sleep(self._interval)
        self._stopped.set()

    def stop(self, blocking: bool = False):
        """
        Trigger the process of stopping the process.

        Args:
            blocking: Whether to wait until the process is stopped or not.
        """

        self._event_stopper.set()
        if blocking:
            self.join()

    def join(self):
        """
        Block until the process exits.
        """

        while not self._stopped.is_set():
            time.sleep(0.001)

    def ran_once(self) -> bool:
        """
        Tells whether the FileBasedModelsTreeUpdater loop has run at least once.
        """

        return self._ran_once.is_set()

    def _make_local_models_available(self) -> None:
        """
        Make local models (provided through model_path, models:paths or models:dir fields) available on disk.
        """

        timestamp_utc = datetime.datetime.now(datetime.timezone.utc).timestamp()

        if len(self._local_model_names) == 1:
            message = "local model "
        elif len(self._local_model_names) > 1:
            message = "local models "
        else:
            return

        for idx, local_model_name in enumerate(self._local_model_names):
            versions = self._spec_models[local_model_name]["versions"]
            if len(versions) == 0:
                resource = os.path.join(self._lock_dir, local_model_name + "-" + "1" + ".txt")
                with LockedFile(resource, "w") as f:
                    f.write("available " + str(int(timestamp_utc)))
            for ondisk_version in versions:
                resource = os.path.join(
                    self._lock_dir, local_model_name + "-" + ondisk_version + ".txt"
                )
                with LockedFile(resource, "w") as f:
                    f.write("available " + str(int(timestamp_utc)))

            message += f"{local_model_name} "
            if len(versions) == 1:
                message += f"(version {versions[0]})"
            elif len(versions) > 1:
                message += f"(versions {','.join(versions)})"

            if idx + 1 < len(self._local_model_names):
                message += ", "
            else:
                message += " now available on disk"

        logger().info(message)

    def _update_models_tree(self) -> None:
        # don't update when the models:dir is a local path
        if (
            self._is_dir_used
            and not self._models_dir.startswith("s3://")
            and not self._models_dir.startswith("gs://")
        ):
            return

        # get updated/validated paths/versions of the cloud models
        (
            model_names,
            versions,
            model_paths,
            sub_paths,
            timestamps,
            bucket_providers,
            bucket_names,
        ) = find_all_cloud_models(
            self._is_dir_used,
            self._models_dir,
            self._predictor_type,
            self._s3_paths,
            self._cloud_model_names,
        )

        # update models on the local disk if changes have been detected
        # a model is updated if its directory tree has changed, if it's not present or if it doesn't exist on the upstream
        with ThreadPoolExecutor(max_workers=5) as executor:
            futures = []
            for idx, (model_name, bucket_provider, bucket_name, bucket_sub_paths) in enumerate(
                zip(model_names, bucket_providers, bucket_names, sub_paths)
            ):
                futures += [
                    executor.submit(
                        self._refresh_model,
                        idx,
                        model_name,
                        model_paths[idx],
                        versions[model_name],
                        timestamps[idx],
                        bucket_sub_paths,
                        bucket_provider,
                        bucket_name,
                    )
                ]

            [future.result() for future in futures]

        # remove models that no longer appear in model_names
        for model_name, versions in find_ondisk_models_with_lock(self._lock_dir).items():
            if model_name in model_names or model_name in self._local_model_names:
                continue
            for ondisk_version in versions:
                resource = os.path.join(self._lock_dir, model_name + "-" + ondisk_version + ".txt")
                ondisk_model_version_path = os.path.join(
                    self._download_dir, model_name, ondisk_version
                )
                with LockedFile(resource, "w+") as f:
                    shutil.rmtree(ondisk_model_version_path)
                    f.write("not-available")
            shutil.rmtree(os.path.join(self._download_dir, model_name))

        logger().debug(f"{self.__class__.__name__} cron heartbeat")

    def _refresh_model(
        self,
        idx: int,
        model_name: str,
        model_path: str,
        versions: List[str],
        timestamps: List[datetime.datetime],
        sub_paths: List[str],
        bucket_provider: str,
        bucket_name: str,
    ) -> None:

        if bucket_provider == "s3":
            client = S3(bucket_name)
        if bucket_provider == "gs":
            client = GCS(bucket_name)

        ondisk_model_path = os.path.join(self._download_dir, model_name)
        for version, model_ts in zip(versions, timestamps):

            # for the lock file
            resource = os.path.join(self._lock_dir, model_name + "-" + version + ".txt")

            # check if a model update is mandated
            update_model = False
            ondisk_model_version_path = os.path.join(ondisk_model_path, version)
            if os.path.exists(ondisk_model_version_path):
                local_paths = glob.glob(ondisk_model_version_path + "*/**", recursive=True)
                local_paths = util.remove_non_empty_directory_paths(local_paths)
                local_paths = [
                    os.path.relpath(local_path, ondisk_model_version_path)
                    for local_path in local_paths
                ]
                local_paths = [path for path in local_paths if not path.startswith("../")]

                cloud_model_version_path = os.path.join(model_path, version)
                cloud_paths = [
                    os.path.relpath(sub_path, cloud_model_version_path) for sub_path in sub_paths
                ]
                cloud_paths = [path for path in cloud_paths if not path.startswith("../")]
                cloud_paths = util.remove_non_empty_directory_paths(cloud_paths)

                # update if the paths don't match
                if set(local_paths) != set(cloud_paths):
                    update_model = True

                # update if the timestamp is newer
                with LockedFile(resource, "r", reader_lock=True) as f:
                    file_status = f.read()
                    if file_status == "" or file_status == "not-available":
                        raise WithBreak
                    current_model_ts = int(file_status.split(" ")[1])
                    if current_model_ts < int(model_ts.timestamp()):
                        update_model = True
            else:
                update_model = True

            if update_model:
                # download to a temp directory
                temp_dest = os.path.join(self._temp_dir, model_name, version)
                cloud_src = os.path.join(model_path, version)
                client.download_dir_contents(cloud_src, temp_dest)

                # validate the downloaded model
                model_contents = glob.glob(temp_dest + "*/**", recursive=True)
                model_contents = util.remove_non_empty_directory_paths(model_contents)
                try:
                    validate_model_paths(model_contents, self._predictor_type, temp_dest)
                    passed_validation = True
                except CortexException:
                    passed_validation = False
                    shutil.rmtree(temp_dest)

                    if bucket_provider == "s3":
                        cloud_path = S3.construct_s3_path(bucket_name, cloud_src)
                    if bucket_provider == "gs":
                        cloud_path = GCS.construct_gcs_path(bucket_name, cloud_src)
                    logger().debug(
                        f"failed validating model {model_name} of version {version} found at {cloud_path} path"
                    )

                # move the model to its destination directory
                if passed_validation:
                    with LockedFile(resource, "w+") as f:
                        if os.path.exists(ondisk_model_version_path):
                            shutil.rmtree(ondisk_model_version_path)
                        shutil.move(temp_dest, ondisk_model_version_path)
                        f.write("available " + str(int(model_ts.timestamp())))

        # remove the temp model directory if it exists
        model_temp_dest = os.path.join(self._temp_dir, model_name)
        if os.path.exists(model_temp_dest):
            os.rmdir(model_temp_dest)

        # remove model versions if they are not found on the upstream
        # except when the model version found on disk is 1 and the number of detected versions on the upstream is 0,
        # thus indicating the 1-version on-disk model must be a model that came without a version
        if os.path.exists(ondisk_model_path):
            ondisk_model_versions = glob.glob(ondisk_model_path + "*/**")
            ondisk_model_versions = [
                os.path.relpath(path, ondisk_model_path) for path in ondisk_model_versions
            ]
            for ondisk_version in ondisk_model_versions:
                if ondisk_version not in versions and (ondisk_version != "1" or len(versions) > 0):
                    resource = os.path.join(
                        self._lock_dir, model_name + "-" + ondisk_version + ".txt"
                    )
                    ondisk_model_version_path = os.path.join(ondisk_model_path, ondisk_version)
                    with LockedFile(resource, "w+") as f:
                        shutil.rmtree(ondisk_model_version_path)
                        f.write("not-available")

            # remove the model directory if there are no models left
            if len(glob.glob(ondisk_model_path + "*/**")) == 0:
                shutil.rmtree(ondisk_model_path)

        # if it's a non-versioned model ModelVersion.NOT_PROVIDED
        if len(versions) == 0 and len(sub_paths) > 0:

            # for the lock file
            resource = os.path.join(self._lock_dir, model_name + "-" + "1" + ".txt")
            model_ts = int(timestamps[0].timestamp())

            # check if a model update is mandated
            update_model = False
            ondisk_model_version_path = os.path.join(ondisk_model_path, "1")
            if os.path.exists(ondisk_model_version_path):
                local_paths = glob.glob(ondisk_model_version_path + "*/**", recursive=True)
                local_paths = util.remove_non_empty_directory_paths(local_paths)
                local_paths = [
                    os.path.relpath(local_path, ondisk_model_version_path)
                    for local_path in local_paths
                ]
                local_paths = [path for path in local_paths if not path.startswith("../")]

                cloud_model_version_path = model_path
                cloud_paths = [
                    os.path.relpath(sub_path, cloud_model_version_path) for sub_path in sub_paths
                ]
                cloud_paths = [path for path in cloud_paths if not path.startswith("../")]
                cloud_paths = util.remove_non_empty_directory_paths(cloud_paths)

                # update if the paths don't match
                if set(local_paths) != set(cloud_paths):
                    update_model = True

                # update if the timestamp is newer
                with LockedFile(resource, "r", reader_lock=True) as f:
                    file_status = f.read()
                    if file_status == "" or file_status == "not-available":
                        raise WithBreak()
                    current_model_ts = int(file_status.split(" ")[1])
                    if current_model_ts < model_ts:
                        update_model = True
            else:
                update_model = True

            if not update_model:
                return

            # download to a temp directory
            temp_dest = os.path.join(self._temp_dir, model_name)
            client.download_dir_contents(model_path, temp_dest)

            # validate the downloaded model
            model_contents = glob.glob(temp_dest + "*/**", recursive=True)
            model_contents = util.remove_non_empty_directory_paths(model_contents)
            try:
                validate_model_paths(model_contents, self._predictor_type, temp_dest)
                passed_validation = True
            except CortexException:
                passed_validation = False
                shutil.rmtree(temp_dest)

                if bucket_provider == "s3":
                    cloud_path = S3.construct_s3_path(bucket_name, model_path)
                if bucket_provider == "gs":
                    cloud_path = GCS.construct_gcs_path(bucket_name, model_path)
                logger().debug(
                    f"failed validating model {model_name} of version {version} found at {cloud_path} path"
                )

            # move the model to its destination directory
            if passed_validation:
                with LockedFile(resource, "w+") as f:
                    if os.path.exists(ondisk_model_version_path):
                        shutil.rmtree(ondisk_model_version_path)
                    shutil.move(temp_dest, ondisk_model_version_path)
                    f.write("available " + str(model_ts))


class FileBasedModelsGC(AbstractLoopingThread):
    """
    GC for models that no longer exist on disk. To be used with FileBasedModelsTreeUpdater.

    There has to be a FileBasedModelsGC cron for each API process.

    This needs to run on the API process because the FileBasedModelsTreeUpdater process cannot
    unload the models from the API process' memory by itself. API process has to rely on this cron to do this periodically.

    This is for the case when the FileBasedModelsTreeUpdater process has removed models from disk and there are still models loaded into the API process' memory.
    """

    def __init__(
        self,
        interval: int,
        models: ModelsHolder,
        download_dir: str,
        lock_dir: str = "/run/cron",
    ):
        """
        Args:
            interval: How often to run the GC. Measured in seconds.
            download_dir: Path to where the models are stored.
            lock_dir: Path to where the resource locks are stored.
        """
        AbstractLoopingThread.__init__(self, interval, self._run_gc)

        self._models = models
        self._download_dir = download_dir
        self._lock_dir = lock_dir

    def _run_gc(self):
        on_disk_model_ids = find_ondisk_model_ids_with_lock(self._lock_dir)
        in_memory_model_ids = self._models.get_model_ids()

        logger().debug(f"{self.__class__.__name__} cron heartbeat")

        for in_memory_id in in_memory_model_ids:
            if in_memory_id in on_disk_model_ids:
                continue
            with LockedModel(self._models, "w", model_id=in_memory_id):
                if self._models.has_model_id(in_memory_id)[0] == "in-memory":
                    model_name, model_version = in_memory_id.rsplit("-", maxsplit=1)
                    logger().info(
                        f"removing model {model_name} of version {model_version} from memory as it's no longer present on disk/S3/GS (thread {td.get_ident()})"
                    )
                    self._models.remove_model_by_id(
                        in_memory_id, mem=True, disk=False, del_reference=True
                    )


def find_ondisk_models_with_lock(
    lock_dir: str, include_timestamps: bool = False
) -> Union[Dict[str, List[str]], Dict[str, Dict[str, Any]]]:
    """
    Returns all available models from the disk.
    To be used in conjunction with FileBasedModelsTreeUpdater/FileBasedModelsGC.

    Can be used for Python/TensorFlow/ONNX clients.

    Args:
        lock_dir: Path to where the resource locks are stored.
        include_timestamps: Whether to include timestamps for each version of each model.

    Returns:
        Dictionary with available model names and their associated versions when include_timestamps is False.
        {
            "model-A": ["177", "245", "247"],
            "model-B": ["1"],
            ...
        }

        Dictionary with available model names and their associated versions/timestamps when include_timestamps is True.
        {
            "model-A": {
                "versions": ["177", "245", "247"],
                "timestamps": [1602198945, 1602198946, 1602198947]
            }
            "model-B": {
                "versions": ["1"],
                "timestamps": [1602198567]
            },
            ...
        }
    """
    models = {}

    for locked_file in get_locked_files(lock_dir):
        with LockedFile(os.path.join(lock_dir, locked_file), "r", reader_lock=True) as f:
            status = f.read()

        if status.startswith("available"):
            timestamp = int(status.split(" ")[1])
            _model_name, _model_version = os.path.splitext(locked_file)[0].rsplit("-", maxsplit=1)
            if _model_name not in models:
                if include_timestamps:
                    models[_model_name] = {"versions": [_model_version], "timestamps": [timestamp]}
                else:
                    models[_model_name] = [_model_version]
            else:
                if include_timestamps:
                    models[_model_name]["versions"] += [_model_version]
                    models[_model_name]["timestamps"] += [timestamp]
                else:
                    models[_model_name] += [_model_version]

    return models


def find_ondisk_model_ids_with_lock(lock_dir: str) -> List[str]:
    """
    Returns all available model IDs from the disk.
    To be used in conjunction with FileBasedModelsTreeUpdater/FileBasedModelsGC.

    Can be used for Python/TensorFlow/ONNX clients.

    Args:
        lock_dir: Path to where the resource locks are stored.

    Returns:
        A list with all model IDs present on disk.
    """
    model_ids = []

    for locked_file in get_locked_files(lock_dir):
        with LockedFile(os.path.join(lock_dir, locked_file), "r", reader_lock=True) as f:
            status = f.read()

        if status.startswith("available"):
            model_id = os.path.splitext(locked_file)[0]
            model_ids.append(model_id)

    return model_ids


def find_ondisk_model_info(lock_dir: str, model_name: str) -> Tuple[List[str], List[int]]:
    """
    Returns all available versions/timestamps of a model from the disk.
    To be used in conjunction with FileBasedModelsTreeUpdater/FileBasedModelsGC.

    Can be used for Python/TensorFlow/ONNX clients.

    Args:
        lock_dir: Path to where the resource locks are stored.
        model_name: Name of the model as specified in predictor:models:paths:name, _cortex_default when predictor:model_path is set or the discovered model names when predictor:models:dir is used.

    Returns:
        2-element tuple made of a list with the available versions and a list with the corresponding timestamps for each model. Empty when the model is not available.
    """
    versions = []
    timestamps = []

    for locked_file in get_locked_files(lock_dir):
        _model_name, _model_version = os.path.splitext(locked_file)[0].rsplit("-", maxsplit=1)
        if _model_name != model_name:
            continue

        with LockedFile(os.path.join(lock_dir, locked_file), "r", reader_lock=True) as f:
            status = f.read()
        if not status.startswith("available"):
            continue

        current_upstream_ts = int(status.split(" ")[1])
        timestamps.append(current_upstream_ts)
        versions.append(_model_version)

    return (versions, timestamps)


class TFSModelLoader(mp.Process):
    """
    Monitors the cloud path(s)/dir (S3 or GS) and continuously updates the models on TFS.
    The model paths are validated - the bad paths are ignored.
    When a new model is found, it updates the tree, downloads it and loads it into memory - likewise when a model is removed.
    """

    def __init__(
        self,
        interval: int,
        api_spec: dict,
        tfs_model_dir: str,
        download_dir: str,
        address: Optional[str] = None,
        addresses: Optional[List[str]] = None,
        temp_dir: str = "/tmp/cron",
        lock_dir: str = "/run/cron",
    ):
        """
        Args:
            interval: How often to update the models tree. Measured in seconds.
            api_spec: Identical copy of pkg.type.spec.api.API.
            address: An address with the "host:port" format to where TFS is located.
            addresses: A list of addresses with the "host:port" format to where the TFS servers are located.
            tfs_model_dir: Path to where the models are stored within the TFS container.
            download_dir: Path to where the models are stored.
            temp_dir: Directory where models are temporarily stored.
            lock_dir: Directory in which model timestamps are stored.
        """

        if address and addresses:
            raise ValueError("address and addresses arguments cannot be passed in at the same time")
        if not address and not addresses:
            raise ValueError("must pass in at least one of the two arguments: address or addresses")

        mp.Process.__init__(self, daemon=True)

        self._interval = interval
        self._api_spec = api_spec
        self._tfs_model_dir = tfs_model_dir
        self._download_dir = download_dir
        self._temp_dir = temp_dir
        self._lock_dir = lock_dir

        if address:
            self._tfs_address = address
            self._tfs_addresses = None
        else:
            self._tfs_address = None
            self._tfs_addresses = addresses

        self._cloud_paths = []
        self._spec_models = get_models_from_api_spec(self._api_spec)
        self._local_model_names = self._spec_models.get_local_model_names()
        self._cloud_model_names = self._spec_models.get_cloud_model_names()
        for model_name in self._cloud_model_names:
            self._cloud_paths.append(self._spec_models[model_name]["model_path"])

        if (
            self._api_spec["predictor"]["models"] is not None
            and self._api_spec["predictor"]["models"]["dir"] is not None
        ):
            self._is_dir_used = True
            self._models_dir = self._api_spec["predictor"]["models"]["dir"]
        else:
            self._is_dir_used = False
            self._models_dir = None

        if self._api_spec["predictor"]["type"] == "tensorflow":
            if self._api_spec["compute"]["inf"] > 0:
                self._predictor_type = TensorFlowNeuronPredictorType
            else:
                self._predictor_type = TensorFlowPredictorType
        else:
            raise CortexException(
                "'tensorflow' predictor type is the only allowed type for this cron"
            )

        self._ran_once = mp.Event()
        self._event_stopper = mp.Event()
        self._stopped = mp.Event()

        # keeps an old record of the model timestamps
        self._old_ts_state = {}

    def run(self):
        """
        mp.Process-specific method.
        """

        if self._tfs_address:
            self._client = TensorFlowServingAPI(self._tfs_address)
        else:
            self._client = TensorFlowServingAPIClones(self._tfs_addresses)

        # wait until TFS is responsive
        while not self._client.is_tfs_accessible():
            self._reset_when_tfs_unresponsive()
            time.sleep(1.0)

        self._load_local_models()

        while not self._event_stopper.is_set():
            success = self._update_models()
            if success and not self._ran_once.is_set():
                self._ran_once.set()
            logger().debug(f"{self.__class__.__name__} cron heartbeat")
            time.sleep(self._interval)
        self._stopped.set()

    def stop(self, blocking: bool = False):
        """
        Trigger the process of stopping the process.

        Args:
            blocking: Whether to wait until the process is stopped or not.
        """

        self._event_stopper.set()
        if blocking:
            self.join()

    def join(self):
        """
        Block until the process exits.
        """

        while not self._stopped.is_set():
            time.sleep(0.001)

    def ran_once(self) -> bool:
        """
        Tells whether the TFS loader loop has run at least once.
        """

        return self._ran_once.is_set()

    def _update_models(self) -> bool:
        # don't update when the models:dir is a local path
        if (
            self._is_dir_used
            and not self._models_dir.startswith("s3://")
            and not self._models_dir.startswith("gs://")
        ):
            return True

        # get updated/validated paths/versions of the cloud models (S3 or GS)
        (
            model_names,
            versions,
            model_paths,
            sub_paths,
            timestamps,
            bucket_providers,
            bucket_names,
        ) = find_all_cloud_models(
            self._is_dir_used,
            self._models_dir,
            self._predictor_type,
            self._cloud_paths,
            self._cloud_model_names,
        )

        # update models on the local disk if changes have been detected
        # a model is updated if its directory tree has changed, if it's not present or if it doesn't exist on the upstream
        with ThreadPoolExecutor(max_workers=5) as executor:
            futures = []
            for idx, (model_name, bucket_provider, bucket_name, bucket_sub_paths) in enumerate(
                zip(model_names, bucket_providers, bucket_names, sub_paths)
            ):
                futures += [
                    executor.submit(
                        self._refresh_model,
                        idx,
                        model_name,
                        model_paths[idx],
                        versions[model_name],
                        timestamps[idx],
                        bucket_sub_paths,
                        bucket_provider,
                        bucket_name,
                    )
                ]
            [future.result() for future in futures]

        # remove models that no longer appear in model_names
        for model_name, model_versions in find_ondisk_models(self._download_dir).items():
            if model_name in model_names or model_name in self._local_model_names:
                continue
            for ondisk_version in model_versions:
                ondisk_model_version_path = os.path.join(
                    self._download_dir, model_name, ondisk_version
                )
                shutil.rmtree(ondisk_model_version_path)
            shutil.rmtree(os.path.join(self._download_dir, model_name))
            self._client.remove_models([model_name], [model_versions])

        # check tfs connection
        if not self._client.is_tfs_accessible():
            self._reset_when_tfs_unresponsive()
            return False

        # remove versioned models from TFS that no longer exist on disk
        tfs_model_ids = self._client.get_registered_model_ids()
        ondisk_models = find_ondisk_models(self._download_dir)
        ondisk_model_ids = []
        for model_name, model_versions in ondisk_models.items():
            for model_version in model_versions:
                ondisk_model_ids.append(f"{model_name}-{model_version}")
        for tfs_model_id in tfs_model_ids:
            if tfs_model_id not in ondisk_model_ids:
                try:
                    model_name, model_version = tfs_model_id.rsplit("-", maxsplit=1)
                    self._client.remove_single_model(model_name, model_version)
                    logger().info(
                        "model '{}' of version '{}' has been unloaded".format(
                            model_name, model_version
                        )
                    )
                except gprc.RpcError as error:
                    if error.code() == grpc.StatusCode.UNAVAILABLE:
                        logger().warning(
                            "TFS server unresponsive after trying to load model '{}' of version '{}': {}".format(
                                model_name, model_version, str(e)
                            )
                        )
                    self._reset_when_tfs_unresponsive()
                    return False

        # # update TFS models
        current_ts_state = {}
        for model_name, model_versions in ondisk_models.items():
            if model_name in self._local_model_names:
                continue
            try:
                ts = self._update_tfs_model(
                    model_name, model_versions, timestamps, model_names, versions
                )
            except grpc.RpcError:
                return False
            current_ts_state = {**current_ts_state, **ts}

        # save model timestamp states
        for model_id, ts in current_ts_state.items():
            self._old_ts_state[model_id] = ts

        # remove model timestamps that no longer exist
        loaded_model_ids = self._client.models.keys()
        aux_ts_state = self._old_ts_state.copy()
        for model_id in self._old_ts_state.keys():
            if model_id not in loaded_model_ids:
                del aux_ts_state[model_id]
        self._old_ts_state = aux_ts_state

        # save model timestamp states to disk
        # could be cast to a short-lived thread
        # required for printing the model stats when cortex getting
        resource = os.path.join(self._lock_dir, "model_timestamps.json")
        with open(resource, "w") as f:
            json.dump(self._old_ts_state, f, indent=2)

        # save model stats for TFS to disk
        resource = os.path.join(self._lock_dir, "models_tfs.json")
        with open(resource, "w") as f:
            json.dump(self._client.models, f, indent=2)

        return True

    def _refresh_model(
        self,
        idx: int,
        model_name: str,
        model_path: str,
        versions: List[str],
        timestamps: List[datetime.datetime],
        sub_paths: List[str],
        bucket_provider: str,
        bucket_name: str,
    ) -> None:

        if bucket_provider == "s3":
            client = S3(bucket_name)
        if bucket_provider == "gs":
            client = GCS(bucket_name)

        ondisk_model_path = os.path.join(self._download_dir, model_name)
        for version, model_ts in zip(versions, timestamps):

            # check if a model update is mandated
            update_model = False
            ondisk_model_version_path = os.path.join(ondisk_model_path, version)
            if os.path.exists(ondisk_model_version_path):
                local_paths = glob.glob(ondisk_model_version_path + "*/**", recursive=True)
                local_paths = util.remove_non_empty_directory_paths(local_paths)
                local_paths = [
                    os.path.relpath(local_path, ondisk_model_version_path)
                    for local_path in local_paths
                ]
                local_paths = [path for path in local_paths if not path.startswith("../")]

                cloud_model_version_path = os.path.join(model_path, version)
                cloud_paths = [
                    os.path.relpath(sub_path, cloud_model_version_path) for sub_path in sub_paths
                ]
                cloud_paths = [path for path in cloud_paths if not path.startswith("../")]
                cloud_paths = util.remove_non_empty_directory_paths(cloud_paths)

                if set(local_paths) != set(cloud_paths):
                    update_model = True

                model_id = f"{model_name}-{version}"
                if self._is_this_a_newer_model_id(model_id, int(model_ts.timestamp())):
                    update_model = True
            else:
                update_model = True

            if update_model:
                # download to a temp directory
                temp_dest = os.path.join(self._temp_dir, model_name, version)
                cloud_src = os.path.join(model_path, version)
                client.download_dir_contents(cloud_src, temp_dest)

                # validate the downloaded model
                model_contents = glob.glob(temp_dest + "*/**", recursive=True)
                model_contents = util.remove_non_empty_directory_paths(model_contents)
                try:
                    validate_model_paths(model_contents, self._predictor_type, temp_dest)
                    passed_validation = True
                except CortexException:
                    passed_validation = False
                    shutil.rmtree(temp_dest)

                    if bucket_provider == "s3":
                        cloud_path = S3.construct_s3_path(bucket_name, model_path)
                    if bucket_provider == "gs":
                        cloud_path = GCS.construct_gcs_path(bucket_name, model_path)
                    logger().debug(
                        f"failed validating model {model_name} of version {version} found at {cloud_path} path"
                    )

                # move the model to its destination directory
                if passed_validation:
                    if os.path.exists(ondisk_model_version_path):
                        shutil.rmtree(ondisk_model_version_path)
                    shutil.move(temp_dest, ondisk_model_version_path)

        # remove the temp model directory if it exists
        model_temp_dest = os.path.join(self._temp_dir, model_name)
        if os.path.exists(model_temp_dest):
            os.rmdir(model_temp_dest)

        # remove model versions if they are not found on the upstream
        # except when the model version found on disk is 1 and the number of detected versions on the upstream is 0,
        # thus indicating the 1-version on-disk model must be a model that came without a version
        if os.path.exists(ondisk_model_path):
            ondisk_model_versions = glob.glob(ondisk_model_path + "*/**")
            ondisk_model_versions = [
                os.path.relpath(path, ondisk_model_path) for path in ondisk_model_versions
            ]
            for ondisk_version in ondisk_model_versions:
                if ondisk_version not in versions and (ondisk_version != "1" or len(versions) > 0):
                    ondisk_model_version_path = os.path.join(ondisk_model_path, ondisk_version)
                    shutil.rmtree(ondisk_model_version_path)

            if len(glob.glob(ondisk_model_path + "*/**")) == 0:
                shutil.rmtree(ondisk_model_path)

        # if it's a non-versioned model ModelVersion.NOT_PROVIDED
        if len(versions) == 0 and len(sub_paths) > 0:

            model_ts = timestamps[0]

            # check if a model update is mandated
            update_model = False
            ondisk_model_version_path = os.path.join(ondisk_model_path, "1")
            if os.path.exists(ondisk_model_version_path):
                local_paths = glob.glob(ondisk_model_version_path + "*/**", recursive=True)
                local_paths = util.remove_non_empty_directory_paths(local_paths)
                local_paths = [
                    os.path.relpath(local_path, ondisk_model_version_path)
                    for local_path in local_paths
                ]
                local_paths = [path for path in local_paths if not path.startswith("../")]

                cloud_model_version_path = model_path
                cloud_paths = [
                    os.path.relpath(sub_path, cloud_model_version_path) for sub_path in sub_paths
                ]
                cloud_paths = [path for path in cloud_paths if not path.startswith("../")]
                cloud_paths = util.remove_non_empty_directory_paths(cloud_paths)

                # update if the paths don't match
                if set(local_paths) != set(cloud_paths):
                    update_model = True

                model_id = f"{model_name}-1"
                if self._is_this_a_newer_model_id(model_id, int(model_ts.timestamp())):
                    update_model = True
            else:
                update_model = True

            if not update_model:
                return

            # download to a temp directory
            temp_dest = os.path.join(self._temp_dir, model_name)
            client.download_dir_contents(model_path, temp_dest)

            # validate the downloaded model
            model_contents = glob.glob(temp_dest + "*/**", recursive=True)
            model_contents = util.remove_non_empty_directory_paths(model_contents)
            try:
                validate_model_paths(model_contents, self._predictor_type, temp_dest)
                passed_validation = True
            except CortexException:
                passed_validation = False
                shutil.rmtree(temp_dest)

                if bucket_provider == "s3":
                    cloud_path = S3.construct_s3_path(bucket_name, model_path)
                if bucket_provider == "gs":
                    cloud_path = GCS.construct_gcs_path(bucket_name, model_path)
                logger().debug(
                    f"failed validating model {model_name} of version {version} found at {cloud_path} path"
                )

            # move the model to its destination directory
            if passed_validation:
                if os.path.exists(ondisk_model_version_path):
                    shutil.rmtree(ondisk_model_version_path)
                shutil.move(temp_dest, ondisk_model_version_path)

    def _update_tfs_model(
        self,
        model_name: str,
        model_versions: List[str],
        _cloud_timestamps: List[List[datetime.datetime]],
        _cloud_model_names: List[str],
        _cloud_versions: Dict[str, List[str]],
    ) -> Optional[dict]:
        """
        Compares the existing models from TFS with those present on disk.
        Does the loading/unloading/reloading of models.

        From the _cloud_timestamps, _cloud_model_names, _cloud_versions params, only the fields of the respective model name are used.
        """

        # to prevent overwriting mistakes
        cloud_timestamps = copy.deepcopy(_cloud_timestamps)
        cloud_model_names = copy.deepcopy(_cloud_model_names)
        cloud_versions = copy.deepcopy(_cloud_versions)

        current_ts_state = {}

        # get the right order of model versions with respect to the model ts order
        model_timestamps = cloud_timestamps[cloud_model_names.index(model_name)]
        filtered_model_versions = []
        if len(cloud_versions[model_name]) == 0:
            filtered_model_versions = ["1"] * len(model_timestamps)
        else:
            for idx in range(len(model_timestamps)):
                if cloud_versions[model_name][idx] in model_versions:
                    filtered_model_versions.append(cloud_versions[model_name][idx])

        for model_version, model_ts in zip(filtered_model_versions, model_timestamps):
            model_ts = int(model_ts.timestamp())

            # remove outdated model
            model_id = f"{model_name}-{model_version}"
            is_model_outdated = False
            first_time_load = False
            if model_id in self._old_ts_state and self._old_ts_state[model_id] != model_ts:
                try:
                    self._client.remove_single_model(model_name, model_version)
                except gprc.RpcError as error:
                    if error.code() == grpc.StatusCode.UNAVAILABLE:
                        logger().warning(
                            "TFS server unresponsive after trying to unload model '{}' of version '{}': {}".format(
                                model_name, model_version, str(e)
                            )
                        )
                    logger().warning("TFS server is unresponsive")
                    raise
                is_model_outdated = True
            elif model_id not in self._old_ts_state:
                first_time_load = True

            if not is_model_outdated and not first_time_load:
                continue

            # load model
            model_disk_path = os.path.join(self._tfs_model_dir, model_name)
            try:
                self._client.add_single_model(
                    model_name,
                    model_version,
                    model_disk_path,
                    self._determine_model_signature_key(model_name),
                    timeout=30.0,
                )
            except Exception as e:
                try:
                    self._client.remove_single_model(model_name, model_version)
                    logger().warning(
                        "model '{}' of version '{}' couldn't be loaded: {}".format(
                            model_name, model_version, str(e)
                        )
                    )
                except grpc.RpcError as error:
                    if error.code() == grpc.StatusCode.UNAVAILABLE:
                        logger().warning(
                            "TFS server unresponsive after trying to load model '{}' of version '{}': {}".format(
                                model_name, model_version, str(e)
                            )
                        )
                    self._reset_when_tfs_unresponsive()
                    raise

                is_model_outdated = False
                first_time_load = False

            # save timestamp of loaded model
            current_ts_state[model_id] = model_ts
            if is_model_outdated:
                logger().info(
                    "model '{}' of version '{}' has been reloaded".format(model_name, model_version)
                )
            elif first_time_load:
                logger().info(
                    "model '{}' of version '{}' has been loaded".format(model_name, model_version)
                )

        return current_ts_state

    def _load_local_models(self) -> None:
        for model_name in self._local_model_names:
            for model_version in self._spec_models[model_name]["versions"]:
                model_disk_path = os.path.join(self._tfs_model_dir, model_name)
                try:
                    self._client.add_single_model(
                        model_name,
                        model_version,
                        model_disk_path,
                        self._determine_model_signature_key(model_name),
                        timeout=30.0,
                    )
                except Exception as e:
                    try:
                        self._client.remove_single_model(model_name, model_version)
                        logger().warning(
                            "model '{}' of version '{}' couldn't be loaded: {}".format(
                                model_name, model_version, str(e)
                            )
                        )
                    except grpc.RpcError as error:
                        if error.code() == grpc.StatusCode.UNAVAILABLE:
                            logger().warning(
                                "TFS server unresponsive after trying to load model '{}' of version '{}': {}".format(
                                    model_name, model_version, str(e)
                                )
                            )
                        self._reset_when_tfs_unresponsive()
                        return None
                self._old_ts_state[f"{model_name}-{model_version}"] = int(
                    datetime.datetime.now(datetime.timezone.utc).timestamp()
                )

    def _is_this_a_newer_model_id(self, model_id: str, timestamp: int) -> bool:
        return model_id in self._old_ts_state and self._old_ts_state[model_id] < timestamp

    def _determine_model_signature_key(self, model_name: str) -> Optional[str]:
        if self._models_dir:
            signature_key = self._api_spec["predictor"]["models"]["signature_key"]
        else:
            signature_key = self._spec_models[model_name]["signature_key"]

        return signature_key

    def _reset_when_tfs_unresponsive(self):
        logger().warning("TFS server is unresponsive")

        if self._tfs_address:
            self._client = TensorFlowServingAPI(self._tfs_address)
        else:
            self._client = TensorFlowServingAPIClones(self._tfs_addresses)

        resource = os.path.join(self._lock_dir, "models_tfs.json")
        with open(resource, "w") as f:
            json.dump(self._client.models, f, indent=2)


class TFSAPIServingThreadUpdater(AbstractLoopingThread):
    """
    When live reloading and the TensorFlow predictor are used, the serving container
    needs to have a way of accessing the models' metadata which is generated using the TFSModelLoader cron.

    This cron runs on each serving process and periodically reads the exported metadata from the TFSModelLoader cron.
    This is then fed into each serving process.
    """

    def __init__(
        self,
        interval: int,
        client: TensorFlowServingAPI,
        lock_dir: str = "/run/cron",
    ):
        AbstractLoopingThread.__init__(self, interval, self._run_tfs)

        self._client = client
        self._lock_dir = lock_dir

    def _run_tfs(self) -> None:
        resource_models = os.path.join(self._lock_dir, "models_tfs.json")

        try:
            with open(resource_models, "r") as f:
                models = json.load(f)
        except Exception:
            return

        resource_ts = os.path.join(self._lock_dir, "model_timestamps.json")
        try:
            with open(resource_ts, "r") as f:
                timestamps = json.load(f)
        except Exception:
            return

        non_intersecting_model_ids = set(models.keys()).symmetric_difference(timestamps.keys())
        for non_intersecting_model_id in non_intersecting_model_ids:
            if non_intersecting_model_id in models:
                del models[non_intersecting_model_id]
            if non_intersecting_model_id in timestamps:
                del timestamps[non_intersecting_model_id]

        for model_id in timestamps.keys():
            models[model_id]["timestamp"] = timestamps[model_id]

        self._client.models = models


def find_ondisk_models(models_dir: str) -> Dict[str, List[str]]:
    """
    Returns all available models from the disk.
    To be used in conjunction with TFSModelLoader.

    This function should never be used for determining whether a model has to be loaded or not.
    Can be used for Python/TensorFlow/ONNX clients.

    Args:
        models_dir: Path to where the models are stored.

    Returns:
        Dictionary with available model names and their associated versions.
        {
            "model-A": [177, 245, 247],
            "model-B": [1],
            ...
        }
    """

    models = {}
    model_names = [os.path.basename(file) for file in os.listdir(models_dir)]

    for model_name in model_names:
        model_versions = os.listdir(os.path.join(models_dir, model_name))
        models[model_name] = model_versions

    return models


class ModelsGC(AbstractLoopingThread):
    """
    GC for models loaded into memory and/or stored on disk.

    If the number of models exceeds the cache size, then evict the LRU models.
    Also removes models that are no longer present in the model tree.
    """

    def __init__(
        self,
        interval: int,
        api_spec: dict,
        models: ModelsHolder,
        tree: ModelsTree,
    ):
        """
        Args:
            interval: How often to update the models tree. Measured in seconds.
            api_spec: Identical copy of pkg.type.spec.api.API.
            models: The object holding all models in memory / on disk.
            tree: Model tree representation of the available models on the S3 upstream.
        """

        AbstractLoopingThread.__init__(self, interval, self._run_gc)

        self._api_spec = api_spec
        self._models = models
        self._tree = tree

        self._spec_models = get_models_from_api_spec(self._api_spec)
        self._local_model_names = self._spec_models.get_local_model_names()
        self._local_model_versions = [
            self._spec_models.get_versions_for(model_name) for model_name in self._local_model_names
        ]
        self._local_model_ids = []
        for model_name, versions in zip(self._local_model_names, self._local_model_versions):
            if len(versions) == 0:
                self._local_model_ids.append(f"{model_name}-1")
                continue
            for version in versions:
                self._local_model_ids.append(f"{model_name}-{version}")

        # run the cron every 10 seconds
        self._lock_timeout = 10.0

        self._event_stopper = td.Event()
        self._stopped = False

    def _run_gc(self) -> None:

        # are there any models to collect (aka remove) from cache
        with LockedGlobalModelsGC(self._models, "r"):
            collectible, _, _ = self._models.garbage_collect(
                exclude_disk_model_ids=self._local_model_ids, dry_run=True
            )
        if not collectible:
            self._remove_stale_models()
            return

        # try to grab exclusive access to all models with shared access preference
        # and if it works, remove excess models from cache
        self._models.set_global_preference_policy("r")
        with LockedGlobalModelsGC(self._models, "w", self._lock_timeout) as lg:
            acquired = lg.acquired
            if not acquired:
                raise WithBreak

            _, memory_evicted_model_ids, disk_evicted_model_ids = self._models.garbage_collect(
                exclude_disk_model_ids=self._local_model_ids
            )

        # otherwise, grab exclusive access to all models with exclusive access preference
        # and remove excess models from cache
        if not acquired:
            self._models.set_global_preference_policy("w")
            with LockedGlobalModelsGC(self._models, "w"):
                _, memory_evicted_model_ids, disk_evicted_model_ids = self._models.garbage_collect(
                    exclude_disk_model_ids=self._local_model_ids
                )
            self._models.set_global_preference_policy("r")

        memory_evicted_models = ids_to_models(memory_evicted_model_ids)
        disk_evicted_models = ids_to_models(disk_evicted_model_ids)

        self._log_removed_models(memory_evicted_models, memory=True)
        self._log_removed_models(disk_evicted_models, disk=True)

        self._remove_stale_models()

    def _remove_stale_models(self) -> None:
        """
        Remove models that exist locally in-memory and on-disk that no longer appear on the cloud upstream (S3 or GS).
        """

        # get available upstream S3 model IDs
        cloud_model_names = self._tree.get_model_names()
        cloud_model_versions = [
            self._tree.model_info(model_name)["versions"] for model_name in cloud_model_names
        ]
        cloud_model_ids = []
        for model_name, model_versions in zip(cloud_model_names, cloud_model_versions):
            if len(model_versions) == 0:
                continue
            for model_version in model_versions:
                cloud_model_ids.append(f"{model_name}-{model_version}")

        # get model IDs loaded into memory or on disk.
        with LockedGlobalModelsGC(self._models, "r"):
            present_model_ids = self._models.get_model_ids()

        # exclude local models from removal
        present_model_ids = list(set(present_model_ids) - set(self._local_model_ids))

        # remove models that don't exist in the S3 upstream
        ghost_model_ids = list(set(present_model_ids) - set(cloud_model_ids))
        for model_id in ghost_model_ids:
            model_name, model_version = model_id.rsplit("-", maxsplit=1)
            with LockedModel(self._models, "w", model_name, model_version):
                status, ts = self._models.has_model(model_name, model_version)
                if status == "in-memory":
                    logger().info(
                        f"unloading stale model {model_name} of version {model_version} using the garbage collector"
                    )
                    self._models.unload_model(model_name, model_version)
                if status in ["in-memory", "on-disk"]:
                    logger().info(
                        f"removing stale model {model_name} of version {model_version} using the garbage collector"
                    )
                    self._models.remove_model(model_name, model_version)

    def _log_removed_models(
        self, models: Dict[str, List[str]], memory: bool = False, disk: bool = False
    ) -> None:
        """
        Log the removed models from disk/memory.
        """

        if len(models) == 0:
            return None

        if len(models) > 1:
            message = "models "
        else:
            message = "model "

        for idx, (model_name, versions) in enumerate(models.items()):
            message += f"{model_name} "
            if len(versions) == 1:
                message += f"(version {versions[0]})"
            else:
                message += f"(versions {','.join(versions)})"
            if idx + 1 < len(models):
                message += ", "
            else:
                if memory:
                    message += " removed from the memory cache using the garbage collector"
                if disk:
                    message += " removed from the disk cache using the garbage collector"

        logger().info(message)


class ModelTreeUpdater(AbstractLoopingThread):
    """
    Model tree updater. Updates a local representation of all available models from the cloud upstreams (S3 or GS).
    """

    def __init__(self, interval: int, api_spec: dict, tree: ModelsTree, ondisk_models_dir: str):
        """
        Args:
            interval: How often to update the models tree. Measured in seconds.
            api_spec: Identical copy of pkg.type.spec.api.API.
            tree: Model tree representation of the available models on the cloud upstream (S3 or GS).
            ondisk_models_dir: Where the models are stored on disk. Necessary when local models are used.
        """

        AbstractLoopingThread.__init__(self, interval, self._update_models_tree)

        self._api_spec = api_spec
        self._tree = tree
        self._ondisk_models_dir = ondisk_models_dir

        self._cloud_paths = []
        self._spec_models = get_models_from_api_spec(self._api_spec)
        self._cloud_model_names = self._spec_models.get_cloud_model_names()
        for model_name in self._cloud_model_names:
            self._cloud_paths.append(self._spec_models[model_name]["model_path"])

        self._predictor_type = predictor_type_from_api_spec(self._api_spec)

        if (
            self._predictor_type == PythonPredictorType
<<<<<<< HEAD
            and self._api_spec["predictor"]["dynamic_model_loading"]
        ):
            models = self._api_spec["predictor"]["dynamic_model_loading"]
        elif self._predictor_type != PythonPredictorType:
            models = self._api_spec["predictor"]
        else:
            models = None

        if models is None:
            raise CortexException("no specified model")

        if (
            models
            and models["model_path"] is None
            and models["models"] is not None
            and models["models"]["dir"] is not None
=======
            and self._api_spec["predictor"]["multi_model_reloading"]
>>>>>>> 927e2f50
        ):
            models = self._api_spec["predictor"]["multi_model_reloading"]
        elif self._predictor_type != PythonPredictorType:
            models = self._api_spec["predictor"]["models"]
        else:
            models = None

        if models is None:
            raise CortexException("no specified model")

        if models and models["dir"] is not None:
            self._is_dir_used = True
<<<<<<< HEAD
            self._models_dir = models["models"]["dir"]
=======
            self._models_dir = models["dir"]
>>>>>>> 927e2f50
        else:
            self._is_dir_used = False
            self._models_dir = None

        self._make_local_models_available()

    def _make_local_models_available(self):
        timestamp_utc = datetime.datetime.now(datetime.timezone.utc)

        for model_name in self._spec_models.get_local_model_names():
            model = self._spec_models[model_name]

            if len(model["versions"]) == 0:
                model_version = "1"
                ondisk_model_version_path = os.path.join(
                    self._ondisk_models_dir, model_name, model_version
                )
                ondisk_paths = glob.glob(ondisk_model_version_path + "*/**", recursive=True)
                ondisk_paths = util.remove_non_empty_directory_paths(ondisk_paths)
                # removable is set to false to prevent the local models from being removed
                self._tree.update_model(
                    provider="",
                    bucket="",
                    model_name=model_name,
                    model_version=model_version,
                    model_path=ondisk_model_version_path,
                    sub_paths=ondisk_paths,
                    timestamp=timestamp_utc,
                    removable=False,
                )

            for model_version in model["versions"]:
                ondisk_model_version_path = os.path.join(
                    self._ondisk_models_dir, model_name, model_version
                )
                ondisk_paths = glob.glob(ondisk_model_version_path + "*/**", recursive=True)
                ondisk_paths = util.remove_non_empty_directory_paths(ondisk_paths)
                # removable is set to false to prevent the local models from being removed
                self._tree.update_model(
                    provider="",
                    bucket="",
                    model_name=model_name,
                    model_version=model_version,
                    model_path=ondisk_model_version_path,
                    sub_paths=ondisk_paths,
                    timestamp=timestamp_utc,
                    removable=False,
                )

    def _update_models_tree(self) -> None:
        # don't update when the models:dir is a local path
        if (
            self._is_dir_used
            and not self._models_dir.startswith("s3://")
            and not self._models_dir.startswith("gs://")
        ):
            return True

        # get updated/validated paths/versions of the cloud models (S3 or GS)
        (
            model_names,
            versions,
            model_paths,
            sub_paths,
            timestamps,
            bucket_providers,
            bucket_names,
        ) = find_all_cloud_models(
            self._is_dir_used,
            self._models_dir,
            self._predictor_type,
            self._cloud_paths,
            self._cloud_model_names,
        )

        # update model tree
        self._tree.update_models(
            model_names,
            versions,
            model_paths,
            sub_paths,
            timestamps,
            bucket_providers,
            bucket_names,
        )

        logger().debug(f"{self.__class__.__name__} cron heartbeat")<|MERGE_RESOLUTION|>--- conflicted
+++ resolved
@@ -148,25 +148,7 @@
 
         if (
             self._predictor_type == PythonPredictorType
-<<<<<<< HEAD
-            and self._api_spec["predictor"]["dynamic_model_loading"]
-        ):
-            models = self._api_spec["predictor"]["dynamic_model_loading"]
-        elif self._predictor_type != PythonPredictorType:
-            models = self._api_spec["predictor"]
-        else:
-            models = None
-
-        if models is None:
-            raise CortexException("no specified model")
-
-        if (
-            models["model_path"] is None
-            and models["models"] is not None
-            and models["models"]["dir"] is not None
-=======
             and self._api_spec["predictor"]["multi_model_reloading"]
->>>>>>> 927e2f50
         ):
             models = self._api_spec["predictor"]["multi_model_reloading"]
         elif self._predictor_type != PythonPredictorType:
@@ -179,11 +161,7 @@
 
         if models["dir"] is not None:
             self._is_dir_used = True
-<<<<<<< HEAD
-            self._models_dir = models["models"]["dir"]
-=======
             self._models_dir = models["dir"]
->>>>>>> 927e2f50
         else:
             self._is_dir_used = False
             self._models_dir = None
@@ -1565,26 +1543,7 @@
 
         if (
             self._predictor_type == PythonPredictorType
-<<<<<<< HEAD
-            and self._api_spec["predictor"]["dynamic_model_loading"]
-        ):
-            models = self._api_spec["predictor"]["dynamic_model_loading"]
-        elif self._predictor_type != PythonPredictorType:
-            models = self._api_spec["predictor"]
-        else:
-            models = None
-
-        if models is None:
-            raise CortexException("no specified model")
-
-        if (
-            models
-            and models["model_path"] is None
-            and models["models"] is not None
-            and models["models"]["dir"] is not None
-=======
             and self._api_spec["predictor"]["multi_model_reloading"]
->>>>>>> 927e2f50
         ):
             models = self._api_spec["predictor"]["multi_model_reloading"]
         elif self._predictor_type != PythonPredictorType:
@@ -1597,11 +1556,7 @@
 
         if models and models["dir"] is not None:
             self._is_dir_used = True
-<<<<<<< HEAD
-            self._models_dir = models["models"]["dir"]
-=======
             self._models_dir = models["dir"]
->>>>>>> 927e2f50
         else:
             self._is_dir_used = False
             self._models_dir = None
