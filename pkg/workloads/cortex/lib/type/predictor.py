# Copyright 2020 Cortex Labs, Inc.
#
# Licensed under the Apache License, Version 2.0 (the "License");
# you may not use this file except in compliance with the License.
# You may obtain a copy of the License at
#
#     http://www.apache.org/licenses/LICENSE-2.0
#
# Unless required by applicable law or agreed to in writing, software
# distributed under the License is distributed on an "AS IS" BASIS,
# WITHOUT WARRANTIES OR CONDITIONS OF ANY KIND, either express or implied.
# See the License for the specific language governing permissions and
# limitations under the License.

import os
import imp
import inspect

import dill

from cortex.lib.log import refresh_logger, cx_logger
from cortex.lib.exceptions import CortexException, UserException, UserRuntimeException
from cortex.lib.type.model import Model, get_model_signature_map
from cortex import consts


class Predictor:
    def __init__(self, provider, model_dir, cache_dir, **kwargs):
        self.provider = provider
        self.type = kwargs["type"]
        self.path = kwargs["path"]
        self.python_path = kwargs.get("python_path")
        self.config = kwargs.get("config", {})
        self.env = kwargs.get("env")

        self.model_dir = model_dir
        self.models = []
        if kwargs.get("models"):
            for model in kwargs["models"]:
                self.models += [
                    Model(
                        name=model["name"],
                        model_path=model["model_path"],
                        base_path=self._compute_model_basepath(model["model_path"], model["name"]),
                        signature_key=model.get("signature_key"),
                    )
                ]

        self.cache_dir = cache_dir

    def initialize_client(self, tf_serving_host=None, tf_serving_port=None):
        signature_message = None
        if self.type == "onnx":
            from cortex.lib.client.onnx import ONNXClient

            client = ONNXClient(self.models)
            if self.models[0].name == consts.SINGLE_MODEL_NAME:
                signature_message = "ONNX model signature: {}".format(
                    client.input_signatures[consts.SINGLE_MODEL_NAME]
                )
            else:
                signature_message = "ONNX model signatures: {}".format(client.input_signatures)
            cx_logger().info(signature_message)
            return client
        elif self.type == "tensorflow":
            from cortex.lib.client.tensorflow import TensorFlowClient

            for model in self.models:
                validate_model_dir(model.base_path)

            tf_serving_address = tf_serving_host + ":" + tf_serving_port
            client = TensorFlowClient(tf_serving_address, self.models)
            if self.models[0].name == consts.SINGLE_MODEL_NAME:
                signature_message = "TensorFlow model signature: {}".format(
                    client.input_signatures[consts.SINGLE_MODEL_NAME]
                )
            else:
                signature_message = "TensorFlow model signatures: {}".format(
                    client.input_signatures
                )
            cx_logger().info(signature_message)
            return client

        return None

    def initialize_impl(self, project_dir, client=None, api_spec=None, job_spec=None):
        class_impl = self.class_impl(project_dir)
        constructor_args = inspect.getfullargspec(class_impl.__init__).args

        args = {}

        if "config" in constructor_args:
            args["config"] = self.config
        if "api_spec" in constructor_args:
            args["api_spec"] = api_spec
        if "job_spec" in constructor_args:
            args["job_spec"] = job_spec

        try:
            if self.type == "onnx":
                args["onnx_client"] = client
                return class_impl(**args)
            elif self.type == "tensorflow":
                args["tensorflow_client"] = client
                return class_impl(**args)
            else:
                return class_impl(**args)
        except Exception as e:
            raise UserRuntimeException(self.path, "__init__", str(e)) from e
        finally:
            refresh_logger()

    def get_target_and_validations(self):
        target_class_name = None
        validations = None

        if self.type == "tensorflow":
            target_class_name = "TensorFlowPredictor"
            validations = TENSORFLOW_CLASS_VALIDATION
        elif self.type == "onnx":
            target_class_name = "ONNXPredictor"
            validations = ONNX_CLASS_VALIDATION
        elif self.type == "python":
            target_class_name = "PythonPredictor"
            validations = PYTHON_CLASS_VALIDATION

        return target_class_name, validations

    def class_impl(self, project_dir):
        target_class_name, validations = self.get_target_and_validations()

        try:
            impl = self._load_module("cortex_predictor", os.path.join(project_dir, self.path))
        except CortexException as e:
            e.wrap("error in " + self.path)
            raise
        finally:
            refresh_logger()

        try:
            classes = inspect.getmembers(impl, inspect.isclass)
            predictor_class = None
            for class_df in classes:
                if class_df[0] == target_class_name:
                    if predictor_class is not None:
                        raise UserException(
                            "multiple definitions for {} class found; please check your imports and class definitions and ensure that there is only one Predictor class definition".format(
                                target_class_name
                            )
                        )
                    predictor_class = class_df[1]
            if predictor_class is None:
                raise UserException("{} class is not defined".format(target_class_name))

            _validate_impl(predictor_class, validations)
        except CortexException as e:
            e.wrap("error in " + self.path)
            raise
        return predictor_class

    def _load_module(self, module_name, impl_path):
        if impl_path.endswith(".pickle"):
            try:
                impl = imp.new_module(module_name)

                with open(impl_path, "rb") as pickle_file:
                    pickled_dict = dill.load(pickle_file)
                    for key in pickled_dict:
                        setattr(impl, key, pickled_dict[key])
            except Exception as e:
                raise UserException("unable to load pickle", str(e)) from e
        else:
            try:
                impl = imp.load_source(module_name, impl_path)
            except Exception as e:
                raise UserException(str(e)) from e

        return impl

    def _compute_model_basepath(self, model_path, model_name):
        base_path = os.path.join(self.model_dir, model_name)
        if self.type == "onnx":
            base_path = os.path.join(base_path, os.path.basename(model_path))
        return base_path


PYTHON_CLASS_VALIDATION = {
    "required": [
        {
            "name": "__init__",
            "required_args": ["self", "config"],
            "optional_args": ["api_spec", "job_spec"],
        },
        {
            "name": "predict",
            "required_args": ["self"],
            "optional_args": ["payload", "query_params", "headers", "batch_id"],
        },
    ],
<<<<<<< HEAD
    "optional": [{"name": "on_job_complete", "required_args": ["self"]}],
=======
    "optional": [
        {
            "name": "post_predict",
            "required_args": ["self"],
            "optional_args": ["response", "payload", "query_params", "headers"],
        }
    ],
>>>>>>> 7aead408
}

TENSORFLOW_CLASS_VALIDATION = {
    "required": [
        {
            "name": "__init__",
            "required_args": ["self", "tensorflow_client", "config"],
            "optional_args": ["api_spec", "job_spec"],
        },
        {
            "name": "predict",
            "required_args": ["self"],
            "optional_args": ["payload", "query_params", "headers", "batch_id"],
        },
    ],
<<<<<<< HEAD
    "optional": [{"name": "on_job_complete", "required_args": ["self"]}],
=======
    "optional": [
        {
            "name": "post_predict",
            "required_args": ["self"],
            "optional_args": ["response", "payload", "query_params", "headers"],
        }
    ],
>>>>>>> 7aead408
}

ONNX_CLASS_VALIDATION = {
    "required": [
        {
            "name": "__init__",
            "required_args": ["self", "onnx_client", "config"],
            "optional_args": ["api_spec", "job_spec"],
        },
        {
            "name": "predict",
            "required_args": ["self"],
            "optional_args": ["payload", "query_params", "headers", "batch_id"],
        },
    ],
<<<<<<< HEAD
    "optional": [{"name": "on_job_complete", "required_args": ["self"]}],
=======
    "optional": [
        {
            "name": "post_predict",
            "required_args": ["self"],
            "optional_args": ["response", "payload", "query_params", "headers"],
        }
    ],
>>>>>>> 7aead408
}


def _validate_impl(impl, impl_req):
    for optional_func_signature in impl_req.get("optional", []):
        _validate_optional_fn_args(impl, optional_func_signature)

    for required_func_signature in impl_req.get("required", []):
        _validate_required_fn_args(impl, required_func_signature)


def _validate_optional_fn_args(impl, func_signature):
    if getattr(impl, func_signature["name"], None):
        _validate_required_fn_args(impl, func_signature)


def _validate_required_fn_args(impl, func_signature):
    fn = getattr(impl, func_signature["name"], None)
    if not fn:
        raise UserException(f'required function "{func_signature["name"]}" is not defined')

    if not callable(fn):
        raise UserException(f'"{func_signature["name"]}" is defined, but is not a function')

    argspec = inspect.getfullargspec(fn)

    required_args = func_signature.get("required_args", [])
    optional_args = func_signature.get("optional_args", [])
    fn_str = f'{func_signature["name"]}({", ".join(argspec.args)})'

    for arg_name in required_args:
        if arg_name not in argspec.args:
            raise UserException(
                f'invalid signature for function "{fn_str}": "{arg_name}" is a required argument, but was not provided'
            )

        if arg_name == "self":
            if argspec.args[0] != "self":
                raise UserException(
                    f'invalid signature for function "{fn_str}": "self" must be the first argument'
                )

    seen_args = []
    for arg_name in argspec.args:
        if arg_name not in required_args and arg_name not in optional_args:
            raise UserException(
                f'invalid signature for function "{fn_str}": "{arg_name}" is not a supported argument'
            )

        if arg_name in seen_args:
            raise UserException(
                f'invalid signature for function "{fn_str}": "{arg_name}" is duplicated'
            )

        seen_args.append(arg_name)


def uses_neuron_savedmodel():
    return os.getenv("CORTEX_ACTIVE_NEURON") != None


def get_expected_dir_structure():
    if uses_neuron_savedmodel():
        return neuron_tf_expected_dir_structure
    return tf_expected_dir_structure


tf_expected_dir_structure = """tensorflow model directories must have the following structure:
  1523423423/ (version prefix, usually a timestamp)
  ├── saved_model.pb
  └── variables/
      ├── variables.index
      ├── variables.data-00000-of-00003
      ├── variables.data-00001-of-00003
      └── variables.data-00002-of-...`"""

neuron_tf_expected_dir_structure = """neuron tensorflow model directories must have the following structure:
  1523423423/ (version prefix, usually a timestamp)
  └── saved_model.pb`"""


def validate_model_dir(model_dir):
    version = None
    for file_name in os.listdir(model_dir):
        if file_name.isdigit():
            version = file_name
            break

    if version is None:
        cx_logger().error(get_expected_dir_structure())
        raise UserException("no top-level version folder found")

    if not os.path.isdir(os.path.join(model_dir, version)):
        cx_logger().error(get_expected_dir_structure())
        raise UserException("no top-level version folder found")

    if not os.path.isfile(os.path.join(model_dir, version, "saved_model.pb")):
        cx_logger().error(get_expected_dir_structure())
        raise UserException('expected a "saved_model.pb" file')

    if not uses_neuron_savedmodel():
        if not os.path.isdir(os.path.join(model_dir, version, "variables")):
            cx_logger().error(tf_expected_dir_structure)
            raise UserException('expected a "variables" directory')

        if not os.path.isfile(os.path.join(model_dir, version, "variables", "variables.index")):
            cx_logger().error(tf_expected_dir_structure)
            raise UserException('expected a "variables/variables.index" file')

        for file_name in os.listdir(os.path.join(model_dir, version, "variables")):
            if file_name.startswith("variables.data-00000-of"):
                return

        cx_logger().error(tf_expected_dir_structure)
        raise UserException(
            'expected at least one variables data file, starting with "variables.data-00000-of-"'
        )<|MERGE_RESOLUTION|>--- conflicted
+++ resolved
@@ -197,17 +197,14 @@
             "optional_args": ["payload", "query_params", "headers", "batch_id"],
         },
     ],
-<<<<<<< HEAD
-    "optional": [{"name": "on_job_complete", "required_args": ["self"]}],
-=======
     "optional": [
+        {"name": "on_job_complete", "required_args": ["self"]}
         {
             "name": "post_predict",
             "required_args": ["self"],
             "optional_args": ["response", "payload", "query_params", "headers"],
         }
     ],
->>>>>>> 7aead408
 }
 
 TENSORFLOW_CLASS_VALIDATION = {
@@ -223,17 +220,14 @@
             "optional_args": ["payload", "query_params", "headers", "batch_id"],
         },
     ],
-<<<<<<< HEAD
-    "optional": [{"name": "on_job_complete", "required_args": ["self"]}],
-=======
     "optional": [
+        {"name": "on_job_complete", "required_args": ["self"]},
         {
             "name": "post_predict",
             "required_args": ["self"],
             "optional_args": ["response", "payload", "query_params", "headers"],
         }
     ],
->>>>>>> 7aead408
 }
 
 ONNX_CLASS_VALIDATION = {
@@ -249,17 +243,14 @@
             "optional_args": ["payload", "query_params", "headers", "batch_id"],
         },
     ],
-<<<<<<< HEAD
-    "optional": [{"name": "on_job_complete", "required_args": ["self"]}],
-=======
     "optional": [
+        {"name": "on_job_complete", "required_args": ["self"]},
         {
             "name": "post_predict",
             "required_args": ["self"],
             "optional_args": ["response", "payload", "query_params", "headers"],
         }
     ],
->>>>>>> 7aead408
 }
 
 
