# Copyright 2019 Cortex Labs, Inc.
#
# Licensed under the Apache License, Version 2.0 (the "License");
# you may not use this file except in compliance with the License.
# You may obtain a copy of the License at
#
#     http://www.apache.org/licenses/LICENSE-2.0
#
# Unless required by applicable law or agreed to in writing, software
# distributed under the License is distributed on an "AS IS" BASIS,
# WITHOUT WARRANTIES OR CONDITIONS OF ANY KIND, either express or implied.
# See the License for the specific language governing permissions and
# limitations under the License.

import os
import json
import imp
import inspect
import importlib
from datetime import datetime
from copy import deepcopy
import boto3

from botocore.exceptions import ClientError

from cortex import consts
from cortex.lib import util
from cortex.lib.storage import S3, LocalStorage
from cortex.lib.exceptions import CortexException, UserException
from cortex.lib.resources import ResourceMap
from cortex.lib.log import get_logger

logger = get_logger()


class Context:
    def __init__(self, **kwargs):
        if "cache_dir" in kwargs:
            self.cache_dir = kwargs["cache_dir"]
        elif "local_path" in kwargs:
            local_path_dir = os.path.dirname(os.path.abspath(kwargs["local_path"]))
            self.cache_dir = os.path.join(local_path_dir, "cache")
        else:
            raise ValueError("cache_dir must be specified (or inferred from local_path)")
        util.mkdir_p(self.cache_dir)

        if "local_path" in kwargs:
            ctx_raw = util.read_msgpack(kwargs["local_path"])
            self.ctx = _deserialize_raw_ctx(ctx_raw)
        elif "obj" in kwargs:
            self.ctx = kwargs["obj"]
        elif "raw_obj" in kwargs:
            ctx_raw = kwargs["raw_obj"]
            self.ctx = _deserialize_raw_ctx(ctx_raw)
        elif "s3_path":
            local_ctx_path = os.path.join(self.cache_dir, "context.msgpack")
            bucket, key = S3.deconstruct_s3_path(kwargs["s3_path"])
            S3(bucket, client_config={}).download_file(key, local_ctx_path)
            ctx_raw = util.read_msgpack(local_ctx_path)
            self.ctx = _deserialize_raw_ctx(ctx_raw)
        else:
            raise ValueError("invalid context args: " + kwargs)

        self.workload_id = kwargs.get("workload_id")

        self.id = self.ctx["id"]
        self.key = self.ctx["key"]
        self.cortex_config = self.ctx["cortex_config"]
        self.deployment_version = self.ctx["deployment_version"]
        self.root = self.ctx["root"]
        self.status_prefix = self.ctx["status_prefix"]
        self.app = self.ctx["app"]
        self.environment = self.ctx["environment"]
        self.python_packages = self.ctx["python_packages"] or {}
        self.constants = self.ctx["constants"] or {}
        self.apis = self.ctx["apis"] or {}
        self.api_version = self.cortex_config["api_version"]
        self.monitoring = None

        if "local_storage_path" in kwargs:
            self.storage = LocalStorage(base_dir=kwargs["local_storage_path"])
        else:
            self.storage = S3(
                bucket=self.cortex_config["bucket"],
                region=self.cortex_config["region"],
                client_config={},
            )
            self.monitoring = boto3.client("cloudwatch", region_name=self.cortex_config["region"])

        if self.api_version != consts.CORTEX_VERSION:
            raise ValueError(
                "API version mismatch (Context: {}, Image: {})".format(
                    self.api_version, consts.CORTEX_VERSION
                )
            )

        # Internal caches
        self._metadatas = {}
        self._obj_cache = {}

        # This affects Tensorflow S3 access
        os.environ["AWS_REGION"] = self.cortex_config.get("region", "")

        # Id map
        self.pp_id_map = ResourceMap(self.python_packages) if self.python_packages else None
        self.apis_id_map = ResourceMap(self.apis) if self.apis else None
        self.constants_id_map = ResourceMap(self.constants) if self.constants else None
        self.id_map = util.merge_dicts_overwrite(
            self.pp_id_map, self.apis_id_map, self.constants_id_map
        )

    def is_constant(self, name):
        return name in self.constants

    def download_file(self, impl_key, cache_impl_path):
        if not os.path.isfile(cache_impl_path):
            self.storage.download_file(impl_key, cache_impl_path)
        return cache_impl_path

    def download_python_file(self, impl_key, module_name):
        cache_impl_path = os.path.join(self.cache_dir, "{}.py".format(module_name))
        self.download_file(impl_key, cache_impl_path)
        return cache_impl_path

    def get_obj(self, key):
        if key in self._obj_cache:
            return self._obj_cache[key]

        cache_path = os.path.join(self.cache_dir, key)
        self.download_file(key, cache_path)
        self._obj_cache[key] = util.read_msgpack(cache_path)
        return self._obj_cache[key]

    def load_module(self, module_prefix, module_name, impl_key):
        full_module_name = "{}_{}".format(module_prefix, module_name)

        try:
            impl_path = self.download_python_file(impl_key, full_module_name)
        except CortexException as e:
            e.wrap("unable to find python file")
            raise

        try:
            impl = imp.load_source(full_module_name, impl_path)
        except Exception as e:
            raise UserException("unable to load python file") from e

        return impl, impl_path

    def get_request_handler_impl(self, api_name):
        api = self.apis[api_name]

        module_prefix = "request_handler"

        try:
            impl, impl_path = self.load_module(
                module_prefix, api["name"], api["request_handler_impl_key"]
            )
        except CortexException as e:
            e.wrap("api " + api_name, "request_handler " + api["request_handler"])
            raise

        try:
            _validate_impl(impl, REQUEST_HANDLER_IMPL_VALIDATION)
        except CortexException as e:
            e.wrap("api " + api_name, "request_handler " + api["request_handler"])
            raise
        return impl

    def get_resource_status(self, resource):
        key = self.resource_status_key(resource)
        return self.storage.get_json(key, num_retries=5)

    def upload_resource_status_start(self, *resources):
        timestamp = util.now_timestamp_rfc_3339()
        for resource in resources:
            key = self.resource_status_key(resource)
            status = {
                "resource_id": resource["id"],
                "resource_type": resource["resource_type"],
                "workload_id": resource["workload_id"],
                "app_name": self.app["name"],
                "start": timestamp,
            }
            self.storage.put_json(status, key)

    def upload_resource_status_no_op(self, *resources):
        timestamp = util.now_timestamp_rfc_3339()
        for resource in resources:
            key = self.resource_status_key(resource)
            status = {
                "resource_id": resource["id"],
                "resource_type": resource["resource_type"],
                "workload_id": resource["workload_id"],
                "app_name": self.app["name"],
                "start": timestamp,
                "end": timestamp,
                "exit_code": "succeeded",
            }
            self.storage.put_json(status, key)

    def upload_resource_status_success(self, *resources):
        self.upload_resource_status_end("succeeded", *resources)

    def upload_resource_status_failed(self, *resources):
        self.upload_resource_status_end("failed", *resources)

    def upload_resource_status_end(self, exit_code, *resources):
        timestamp = util.now_timestamp_rfc_3339()
        for resource in resources:
            status = self.get_resource_status(resource)
            if status.get("end") != None:
                continue
            status["end"] = timestamp
            status["exit_code"] = exit_code
            key = self.resource_status_key(resource)
            self.storage.put_json(status, key)

    def resource_status_key(self, resource):
        return os.path.join(self.status_prefix, resource["id"], resource["workload_id"])

    def get_metadata_url(self, resource_id):
        return os.path.join(self.ctx["metadata_root"], resource_id + ".json")

    def write_metadata(self, resource_id, metadata):
        if resource_id in self._metadatas and self._metadatas[resource_id] == metadata:
            return

        self._metadatas[resource_id] = metadata
        self.storage.put_json(metadata, self.get_metadata_url(resource_id))

    def get_metadata(self, resource_id, use_cache=True):
        if use_cache and resource_id in self._metadatas:
            return self._metadatas[resource_id]

        metadata = self.storage.get_json(self.get_metadata_url(resource_id), allow_missing=True)
        self._metadatas[resource_id] = metadata
        return metadata

<<<<<<< HEAD
=======
    def get_inferred_column_type(self, column_name):
        column = self.columns[column_name]
        column_type = self.columns[column_name]["type"]
        if column_type == consts.COLUMN_TYPE_INFERRED:
            column_type = self.get_metadata(column["id"])["type"]
            self.columns[column_name]["type"] = column_type

        return column_type

    # Replace aggregates and constants with their values, and columns with their names (unless preserve_column_refs == False)
    # Also validate against input_schema (if not None)
    def populate_values(self, input, input_schema, preserve_column_refs):
        if input is None:
            if input_schema is None:
                return None
            if input_schema.get("_allow_null") == True:
                return None
            raise UserException("Null value is not allowed")

        if util.is_resource_ref(input):
            res_name = util.get_resource_ref(input)
            if res_name in self.constants:
                if self.constants[res_name].get("value") is not None:
                    const_val = self.constants[res_name]["value"]
                elif self.constants[res_name].get("path") is not None:
                    const_val = self.storage.get_json_external(self.constants[res_name]["path"])
                try:
                    return self.populate_values(const_val, input_schema, preserve_column_refs)
                except CortexException as e:
                    e.wrap("constant " + res_name)
                    raise

            if res_name in self.aggregates:
                agg_val = self.get_obj(self.aggregates[res_name]["key"])
                try:
                    return self.populate_values(agg_val, input_schema, preserve_column_refs)
                except CortexException as e:
                    e.wrap("aggregate " + res_name)
                    raise

            if res_name in self.columns:
                if input_schema is not None:
                    col_type = self.get_inferred_column_type(res_name)
                    if col_type not in input_schema["_type"]:
                        raise UserException(
                            "column {}: unsupported input type (expected type {}, got type {})".format(
                                res_name,
                                util.data_type_str(input_schema["_type"]),
                                util.data_type_str(col_type),
                            )
                        )
                if preserve_column_refs:
                    return input
                else:
                    return res_name

        if util.is_list(input):
            elem_schema = None
            if input_schema is not None:
                if not util.is_list(input_schema["_type"]):
                    raise UserException(
                        "unsupported input type (expected type {}, got {})".format(
                            util.data_type_str(input_schema["_type"]), util.user_obj_str(input)
                        )
                    )
                elem_schema = input_schema["_type"][0]

                min_count = input_schema.get("_min_count")
                if min_count is not None and len(input) < min_count:
                    raise UserException(
                        "list has length {}, but the minimum allowed length is {}".format(
                            len(input), min_count
                        )
                    )

                max_count = input_schema.get("_max_count")
                if max_count is not None and len(input) > max_count:
                    raise UserException(
                        "list has length {}, but the maximum allowed length is {}".format(
                            len(input), max_count
                        )
                    )

            casted = []
            for i, elem in enumerate(input):
                try:
                    casted.append(self.populate_values(elem, elem_schema, preserve_column_refs))
                except CortexException as e:
                    e.wrap("index " + i)
                    raise
            return casted

        if util.is_dict(input):
            if input_schema is None:
                casted = {}
                for key, val in input.items():
                    key_casted = self.populate_values(key, None, preserve_column_refs)
                    try:
                        val_casted = self.populate_values(val, None, preserve_column_refs)
                    except CortexException as e:
                        e.wrap(util.user_obj_str(key))
                        raise
                    casted[key_casted] = val_casted
                return casted

            if not util.is_dict(input_schema["_type"]):
                raise UserException(
                    "unsupported input type (expected type {}, got {})".format(
                        util.data_type_str(input_schema["_type"]), util.user_obj_str(input)
                    )
                )

            min_count = input_schema.get("_min_count")
            if min_count is not None and len(input) < min_count:
                raise UserException(
                    "map has length {}, but the minimum allowed length is {}".format(
                        len(input), min_count
                    )
                )

            max_count = input_schema.get("_max_count")
            if max_count is not None and len(input) > max_count:
                raise UserException(
                    "map has length {}, but the maximum allowed length is {}".format(
                        len(input), max_count
                    )
                )

            is_generic_map = False
            if len(input_schema["_type"]) == 1:
                input_type_key = next(iter(input_schema["_type"].keys()))
                if is_compound_type(input_type_key):
                    is_generic_map = True
                    generic_map_key_schema = input_schema_from_type_schema(input_type_key)
                    generic_map_value = input_schema["_type"][input_type_key]

            if is_generic_map:
                casted = {}
                for key, val in input.items():
                    key_casted = self.populate_values(
                        key, generic_map_key_schema, preserve_column_refs
                    )
                    try:
                        val_casted = self.populate_values(
                            val, generic_map_value, preserve_column_refs
                        )
                    except CortexException as e:
                        e.wrap(util.user_obj_str(key))
                        raise
                    casted[key_casted] = val_casted
                return casted

            # fixed map
            casted = {}
            for key, val_schema in input_schema["_type"].items():
                if key in input:
                    val = input[key]
                else:
                    if val_schema.get("_optional") is not True:
                        raise UserException("missing key: " + util.user_obj_str(key))
                    if val_schema.get("_default") is None:
                        continue
                    val = val_schema["_default"]

                try:
                    val_casted = self.populate_values(val, val_schema, preserve_column_refs)
                except CortexException as e:
                    e.wrap(util.user_obj_str(key))
                    raise
                casted[key] = val_casted
            return casted

        if input_schema is None:
            return input
        if not util.is_str(input_schema["_type"]):
            raise UserException(
                "unsupported input type (expected type {}, got {})".format(
                    util.data_type_str(input_schema["_type"]), util.user_obj_str(input)
                )
            )
        return cast_compound_type(input, input_schema["_type"])

    def publish_metrics(self, metrics):
        if self.monitoring is None:
            raise CortexException("monitoring client not initialized")  # unexpected

        response = self.monitoring.put_metric_data(
            MetricData=metrics, Namespace=self.cortex_config["log_group"]
        )

        if int(response["ResponseMetadata"]["HTTPStatusCode"] / 100) != 2:
            logger.warn(response)
            raise Exception("failed to publish metrics")

>>>>>>> 32865010

def input_schema_from_type_schema(type_schema):
    return {
        "_type": type_schema,
        "_optional": False,
        "_default": None,
        "_allow_null": False,
        "_min_count": None,
        "_max_count": None,
    }


def is_compound_type(type_str):
    if not util.is_str(type_str):
        return False
    for subtype in type_str.split("|"):
        if subtype not in consts.ALL_TYPES:
            return False
    return True


# def cast_compound_type(value, type_str):
#     allowed_types = type_str.split("|")
#     if consts.VALUE_TYPE_INT in allowed_types:
#         if util.is_int(value):
#             return value
#     if consts.VALUE_TYPE_FLOAT in allowed_types:
#         if util.is_int(value):
#             return float(value)
#         if util.is_float(value):
#             return value
#     if consts.VALUE_TYPE_STRING in allowed_types:
#         if util.is_str(value):
#             return value
#     if consts.VALUE_TYPE_BOOL in allowed_types:
#         if util.is_bool(value):
#             return value

#     raise UserException(
#         "unsupported input type (expected type {}, got {})".format(
#             util.data_type_str(type_str), util.user_obj_str(value)
#         )
#     )


REQUEST_HANDLER_IMPL_VALIDATION = {
    "optional": [
        {"name": "pre_inference", "args": ["sample", "metadata"]},
        {"name": "post_inference", "args": ["prediction", "metadata"]},
    ]
}


def _validate_impl(impl, impl_req):
    for optional_func in impl_req.get("optional", []):
        _validate_optional_fn_args(impl, optional_func["name"], optional_func["args"])

    for required_func in impl_req.get("required", []):
        _validate_required_fn_args(impl, required_func["name"], required_func["args"])


def _validate_required_fn(impl, fn_name):
    _validate_required_fn_args(impl, fn_name, None)


def _validate_optional_fn_args(impl, fn_name, args):
    if hasattr(impl, fn_name):
        _validate_required_fn_args(impl, fn_name, args)


def _validate_required_fn_args(impl, fn_name, args):
    fn = getattr(impl, fn_name, None)
    if not fn:
        raise UserException("function " + fn_name, "could not find function")

    if not callable(fn):
        raise UserException("function " + fn_name, "not a function")

    argspec = inspect.getargspec(fn)
    if argspec.varargs != None or argspec.keywords != None or argspec.defaults != None:
        raise UserException(
            "function " + fn_name,
            "invalid function signature, can only accept positional arguments",
        )

    if args:
        if argspec.args != args:
            raise UserException(
                "function " + fn_name,
                "expected function arguments arguments ({}) but found ({})".format(
                    ", ".join(args), ", ".join(argspec.args)
                ),
            )


def _deserialize_raw_ctx(raw_ctx):
    if raw_ctx.get("environment") is not None:
        raw_columns = raw_ctx["raw_columns"]
        raw_ctx["raw_columns"] = util.merge_dicts_overwrite(*raw_columns.values())

        data_split = raw_ctx["environment_data"]

        if data_split["csv_data"] is not None and data_split["parquet_data"] is None:
            raw_ctx["environment"]["data"] = data_split["csv_data"]
        elif data_split["parquet_data"] is not None and data_split["csv_data"] is None:
            raw_ctx["environment"]["data"] = data_split["parquet_data"]
        else:
            raise CortexException("expected csv_data or parquet_data but found " + data_split)

    return raw_ctx<|MERGE_RESOLUTION|>--- conflicted
+++ resolved
@@ -237,190 +237,6 @@
         self._metadatas[resource_id] = metadata
         return metadata
 
-<<<<<<< HEAD
-=======
-    def get_inferred_column_type(self, column_name):
-        column = self.columns[column_name]
-        column_type = self.columns[column_name]["type"]
-        if column_type == consts.COLUMN_TYPE_INFERRED:
-            column_type = self.get_metadata(column["id"])["type"]
-            self.columns[column_name]["type"] = column_type
-
-        return column_type
-
-    # Replace aggregates and constants with their values, and columns with their names (unless preserve_column_refs == False)
-    # Also validate against input_schema (if not None)
-    def populate_values(self, input, input_schema, preserve_column_refs):
-        if input is None:
-            if input_schema is None:
-                return None
-            if input_schema.get("_allow_null") == True:
-                return None
-            raise UserException("Null value is not allowed")
-
-        if util.is_resource_ref(input):
-            res_name = util.get_resource_ref(input)
-            if res_name in self.constants:
-                if self.constants[res_name].get("value") is not None:
-                    const_val = self.constants[res_name]["value"]
-                elif self.constants[res_name].get("path") is not None:
-                    const_val = self.storage.get_json_external(self.constants[res_name]["path"])
-                try:
-                    return self.populate_values(const_val, input_schema, preserve_column_refs)
-                except CortexException as e:
-                    e.wrap("constant " + res_name)
-                    raise
-
-            if res_name in self.aggregates:
-                agg_val = self.get_obj(self.aggregates[res_name]["key"])
-                try:
-                    return self.populate_values(agg_val, input_schema, preserve_column_refs)
-                except CortexException as e:
-                    e.wrap("aggregate " + res_name)
-                    raise
-
-            if res_name in self.columns:
-                if input_schema is not None:
-                    col_type = self.get_inferred_column_type(res_name)
-                    if col_type not in input_schema["_type"]:
-                        raise UserException(
-                            "column {}: unsupported input type (expected type {}, got type {})".format(
-                                res_name,
-                                util.data_type_str(input_schema["_type"]),
-                                util.data_type_str(col_type),
-                            )
-                        )
-                if preserve_column_refs:
-                    return input
-                else:
-                    return res_name
-
-        if util.is_list(input):
-            elem_schema = None
-            if input_schema is not None:
-                if not util.is_list(input_schema["_type"]):
-                    raise UserException(
-                        "unsupported input type (expected type {}, got {})".format(
-                            util.data_type_str(input_schema["_type"]), util.user_obj_str(input)
-                        )
-                    )
-                elem_schema = input_schema["_type"][0]
-
-                min_count = input_schema.get("_min_count")
-                if min_count is not None and len(input) < min_count:
-                    raise UserException(
-                        "list has length {}, but the minimum allowed length is {}".format(
-                            len(input), min_count
-                        )
-                    )
-
-                max_count = input_schema.get("_max_count")
-                if max_count is not None and len(input) > max_count:
-                    raise UserException(
-                        "list has length {}, but the maximum allowed length is {}".format(
-                            len(input), max_count
-                        )
-                    )
-
-            casted = []
-            for i, elem in enumerate(input):
-                try:
-                    casted.append(self.populate_values(elem, elem_schema, preserve_column_refs))
-                except CortexException as e:
-                    e.wrap("index " + i)
-                    raise
-            return casted
-
-        if util.is_dict(input):
-            if input_schema is None:
-                casted = {}
-                for key, val in input.items():
-                    key_casted = self.populate_values(key, None, preserve_column_refs)
-                    try:
-                        val_casted = self.populate_values(val, None, preserve_column_refs)
-                    except CortexException as e:
-                        e.wrap(util.user_obj_str(key))
-                        raise
-                    casted[key_casted] = val_casted
-                return casted
-
-            if not util.is_dict(input_schema["_type"]):
-                raise UserException(
-                    "unsupported input type (expected type {}, got {})".format(
-                        util.data_type_str(input_schema["_type"]), util.user_obj_str(input)
-                    )
-                )
-
-            min_count = input_schema.get("_min_count")
-            if min_count is not None and len(input) < min_count:
-                raise UserException(
-                    "map has length {}, but the minimum allowed length is {}".format(
-                        len(input), min_count
-                    )
-                )
-
-            max_count = input_schema.get("_max_count")
-            if max_count is not None and len(input) > max_count:
-                raise UserException(
-                    "map has length {}, but the maximum allowed length is {}".format(
-                        len(input), max_count
-                    )
-                )
-
-            is_generic_map = False
-            if len(input_schema["_type"]) == 1:
-                input_type_key = next(iter(input_schema["_type"].keys()))
-                if is_compound_type(input_type_key):
-                    is_generic_map = True
-                    generic_map_key_schema = input_schema_from_type_schema(input_type_key)
-                    generic_map_value = input_schema["_type"][input_type_key]
-
-            if is_generic_map:
-                casted = {}
-                for key, val in input.items():
-                    key_casted = self.populate_values(
-                        key, generic_map_key_schema, preserve_column_refs
-                    )
-                    try:
-                        val_casted = self.populate_values(
-                            val, generic_map_value, preserve_column_refs
-                        )
-                    except CortexException as e:
-                        e.wrap(util.user_obj_str(key))
-                        raise
-                    casted[key_casted] = val_casted
-                return casted
-
-            # fixed map
-            casted = {}
-            for key, val_schema in input_schema["_type"].items():
-                if key in input:
-                    val = input[key]
-                else:
-                    if val_schema.get("_optional") is not True:
-                        raise UserException("missing key: " + util.user_obj_str(key))
-                    if val_schema.get("_default") is None:
-                        continue
-                    val = val_schema["_default"]
-
-                try:
-                    val_casted = self.populate_values(val, val_schema, preserve_column_refs)
-                except CortexException as e:
-                    e.wrap(util.user_obj_str(key))
-                    raise
-                casted[key] = val_casted
-            return casted
-
-        if input_schema is None:
-            return input
-        if not util.is_str(input_schema["_type"]):
-            raise UserException(
-                "unsupported input type (expected type {}, got {})".format(
-                    util.data_type_str(input_schema["_type"]), util.user_obj_str(input)
-                )
-            )
-        return cast_compound_type(input, input_schema["_type"])
-
     def publish_metrics(self, metrics):
         if self.monitoring is None:
             raise CortexException("monitoring client not initialized")  # unexpected
@@ -433,7 +249,6 @@
             logger.warn(response)
             raise Exception("failed to publish metrics")
 
->>>>>>> 32865010
 
 def input_schema_from_type_schema(type_schema):
     return {
