# Copyright 2019 Cortex Labs, Inc.
#
# Licensed under the Apache License, Version 2.0 (the "License");
# you may not use this file except in compliance with the License.
# You may obtain a copy of the License at
#
#     http://www.apache.org/licenses/LICENSE-2.0
#
# Unless required by applicable law or agreed to in writing, software
# distributed under the License is distributed on an "AS IS" BASIS,
# WITHOUT WARRANTIES OR CONDITIONS OF ANY KIND, either express or implied.
# See the License for the specific language governing permissions and
# limitations under the License.

import sys
import os
import json
import argparse
import tensorflow as tf
import traceback
import time
from flask import Flask, request, jsonify
from flask_api import status
from waitress import serve
import grpc
from tensorflow_serving.apis import predict_pb2
from tensorflow_serving.apis import get_model_metadata_pb2
from tensorflow_serving.apis import prediction_service_pb2_grpc
from google.protobuf import json_format

from cortex import consts
from cortex.lib import util, tf_lib, package, Context
from cortex.lib.log import get_logger
from cortex.lib.storage import S3, LocalStorage
from cortex.lib.exceptions import CortexException, UserRuntimeException, UserException
from cortex.lib.context import create_transformer_inputs_from_map

logger = get_logger()
logger.propagate = False  # prevent double logging (flask modifies root logger)

app = Flask(__name__)
app.json_encoder = util.json_tricks_encoder

local_cache = {
    "ctx": None,
    "model": None,
    "estimator": None,
    "target_col": None,
    "target_col_type": None,
    "stub": None,
    "api": None,
    "trans_impls": {},
    "required_inputs": None,
    "metadata": None,
    "target_vocab_populated": None,
}

DTYPE_TO_VALUE_KEY = {
    "DT_INT32": "intVal",
    "DT_INT64": "int64Val",
    "DT_FLOAT": "floatVal",
    "DT_STRING": "stringVal",
    "DT_BOOL": "boolVal",
    "DT_DOUBLE": "doubleVal",
    "DT_HALF": "halfVal",
    "DT_COMPLEX64": "scomplexVal",
    "DT_COMPLEX128": "dcomplexVal",
}

DTYPE_TO_TF_TYPE = {
    "DT_FLOAT": tf.float32,
    "DT_DOUBLE": tf.float64,
    "DT_INT32": tf.int32,
    "DT_UINT8": tf.uint8,
    "DT_INT16": tf.int16,
    "DT_INT8": tf.int8,
    "DT_STRING": tf.string,
    "DT_COMPLEX64": tf.complex64,
    "DT_INT64": tf.int64,
    "DT_BOOL": tf.bool,
    "DT_QINT8": tf.qint8,
    "DT_QUINT8": tf.quint8,
    "DT_QINT32": tf.qint32,
    "DT_BFLOAT16": tf.bfloat16,
    "DT_QINT16": tf.qint16,
    "DT_QUINT16": tf.quint16,
    "DT_UINT16": tf.uint16,
    "DT_COMPLEX128": tf.complex128,
    "DT_HALF": tf.float16,
    "DT_RESOURCE": tf.resource,
    "DT_VARIANT": tf.variant,
    "DT_UINT32": tf.uint32,
    "DT_UINT64": tf.uint64,
}


def transform_sample(sample):
    ctx = local_cache["ctx"]
    model = local_cache["model"]

    transformed_sample = {}

    for column_name in ctx.extract_column_names(model["input"]):
        if ctx.is_raw_column(column_name):
            transformed_value = sample[column_name]
        else:
            transformed_column = ctx.transformed_columns[column_name]
            trans_impl = local_cache["trans_impls"][column_name]
            if not hasattr(trans_impl, "transform_python"):
                raise UserException(
                    "transformed column " + column_name,
                    "transformer " + transformed_column["transformer"],
                    "transform_python function is missing",
                )
            input = ctx.populate_values(
                transformed_column["input"], None, preserve_column_refs=True
            )
            transformer_input = create_transformer_inputs_from_map(input, sample)
            transformed_value = trans_impl.transform_python(transformer_input)

        transformed_sample[column_name] = transformed_value

    return transformed_sample


def create_prediction_request(transformed_sample):
    ctx = local_cache["ctx"]
    signature_def = local_cache["metadata"]["signatureDef"]
    signature_key = list(signature_def.keys())[0]
    prediction_request = predict_pb2.PredictRequest()
    prediction_request.model_spec.name = "model"
    prediction_request.model_spec.signature_name = signature_key

    for column_name, value in transformed_sample.items():
        column_type = ctx.get_inferred_column_type(column_name)
        data_type = tf_lib.CORTEX_TYPE_TO_TF_TYPE[column_type]
        shape = []
        for dim in signature_def[signature_key]["tensorShape"]["dim"]:
            shape.append(int(dim["size"]))

        try:
            tensor_proto = tf.make_tensor_proto(
                np.array(value).reshape(shape), dtype=data_type, shape=shape
            )
            prediction_request.inputs[column_name].CopyFrom(tensor_proto)
        except Exception as e:
            raise UserException(
                'key "{}"'.format(column_name), "expected shape {}".format(shape)
            ) from e

    return prediction_request


def create_raw_prediction_request(sample):
    signature_def = local_cache["metadata"]["signatureDef"]
    signature_key = list(signature_def.keys())[0]
    prediction_request = predict_pb2.PredictRequest()
    prediction_request.model_spec.name = "model"
    prediction_request.model_spec.signature_name = signature_key

    for column_name, value in sample.items():

        if util.is_list(value):
<<<<<<< HEAD
            shape = []
            for dim in signature_def[signature_key]["inputs"][column_name]["tensorShape"]["dim"]:
                shape.append(int(dim["size"]))
=======
            shape = [len(value)]
            for dim in signature_def[signature_key]["inputs"][column_name]["tensorShape"]["dim"]:
                shape.append(int(dim["size"]))
        else:
            shape = [1]

>>>>>>> ad815c20
        sig_type = signature_def[signature_key]["inputs"][column_name]["dtype"]

        try:
            tensor_proto = tf.make_tensor_proto(value, dtype=DTYPE_TO_TF_TYPE[sig_type])
            prediction_request.inputs[column_name].CopyFrom(tensor_proto)
        except Exception as e:
            raise UserException(
                'key "{}"'.format(column_name), "expected shape {}".format(shape)
            ) from e

    return prediction_request


def reverse_transform(value):
    ctx = local_cache["ctx"]
    model = local_cache["model"]
    target_col = local_cache["target_col"]

    trans_impl = local_cache["trans_impls"].get(target_col["name"])
    if not (trans_impl and hasattr(trans_impl, "reverse_transform_python")):
        return None

    input = ctx.populate_values(target_col["input"], None, preserve_column_refs=False)
    try:
        result = trans_impl.reverse_transform_python(value, input)
    except Exception as e:
        raise UserRuntimeException(
            "transformer " + target_col["transformer"], "function reverse_transform_python"
        ) from e

    return result


def parse_response_proto(response_proto):
    """
    response_proto is type tensorflow_serving.apis.predict_pb2.PredictResponse

    https://developers.google.com/protocol-buffers/docs/reference/python-generated
    https://github.com/tensorflow/serving/blob/master/tensorflow_serving/apis/predict.proto
    Also see GRPC docs
    response_proto.result() may be necessary (TF > 1.2?)
    """
    model = local_cache["model"]
    estimator = local_cache["estimator"]
    target_col_type = local_cache["target_col_type"]

    if target_col_type in {consts.COLUMN_TYPE_STRING, consts.COLUMN_TYPE_INT}:
        prediction_key = "class_ids"
    else:
        prediction_key = "predictions"

    if estimator["prediction_key"]:
        prediction_key = estimator["prediction_key"]

    results_dict = json_format.MessageToDict(response_proto)
    outputs = results_dict["outputs"]
    value_key = DTYPE_TO_VALUE_KEY[outputs[prediction_key]["dtype"]]
    prediction = outputs[prediction_key][value_key][0]

    target_vocab_estimators = {
        "dnn_classifier",
        "linear_classifier",
        "dnn_linear_combined_classifier",
        "boosted_trees_classifier",
    }
    if (
        estimator["namespace"] == "cortex"
        and estimator["name"] in target_vocab_estimators
        and model["input"].get("target_vocab") is not None
    ):
        prediction = local_cache["target_vocab_populated"][int(prediction)]
    else:
        prediction = util.cast(prediction, target_col_type)

    result = {}
    result["prediction"] = prediction
    result["prediction_reversed"] = reverse_transform(prediction)

    result["response"] = {}
    for key in outputs.keys():
        value_key = DTYPE_TO_VALUE_KEY[outputs[key]["dtype"]]
        result["response"][key] = outputs[key][value_key]

    return result


def create_get_model_metadata_request():
    get_model_metadata_request = get_model_metadata_pb2.GetModelMetadataRequest()
    get_model_metadata_request.model_spec.name = "model"
    get_model_metadata_request.metadata_field.append("signature_def")
    return get_model_metadata_request


def run_get_model_metadata():
    request = create_get_model_metadata_request()
    resp = local_cache["stub"].GetModelMetadata(request, timeout=10.0)
    sigAny = resp.metadata["signature_def"]
    signature_def_map = get_model_metadata_pb2.SignatureDefMap()
    sigAny.Unpack(signature_def_map)
    sigmap = json_format.MessageToDict(signature_def_map)
    return sigmap


def parse_response_proto_raw(response_proto):
    results_dict = json_format.MessageToDict(response_proto)
    outputs = results_dict["outputs"]

    outputs_simplified = {}
    for key in outputs.keys():
        value_key = DTYPE_TO_VALUE_KEY[outputs[key]["dtype"]]
        outputs_simplified[key] = outputs[key][value_key]

    return {"response": outputs_simplified}


def run_predict(sample):
    ctx = local_cache["ctx"]
    request_handler = local_cache.get("request_handler")

    prepared_sample = sample
    if request_handler is not None and util.has_function(request_handler, "pre_inference"):
        prepared_sample = request_handler.pre_inference(
            sample, local_cache["metadata"]["signatureDef"]
        )

    validate_sample(prepared_sample)

    if util.is_resource_ref(local_cache["api"]["model"]):
        for column in local_cache["required_inputs"]:
            column_type = ctx.get_inferred_column_type(column["name"])
            prepared_sample[column["name"]] = util.upcast(
                prepared_sample[column["name"]], column_type
            )

        transformed_sample = transform_sample(prepared_sample)

        prediction_request = create_prediction_request(transformed_sample)
        response_proto = local_cache["stub"].Predict(prediction_request, timeout=300.0)
        result = parse_response_proto(response_proto)
        result["transformed_sample"] = transformed_sample
    else:
        prediction_request = create_raw_prediction_request(prepared_sample)
        response_proto = local_cache["stub"].Predict(prediction_request, timeout=300.0)
        result = parse_response_proto_raw(response_proto)

    if request_handler is not None and util.has_function(request_handler, "post_inference"):
        result = request_handler.post_inference(result, local_cache["metadata"]["signatureDef"])

    return result


def validate_sample(sample):
    api = local_cache["api"]
    if util.is_resource_ref(api["model"]):
        ctx = local_cache["ctx"]
        for column in local_cache["required_inputs"]:
            if column["name"] not in sample:
                raise UserException('missing key "{}"'.format(column["name"]))
            sample_val = sample[column["name"]]
            column_type = ctx.get_inferred_column_type(column["name"])
            is_valid = util.CORTEX_TYPE_TO_VALIDATOR[column_type](sample_val)

            if not is_valid:
                raise UserException(
                    'key "{}"'.format(column["name"]), "expected type " + column_type
                )
    else:
        signature = extract_signature()
        for input_name, metadata in signature.items():
            if input_name not in sample:
                raise UserException('missing key "{}"'.format(input_name))


def prediction_failed(reason):
    message = "prediction failed: " + reason

    logger.error(message)
    return message, status.HTTP_406_NOT_ACCEPTABLE


@app.route("/healthz", methods=["GET"])
def health():
    return jsonify({"ok": True})


@app.route("/<deployment_name>/<api_name>", methods=["POST"])
def predict(deployment_name, api_name):

    try:
        payload = request.get_json()
    except Exception as e:
        return "Malformed JSON", status.HTTP_400_BAD_REQUEST

    ctx = local_cache["ctx"]
    api = local_cache["api"]

    response = {}

    if not util.is_dict(payload) or "samples" not in payload:
        return prediction_failed('top level "samples" key not found in request')

    predictions = []
    samples = payload["samples"]
    if not util.is_list(samples):
        return prediction_failed('expected the value of key "samples" to be a list of json objects')

    for i, sample in enumerate(payload["samples"]):
        try:
            result = run_predict(sample)
        except CortexException as e:
            e.wrap("error", "sample {}".format(i + 1))
            logger.error(str(e))
            logger.exception(
                "An error occurred, see `cortex logs -v api {}` for more details.".format(
                    api["name"]
                )
            )
            return prediction_failed(str(e))
        except Exception as e:
            logger.exception(
                "An error occurred, see `cortex logs -v api {}` for more details.".format(
                    api["name"]
                )
            )
            return prediction_failed(str(e))

        predictions.append(result)

    response["predictions"] = predictions
    response["resource_id"] = api["id"]

    return jsonify(response)


def extract_signature():
    signature_def = local_cache["metadata"]["signatureDef"]
    if signature_def.get("predict") is None or signature_def["predict"].get("inputs") is None:
        raise UserException('unable to find "predict" in model\'s signature definition')

    metadata = {}
    for input_name, input_metadata in signature_def["predict"]["inputs"].items():
        metadata[input_name] = {
            "shape": [int(dim["size"]) for dim in input_metadata["tensorShape"]["dim"]],
            "type": DTYPE_TO_TF_TYPE[input_metadata["dtype"]].name,
        }
    return metadata


@app.route("/<app_name>/<api_name>/signature", methods=["GET"])
def get_signature(app_name, api_name):
    ctx = local_cache["ctx"]
    api = local_cache["api"]

    try:
        metadata = extract_signature()
    except CortexException as e:
        logger.error(str(e))
        logger.exception(
            "An error occurred, see `cortex logs -v api {}` for more details.".format(api["name"])
        )
        return str(e), HTTP_404_NOT_FOUND
    except Exception as e:
        logger.exception(
            "An error occurred, see `cortex logs -v api {}` for more details.".format(api["name"])
        )
        return str(e), HTTP_404_NOT_FOUND

    response = {"signature": metadata}
    return jsonify(response)


def download_dir_external(ctx, s3_path, local_path):
    util.mkdir_p(local_path)
    bucket_name, prefix = ctx.storage.deconstruct_s3_path(s3_path)
    storage_client = S3(bucket_name, client_config={})
    objects = [obj[len(prefix) + 1 :] for obj in storage_client.search(prefix=prefix)]
    prefix = prefix + "/" if prefix[-1] != "/" else prefix
    version = prefix.split("/")[-2]
    local_path = os.path.join(local_path, version)
    for obj in objects:
        if not os.path.exists(os.path.dirname(obj)):
            util.mkdir_p(os.path.join(local_path, os.path.dirname(obj)))

        ctx.storage.download_file_external(
            bucket_name + "/" + os.path.join(prefix, obj), os.path.join(local_path, obj)
        )


def validate_model_dir(model_dir):
    """
    validates that model_dir has the expected directory tree.

    For example (your TF serving version number may be different):

    1562353043/
        saved_model.pb
        variables/
            variables.data-00000-of-00001
            variables.index
    """
    version = os.listdir(model_dir)[0]
    if not version.isdigit():
        raise UserException(
            "No versions of servable default found under base path in model_dir. See docs.cortex.dev for how to properly package your TensorFlow model"
        )

    if "saved_model.pb" not in os.listdir(os.path.join(model_dir, version)):
        raise UserException(
            'Expected packaged model to have a "saved_model.pb" file. See docs.cortex.dev for how to properly package your TensorFlow model'
        )


@app.after_request
def after_request(response):
    if request.full_path.startswith("/healthz"):
        return response
    logger.info("[%s] %s", util.now_timestamp_rfc_3339(), response.status)
    return response


@app.errorhandler(Exception)
def exceptions(e):
    logger.exception(e)
    return jsonify(error=str(e)), 500


def start(args):
    ctx = Context(s3_path=args.context, cache_dir=args.cache_dir, workload_id=args.workload_id)

    api = ctx.apis_id_map[args.api]
    local_cache["api"] = api
    local_cache["ctx"] = ctx

    try:
        if args.only_download:
            ctx.storage.download_and_unzip_external(api["model"], args.model_dir)
            return

        if api.get("request_handler") is not None or util.is_resource_ref(api["model"]):
            package.install_packages(ctx.python_packages, ctx.storage)

        if api.get("request_handler") is not None:
            local_cache["request_handler"] = ctx.get_request_handler_impl(api["name"])

        if not os.path.isdir(args.model_dir):
            if util.is_resource_ref(api["model"]):
                model_name = util.get_resource_ref(api["model"])
                model = ctx.models[model_name]
                ctx.storage.download_and_unzip(model["key"], args.model_dir)
            else:
                download_dir_external(ctx, api["model"], args.model_dir)

        if args.only_download:
            return

        if util.is_resource_ref(api["model"]):
            model_name = util.get_resource_ref(api["model"])
            model = ctx.models[model_name]
            estimator = ctx.estimators[model["estimator"]]

            local_cache["model"] = model
            local_cache["estimator"] = estimator
            local_cache["target_col"] = ctx.columns[util.get_resource_ref(model["target_column"])]
            local_cache["target_col_type"] = ctx.get_inferred_column_type(
                util.get_resource_ref(model["target_column"])
            )

            log_level = "DEBUG"
            if ctx.environment is not None and ctx.environment.get("log_level") is not None:
                log_level = ctx.environment["log_level"].get("tensorflow", "DEBUG")
            tf_lib.set_logging_verbosity(log_level)

            for column_name in ctx.extract_column_names([model["input"], model["target_column"]]):
                if ctx.is_transformed_column(column_name):
                    trans_impl, _ = ctx.get_transformer_impl(column_name)
                    local_cache["trans_impls"][column_name] = trans_impl
                    transformed_column = ctx.transformed_columns[column_name]

                    # cache aggregate values
                    for resource_name in util.extract_resource_refs(transformed_column["input"]):
                        if resource_name in ctx.aggregates:
                            ctx.get_obj(ctx.aggregates[resource_name]["key"])

            local_cache["required_inputs"] = tf_lib.get_base_input_columns(model["name"], ctx)

            if util.is_dict(model["input"]) and model["input"].get("target_vocab") is not None:
                local_cache["target_vocab_populated"] = ctx.populate_values(
                    model["input"]["target_vocab"], None, False
                )
    except CortexException as e:
        e.wrap("error")
        logger.error(str(e))
        logger.exception(
            "An error occurred, see `cortex logs -v api {}` for more details.".format(api["name"])
        )
        sys.exit(1)
    except Exception as e:
        logger.exception(
            "An error occurred, see `cortex logs -v api {}` for more details.".format(api["name"])
        )
        sys.exit(1)

    try:
        validate_model_dir(args.model_dir)
    except Exception as e:
        logger.exception(e)
        sys.exit(1)

    channel = grpc.insecure_channel("localhost:" + str(args.tf_serve_port))
    local_cache["stub"] = prediction_service_pb2_grpc.PredictionServiceStub(channel)

    # wait a bit for tf serving to start before querying metadata
    limit = 300
    for i in range(limit):
        try:
            local_cache["metadata"] = run_get_model_metadata()
            break
        except Exception as e:
            if i == limit - 1:
                logger.exception(
                    "An error occurred, see `cortex logs -v api {}` for more details.".format(
                        api["name"]
                    )
                )
                sys.exit(1)

        time.sleep(1)

    serve(app, listen="*:{}".format(args.port))


def main():
    parser = argparse.ArgumentParser()
    na = parser.add_argument_group("required named arguments")
    na.add_argument("--workload-id", required=True, help="Workload ID")
    na.add_argument("--port", type=int, required=True, help="Port (on localhost) to use")
    na.add_argument(
        "--tf-serve-port", type=int, required=True, help="Port (on localhost) where TF Serving runs"
    )
    na.add_argument(
        "--context",
        required=True,
        help="S3 path to context (e.g. s3://bucket/path/to/context.json)",
    )
    na.add_argument("--api", required=True, help="Resource id of api to serve")
    na.add_argument("--model-dir", required=True, help="Directory to download the model to")
    na.add_argument("--cache-dir", required=True, help="Local path for the context cache")
    na.add_argument(
        "--only-download",
        required=False,
        help="Only download model (for init-containers)",
        default=False,
    )
    parser.set_defaults(func=start)

    args = parser.parse_args()
    args.func(args)


if __name__ == "__main__":
    main()<|MERGE_RESOLUTION|>--- conflicted
+++ resolved
@@ -160,19 +160,10 @@
 
     for column_name, value in sample.items():
 
-        if util.is_list(value):
-<<<<<<< HEAD
-            shape = []
-            for dim in signature_def[signature_key]["inputs"][column_name]["tensorShape"]["dim"]:
-                shape.append(int(dim["size"]))
-=======
-            shape = [len(value)]
-            for dim in signature_def[signature_key]["inputs"][column_name]["tensorShape"]["dim"]:
-                shape.append(int(dim["size"]))
-        else:
-            shape = [1]
-
->>>>>>> ad815c20
+        shape = []
+        for dim in signature_def[signature_key]["inputs"][column_name]["tensorShape"]["dim"]:
+            shape.append(int(dim["size"])
+    
         sig_type = signature_def[signature_key]["inputs"][column_name]["dtype"]
 
         try:
