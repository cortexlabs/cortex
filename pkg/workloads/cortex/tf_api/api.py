# Copyright 2019 Cortex Labs, Inc.
#
# Licensed under the Apache License, Version 2.0 (the "License");
# you may not use this file except in compliance with the License.
# You may obtain a copy of the License at
#
#     http://www.apache.org/licenses/LICENSE-2.0
#
# Unless required by applicable law or agreed to in writing, software
# distributed under the License is distributed on an "AS IS" BASIS,
# WITHOUT WARRANTIES OR CONDITIONS OF ANY KIND, either express or implied.
# See the License for the specific language governing permissions and
# limitations under the License.

import sys
import os
import argparse
import time
import builtins

import tensorflow as tf
from flask import Flask, request, jsonify, g
from flask_api import status
from waitress import serve
import grpc
from tensorflow_serving.apis import predict_pb2
from tensorflow_serving.apis import get_model_metadata_pb2
from tensorflow_serving.apis import prediction_service_pb2_grpc
from google.protobuf import json_format

from cortex.lib import util, Context, api_utils
from cortex.lib.storage import S3
from cortex.lib.log import get_logger, debug_obj
from cortex.lib.exceptions import UserRuntimeException, UserException
from cortex.lib.stringify import truncate


def cortex_print(*args, **kwargs):
    logger.info(*args)


builtins.print = cortex_print

logger = get_logger()
logger.propagate = False  # prevent double logging (flask modifies root logger)

app = Flask(__name__)
app.json_encoder = util.json_tricks_encoder


local_cache = {
    "ctx": None,
    "stub": None,
    "api": None,
    "metadata": None,
    "request_handler": None,
    "class_set": set(),
}


DTYPE_TO_VALUE_KEY = {
    "DT_INT32": "intVal",
    "DT_INT64": "int64Val",
    "DT_FLOAT": "floatVal",
    "DT_STRING": "stringVal",
    "DT_BOOL": "boolVal",
    "DT_DOUBLE": "doubleVal",
    "DT_HALF": "halfVal",
    "DT_COMPLEX64": "scomplexVal",
    "DT_COMPLEX128": "dcomplexVal",
}

DTYPE_TO_TF_TYPE = {
    "DT_FLOAT": tf.float32,
    "DT_DOUBLE": tf.float64,
    "DT_INT32": tf.int32,
    "DT_UINT8": tf.uint8,
    "DT_INT16": tf.int16,
    "DT_INT8": tf.int8,
    "DT_STRING": tf.string,
    "DT_COMPLEX64": tf.complex64,
    "DT_INT64": tf.int64,
    "DT_BOOL": tf.bool,
    "DT_QINT8": tf.qint8,
    "DT_QUINT8": tf.quint8,
    "DT_QINT32": tf.qint32,
    "DT_BFLOAT16": tf.bfloat16,
    "DT_QINT16": tf.qint16,
    "DT_QUINT16": tf.quint16,
    "DT_UINT16": tf.uint16,
    "DT_COMPLEX128": tf.complex128,
    "DT_HALF": tf.float16,
    "DT_RESOURCE": tf.resource,
    "DT_VARIANT": tf.variant,
    "DT_UINT32": tf.uint32,
    "DT_UINT64": tf.uint64,
}


@app.after_request
def after_request(response):
    api = local_cache["api"]
    ctx = local_cache["ctx"]

    if request.path != "/{}/{}".format(ctx.app["name"], api["name"]):
        return response

    logger.info(response.status)

    prediction = None
    if "prediction" in g:
        prediction = g.prediction
    api_utils.post_request_metrics(ctx, api, response, prediction, local_cache["class_set"])

    return response


def create_prediction_request(sample):
    signature_def = local_cache["metadata"]["signatureDef"]
    signature_key = local_cache["api"]["tf_serving"]["signature_key"]
    prediction_request = predict_pb2.PredictRequest()
    prediction_request.model_spec.name = "model"
    prediction_request.model_spec.signature_name = signature_key

    for column_name, value in sample.items():
        shape = []
        for dim in signature_def[signature_key]["inputs"][column_name]["tensorShape"]["dim"]:
            shape.append(int(dim["size"]))

        sig_type = signature_def[signature_key]["inputs"][column_name]["dtype"]

        try:
            tensor_proto = tf.compat.v1.make_tensor_proto(value, dtype=DTYPE_TO_TF_TYPE[sig_type])
            prediction_request.inputs[column_name].CopyFrom(tensor_proto)
        except Exception as e:
            raise UserException(
                'key "{}"'.format(column_name), "expected shape {}".format(shape), str(e)
            ) from e

    return prediction_request


def create_get_model_metadata_request():
    get_model_metadata_request = get_model_metadata_pb2.GetModelMetadataRequest()
    get_model_metadata_request.model_spec.name = "model"
    get_model_metadata_request.metadata_field.append("signature_def")
    return get_model_metadata_request


def run_get_model_metadata():
    request = create_get_model_metadata_request()
    resp = local_cache["stub"].GetModelMetadata(request, timeout=10.0)
    sigAny = resp.metadata["signature_def"]
    signature_def_map = get_model_metadata_pb2.SignatureDefMap()
    sigAny.Unpack(signature_def_map)
    sigmap = json_format.MessageToDict(signature_def_map)
    return sigmap


def parse_response_proto(response_proto):
    results_dict = json_format.MessageToDict(response_proto)
    outputs = results_dict["outputs"]

    outputs_simplified = {}
    for key in outputs.keys():
        value_key = DTYPE_TO_VALUE_KEY[outputs[key]["dtype"]]
        outputs_simplified[key] = outputs[key][value_key]

    return {"response": outputs_simplified}


def run_predict(sample, debug=False):
    ctx = local_cache["ctx"]
    api = local_cache["api"]
    request_handler = local_cache.get("request_handler")

    prepared_sample = sample

    debug_obj("sample", sample, debug)
    if request_handler is not None and util.has_function(request_handler, "pre_inference"):
        try:
            prepared_sample = request_handler.pre_inference(
                sample, local_cache["metadata"]["signatureDef"]
            )
            debug_obj("pre_inference", prepared_sample, debug)
        except Exception as e:
            raise UserRuntimeException(
                api["request_handler"], "pre_inference request handler", str(e)
            ) from e

    validate_sample(prepared_sample)

    prediction_request = create_prediction_request(prepared_sample)
    response_proto = local_cache["stub"].Predict(prediction_request, timeout=300.0)
    result = parse_response_proto(response_proto)
    debug_obj("inference", result, debug)

    if request_handler is not None and util.has_function(request_handler, "post_inference"):
        try:
            result = request_handler.post_inference(result, local_cache["metadata"]["signatureDef"])
            debug_obj("post_inference", result, debug)
        except Exception as e:
            raise UserRuntimeException(
                api["request_handler"], "post_inference request handler", str(e)
            ) from e

    return result


def validate_sample(sample):
    signature = extract_signature(
        local_cache["metadata"]["signatureDef"], local_cache["api"]["tf_serving"]["signature_key"]
    )
    for input_name, _ in signature.items():
        if input_name not in sample:
            raise UserException('missing key "{}"'.format(input_name))


def prediction_failed(reason):
    message = "prediction failed: {}".format(reason)
    logger.error(message)
    return message, status.HTTP_406_NOT_ACCEPTABLE


@app.route("/healthz", methods=["GET"])
def health():
    return jsonify({"ok": True})


@app.route("/<deployment_name>/<api_name>", methods=["POST"])
def predict(deployment_name, api_name):
    debug = request.args.get("debug", "false").lower() == "true"

    try:
        sample = request.get_json()
    except Exception as e:
        return "Malformed JSON", status.HTTP_400_BAD_REQUEST

    ctx = local_cache["ctx"]
    api = local_cache["api"]

    response = {}

    try:
        result = run_predict(sample, debug)
    except Exception as e:
        logger.exception("prediction failed")
        return prediction_failed(str(e))

    g.prediction = result

    return jsonify(result)


def extract_signature(signature_def, signature_key):
    if (
        signature_def.get(signature_key) is None
        or signature_def[signature_key].get("inputs") is None
    ):
        raise UserException(
            'unable to find "' + signature_key + "\" in model's signature definition"
        )

    metadata = {}
    for input_name, input_metadata in signature_def[signature_key]["inputs"].items():
        metadata[input_name] = {
            "shape": [int(dim["size"]) for dim in input_metadata["tensorShape"]["dim"]],
            "type": DTYPE_TO_TF_TYPE[input_metadata["dtype"]].name,
        }
    return metadata


@app.route("/<app_name>/<api_name>/signature", methods=["GET"])
def get_signature(app_name, api_name):
    ctx = local_cache["ctx"]
    api = local_cache["api"]

    try:
        metadata = extract_signature(
            local_cache["metadata"]["signatureDef"],
            local_cache["api"]["tf_serving"]["signature_key"],
        )
    except Exception as e:
        logger.exception("failed to get signature")
        return jsonify(error=str(e)), 404

    response = {"signature": metadata}
    return jsonify(response)


def validate_model_dir(model_dir):
    """
    validates that model_dir has the expected directory tree.

    For example (your TF serving version number may be different):

    1562353043/
        saved_model.pb
        variables/
            variables.data-00000-of-00001
            variables.index
    """
    version = os.listdir(model_dir)[0]
    if not version.isdigit():
        raise UserException(
            "No versions of servable default found under base path in model_dir. See docs.cortex.dev for how to properly package your TensorFlow model"
        )

    if "saved_model.pb" not in os.listdir(os.path.join(model_dir, version)):
        raise UserException(
            'Expected packaged model to have a "saved_model.pb" file. See docs.cortex.dev for how to properly package your TensorFlow model'
        )


@app.errorhandler(Exception)
def exceptions(e):
    logger.exception(e)
    return jsonify(error=str(e)), 500


def start(args):
    api = None
    try:
        ctx = Context(s3_path=args.context, cache_dir=args.cache_dir, workload_id=args.workload_id)
        api = ctx.apis_id_map[args.api]
        local_cache["api"] = api
        local_cache["ctx"] = ctx

        if api.get("request_handler") is not None:
<<<<<<< HEAD
            local_cache["request_handler"] = ctx.get_request_handler_impl(
                api["name"], args.project_dir
            )
    except CortexException as e:
        e.wrap("error")
        logger.exception(str(e))
        sys.exit(1)
=======
            package.install_packages(ctx.python_packages, ctx.storage)
            local_cache["request_handler"] = ctx.get_request_handler_impl(api["name"])
>>>>>>> 3e1b7641
    except Exception as e:
        logger.exception("failed to start api")
        sys.exit(1)

    try:
        validate_model_dir(args.model_dir)
    except Exception as e:
        logger.exception("failed to validate model")
        sys.exit(1)

    if api.get("tracker") is not None and api["tracker"].get("model_type") == "classification":
        try:
            local_cache["class_set"] = api_utils.get_classes(ctx, api["name"])
        except Exception as e:
            logger.warn("an error occurred while attempting to load classes", exc_info=True)

    channel = grpc.insecure_channel("localhost:" + str(args.tf_serve_port))
    local_cache["stub"] = prediction_service_pb2_grpc.PredictionServiceStub(channel)

    # wait a bit for tf serving to start before querying metadata
    limit = 60
    for i in range(limit):
        try:
            local_cache["metadata"] = run_get_model_metadata()
            break
        except Exception as e:
            if i > 6:
                logger.warn("an error occurred when reading model metadata, retrying...")
            if i == limit - 1:
                logger.exception(
                    "an error occurred when reading model metadata: retry limit exceeded"
                )
                sys.exit(1)

        time.sleep(5)
    logger.info(
        "model_signature: {}".format(
            extract_signature(
                local_cache["metadata"]["signatureDef"],
                local_cache["api"]["tf_serving"]["signature_key"],
            )
        )
    )
    serve(app, listen="*:{}".format(args.port))


def main():
    parser = argparse.ArgumentParser()
    na = parser.add_argument_group("required named arguments")
    na.add_argument("--workload-id", required=True, help="Workload ID")
    na.add_argument("--port", type=int, required=True, help="Port (on localhost) to use")
    na.add_argument(
        "--tf-serve-port", type=int, required=True, help="Port (on localhost) where TF Serving runs"
    )
    na.add_argument(
        "--context",
        required=True,
        help="S3 path to context (e.g. s3://bucket/path/to/context.json)",
    )
    na.add_argument("--api", required=True, help="Resource id of api to serve")
    na.add_argument("--model-dir", required=True, help="Directory to download the model to")
    na.add_argument("--cache-dir", required=True, help="Local path for the context cache")
    na.add_argument("--project-dir", required=True, help="Local path for the project zip file")
    parser.set_defaults(func=start)

    args = parser.parse_args()
    args.func(args)


if __name__ == "__main__":
    main()<|MERGE_RESOLUTION|>--- conflicted
+++ resolved
@@ -327,18 +327,9 @@
         local_cache["ctx"] = ctx
 
         if api.get("request_handler") is not None:
-<<<<<<< HEAD
             local_cache["request_handler"] = ctx.get_request_handler_impl(
                 api["name"], args.project_dir
             )
-    except CortexException as e:
-        e.wrap("error")
-        logger.exception(str(e))
-        sys.exit(1)
-=======
-            package.install_packages(ctx.python_packages, ctx.storage)
-            local_cache["request_handler"] = ctx.get_request_handler_impl(api["name"])
->>>>>>> 3e1b7641
     except Exception as e:
         logger.exception("failed to start api")
         sys.exit(1)
