--- conflicted
+++ resolved
@@ -38,24 +38,9 @@
 app = Flask(__name__)
 app.json_encoder = util.json_tricks_encoder
 
-<<<<<<< HEAD
-local_cache = {
-    "ctx": None,
-    "model": None,
-    "estimator": None,
-    "target_col": None,
-    "target_col_type": None,
-    "stub": None,
-    "api": None,
-    "trans_impls": {},
-    "required_inputs": None,
-    "metadata": None,
-    "target_vocab_populated": None,
-    "class_set": set(),
-}
-=======
-local_cache = {"ctx": None, "stub": None, "api": None, "metadata": None, "request_handler": None}
->>>>>>> e3602745
+
+local_cache = {"ctx": None, "stub": None, "api": None, "metadata": None, "request_handler": None, "class_set": set()}
+
 
 DTYPE_TO_VALUE_KEY = {
     "DT_INT32": "intVal",
