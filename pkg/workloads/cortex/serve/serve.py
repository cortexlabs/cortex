# Copyright 2020 Cortex Labs, Inc.
#
# Licensed under the Apache License, Version 2.0 (the "License");
# you may not use this file except in compliance with the License.
# You may obtain a copy of the License at
#
#     http://www.apache.org/licenses/LICENSE-2.0
#
# Unless required by applicable law or agreed to in writing, software
# distributed under the License is distributed on an "AS IS" BASIS,
# WITHOUT WARRANTIES OR CONDITIONS OF ANY KIND, either express or implied.
# See the License for the specific language governing permissions and
# limitations under the License.

import sys
import os
import argparse
import inspect
import time
import json
from concurrent.futures import ThreadPoolExecutor
import threading
import math
import asyncio
from typing import Any

from fastapi import Body, FastAPI
from fastapi.exceptions import RequestValidationError
from fastapi.middleware.cors import CORSMiddleware
from starlette.requests import Request
from starlette.responses import Response
from starlette.background import BackgroundTasks
from starlette.exceptions import HTTPException as StarletteHTTPException

from cortex import consts
from cortex.lib import util
<<<<<<< HEAD
from cortex.lib.type import API
from cortex.lib.log import cx_logger, debug_obj
from cortex.lib.storage import S3, FileLock
=======
from cortex.lib.type import API, get_spec
from cortex.lib.log import cx_logger
from cortex.lib.storage import S3, LocalStorage
>>>>>>> dd9d8b39
from cortex.lib.exceptions import UserRuntimeException

if os.environ["CORTEX_VERSION"] != consts.CORTEX_VERSION:
    errMsg = f"your Cortex operator version ({os.environ['CORTEX_VERSION']}) doesn't match your predictor image version ({consts.CORTEX_VERSION}); please update your predictor image by modifying the `image` field in your API configuration file (e.g. cortex.yaml) and re-running `cortex deploy`, or update your cluster by following the instructions at https://docs.cortex.dev/cluster-management/update"
    raise ValueError(errMsg)


API_SUMMARY_MESSAGE = (
    "make a prediction by sending a post request to this endpoint with a json payload"
)

API_LIVENESS_UPDATE_PERIOD = 5  # seconds


loop = asyncio.get_event_loop()
loop.set_default_executor(
    ThreadPoolExecutor(max_workers=int(os.environ["CORTEX_THREADS_PER_WORKER"]))
)

app = FastAPI()

app.add_middleware(
    CORSMiddleware,
    allow_origins=["*"],
    allow_credentials=True,
    allow_methods=["*"],
    allow_headers=["*"],
)

local_cache = {
    "api": None,
    "provider": None,
    "predictor_impl": None,
    "predict_route": None,
    "client": None,
    "class_set": set(),
}


def update_api_liveness():
    threading.Timer(API_LIVENESS_UPDATE_PERIOD, update_api_liveness).start()
    with open("/mnt/workspace/api_liveness.txt", "w") as f:
        f.write(str(math.ceil(time.time())))


@app.on_event("startup")
def startup():
    open("/mnt/workspace/api_readiness.txt", "a").close()
    update_api_liveness()


@app.on_event("shutdown")
def shutdown():
    try:
        os.remove("/mnt/workspace/api_readiness.txt")
    except:
        pass

    try:
        os.remove("/mnt/workspace/api_liveness.txt")
    except:
        pass


def is_prediction_request(request):
    return request.url.path == local_cache["predict_route"] and request.method == "POST"


@app.exception_handler(StarletteHTTPException)
async def http_exception_handler(request, e):
    response = Response(content=str(e.detail), status_code=e.status_code)
    return response


@app.exception_handler(RequestValidationError)
async def validation_exception_handler(request, e):
    response = Response(content=str(e), status_code=400)
    return response


@app.exception_handler(Exception)
async def uncaught_exception_handler(request, e):
    response = Response(content="internal server error", status_code=500)
    return response


@app.middleware("http")
async def register_request(request: Request, call_next):
    request.state.start_time = time.time()

    file_id = None
    response = None
    try:
        if is_prediction_request(request):
            if local_cache["provider"] != "local":
                request_id = request.headers["x-request-id"]
                file_id = f"/mnt/requests/{request_id}"
                open(file_id, "a").close()

        response = await call_next(request)
    finally:
        if file_id is not None:
            try:
                os.remove(file_id)
            except:
                pass

        if is_prediction_request(request):
            status_code = 500
            if response is not None:
                status_code = response.status_code
            api = local_cache["api"]
            api.post_request_metrics(status_code, time.time() - request.state.start_time)

    return response


@app.middleware("http")
async def parse_payload(request: Request, call_next):
    if not is_prediction_request(request):
        return await call_next(request)

    if "payload" not in local_cache["predict_fn_args"]:
        return await call_next(request)

    content_type = request.headers.get("content-type", "").lower()

    if content_type.startswith("multipart/form") or content_type.startswith(
        "application/x-www-form-urlencoded"
    ):
        request.state.payload = await request.form()
    elif content_type.startswith("application/json"):
        request.state.payload = await request.json()
    else:
        request.state.payload = await request.body()

    return await call_next(request)


def predict(request: Request):
    api = local_cache["api"]
    predictor_impl = local_cache["predictor_impl"]
    args = build_predict_args(request)

    prediction = predictor_impl.predict(**args)

    if isinstance(prediction, bytes):
        response = Response(content=prediction, media_type="application/octet-stream")
    elif isinstance(prediction, str):
        response = Response(content=prediction, media_type="text/plain")
    elif isinstance(prediction, Response):
        response = prediction
    else:
        try:
            json_string = json.dumps(prediction)
        except Exception as e:
            raise UserRuntimeException(
                str(e),
                "please return an object that is JSON serializable (including its nested fields), a bytes object, a string, or a starlette.response.Response object",
            ) from e
        response = Response(content=json_string, media_type="application/json")

    if local_cache["provider"] != "local" and api.monitoring is not None:
        try:
            predicted_value = api.monitoring.extract_predicted_value(prediction)
            api.post_monitoring_metrics(predicted_value)
            if (
                api.monitoring.model_type == "classification"
                and predicted_value not in local_cache["class_set"]
            ):
                tasks = BackgroundTasks()
                tasks.add_task(api.upload_class, class_name=predicted_value)
                local_cache["class_set"].add(predicted_value)
                response.background = tasks
        except:
            cx_logger().warn("unable to record prediction metric", exc_info=True)

    return response


def build_predict_args(request: Request):
    args = {}

    if "payload" in local_cache["predict_fn_args"]:
        args["payload"] = request.state.payload
    if "headers" in local_cache["predict_fn_args"]:
        args["headers"] = request.headers
    if "query_params" in local_cache["predict_fn_args"]:
        args["query_params"] = request.query_params

    return args


def get_summary():
    response = {"message": API_SUMMARY_MESSAGE}

    if hasattr(local_cache["client"], "input_signatures"):
        response["model_signatures"] = local_cache["client"].input_signatures

    return response


def start():
    cache_dir = os.environ["CORTEX_CACHE_DIR"]
    provider = os.environ["CORTEX_PROVIDER"]
    spec_path = os.environ["CORTEX_API_SPEC"]
    project_dir = os.environ["CORTEX_PROJECT_DIR"]
<<<<<<< HEAD
    model_dir = os.getenv("CORTEX_MODEL_DIR", None)
    storage = S3(bucket=os.environ["CORTEX_BUCKET"], region=os.environ["AWS_REGION"])
=======
    model_dir = os.getenv("CORTEX_MODEL_DIR")
    tf_serving_port = os.getenv("CORTEX_TF_SERVING_PORT", "9000")
    tf_serving_host = os.getenv("CORTEX_TF_SERVING_HOST", "localhost")

    if provider == "local":
        storage = LocalStorage(os.getenv("CORTEX_CACHE_DIR"))
    else:
        storage = S3(bucket=os.environ["CORTEX_BUCKET"], region=os.environ["AWS_REGION"])
>>>>>>> dd9d8b39

    has_multiple_servers = os.getenv("CORTEX_MULTIPLE_TF_SERVERS")
    if has_multiple_servers:
        with FileLock("/run/used_ports.json.lock"):
            with open("/run/used_ports.json", "r+") as f:
                used_ports = json.load(f)
                for port in used_ports.keys():
                    if not used_ports[port]:
                        tf_serving_port = port
                        used_ports[port] = True
                        break
                f.seek(0)
                json.dump(used_ports, f)
                f.truncate()
    else:
        tf_serving_port = os.getenv("CORTEX_TF_BASE_SERVING_PORT", None)

    try:
        raw_api_spec = get_spec(provider, storage, cache_dir, spec_path)
        api = API(
            provider=provider,
            storage=storage,
            model_dir=model_dir,
            cache_dir=cache_dir,
            **raw_api_spec,
        )
        client = api.predictor.initialize_client(
            tf_serving_host=tf_serving_host, tf_serving_port=tf_serving_port,
        )
        cx_logger().info("loading the predictor from {}".format(api.predictor.path))
        predictor_impl = api.predictor.initialize_impl(project_dir, client)

        local_cache["api"] = api
        local_cache["provider"] = provider
        local_cache["client"] = client
        local_cache["predictor_impl"] = predictor_impl
        local_cache["predict_fn_args"] = inspect.getfullargspec(predictor_impl.predict).args
        predict_route = "/"
        if provider != "local":
            predict_route = "/predict"
        local_cache["predict_route"] = predict_route
    except:
        cx_logger().exception("failed to start api")
        sys.exit(1)

    if (
        provider != "local"
        and api.monitoring is not None
        and api.monitoring.model_type == "classification"
    ):
        try:
            local_cache["class_set"] = api.get_cached_classes()
        except:
            cx_logger().warn("an error occurred while attempting to load classes", exc_info=True)

    app.add_api_route(local_cache["predict_route"], predict, methods=["POST"])
    app.add_api_route(local_cache["predict_route"], get_summary, methods=["GET"])

    return app<|MERGE_RESOLUTION|>--- conflicted
+++ resolved
@@ -34,15 +34,9 @@
 
 from cortex import consts
 from cortex.lib import util
-<<<<<<< HEAD
-from cortex.lib.type import API
-from cortex.lib.log import cx_logger, debug_obj
-from cortex.lib.storage import S3, FileLock
-=======
 from cortex.lib.type import API, get_spec
 from cortex.lib.log import cx_logger
-from cortex.lib.storage import S3, LocalStorage
->>>>>>> dd9d8b39
+from cortex.lib.storage import S3, LocalStorage, FileLock
 from cortex.lib.exceptions import UserRuntimeException
 
 if os.environ["CORTEX_VERSION"] != consts.CORTEX_VERSION:
@@ -250,19 +244,15 @@
     provider = os.environ["CORTEX_PROVIDER"]
     spec_path = os.environ["CORTEX_API_SPEC"]
     project_dir = os.environ["CORTEX_PROJECT_DIR"]
-<<<<<<< HEAD
-    model_dir = os.getenv("CORTEX_MODEL_DIR", None)
-    storage = S3(bucket=os.environ["CORTEX_BUCKET"], region=os.environ["AWS_REGION"])
-=======
+
     model_dir = os.getenv("CORTEX_MODEL_DIR")
-    tf_serving_port = os.getenv("CORTEX_TF_SERVING_PORT", "9000")
+    tf_serving_port = os.getenv("CORTEX_TF_BASE_SERVING_PORT", "9000")
     tf_serving_host = os.getenv("CORTEX_TF_SERVING_HOST", "localhost")
 
     if provider == "local":
         storage = LocalStorage(os.getenv("CORTEX_CACHE_DIR"))
     else:
         storage = S3(bucket=os.environ["CORTEX_BUCKET"], region=os.environ["AWS_REGION"])
->>>>>>> dd9d8b39
 
     has_multiple_servers = os.getenv("CORTEX_MULTIPLE_TF_SERVERS")
     if has_multiple_servers:
@@ -277,8 +267,6 @@
                 f.seek(0)
                 json.dump(used_ports, f)
                 f.truncate()
-    else:
-        tf_serving_port = os.getenv("CORTEX_TF_BASE_SERVING_PORT", None)
 
     try:
         raw_api_spec = get_spec(provider, storage, cache_dir, spec_path)
