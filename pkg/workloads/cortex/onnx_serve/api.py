--- conflicted
+++ resolved
@@ -189,17 +189,13 @@
 
             prepared_sample = sample
             if request_handler is not None and util.has_function(request_handler, "pre_inference"):
-<<<<<<< HEAD
-                prepared_sample = request_handler.pre_inference(sample, input_metadata)
-                print_obj("pre_inference", prepared_sample, debug)
-=======
                 try:
                     prepared_sample = request_handler.pre_inference(sample, input_metadata)
+                    print_obj("pre_inference", prepared_sample, debug)
                 except Exception as e:
                     raise UserRuntimeException(
                         api["request_handler"], "pre_inference request handler"
                     ) from e
->>>>>>> 14ffed8b
 
             inference_input = convert_to_onnx_input(prepared_sample, input_metadata)
             model_outputs = sess.run([], inference_input)
