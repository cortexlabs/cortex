--- conflicted
+++ resolved
@@ -206,7 +206,6 @@
 
         debug_obj("inference", result, debug)
 
-<<<<<<< HEAD
         if request_handler is not None and util.has_function(request_handler, "post_inference"):
             try:
                 result = request_handler.post_inference(result, output_metadata)
@@ -216,62 +215,12 @@
                 ) from e
 
             debug_obj("post_inference", result, debug)
-=======
-    for i, sample in enumerate(payload["samples"]):
-        try:
-            debug_obj("sample", sample, debug)
-
-            prepared_sample = sample
-            if request_handler is not None and util.has_function(request_handler, "pre_inference"):
-                try:
-                    prepared_sample = request_handler.pre_inference(sample, input_metadata)
-                    debug_obj("pre_inference", prepared_sample, debug)
-                except Exception as e:
-                    raise UserRuntimeException(
-                        api["request_handler"], "pre_inference request handler"
-                    ) from e
-
-            inference_input = convert_to_onnx_input(prepared_sample, input_metadata)
-            model_outputs = sess.run([], inference_input)
-            result = []
-            for model_output in model_outputs:
-                if type(model_output) is np.ndarray:
-                    result.append(model_output.tolist())
-                else:
-                    result.append(model_output)
-
-            debug_obj("inference", result, debug)
-
-            if request_handler is not None and util.has_function(request_handler, "post_inference"):
-                try:
-                    result = request_handler.post_inference(result, output_metadata)
-                except Exception as e:
-                    raise UserRuntimeException(
-                        api["request_handler"], "post_inference request handler"
-                    ) from e
-
-                debug_obj("post_inference", result, debug)
-
-        except CortexException as e:
-            e.wrap("error", "sample {}".format(i + 1))
-            logger.exception(str(e))
-            return prediction_failed(str(e))
-        except Exception as e:
-            logger.exception(str(e))
-            return prediction_failed(str(e))
->>>>>>> fde356e4
-
     except CortexException as e:
         e.wrap("error")
-        logger.error(str(e))
-        logger.exception(
-            "An error occurred, see `cx logs -v api {}` for more details.".format(api["name"])
-        )
+        logger.exception(str(e))
         return prediction_failed(str(e))
     except Exception as e:
-        logger.exception(
-            "An error occurred, see `cx logs -v api {}` for more details.".format(api["name"])
-        )
+        logger.exception(str(e))
         return prediction_failed(str(e))
 
     g.prediction = result
