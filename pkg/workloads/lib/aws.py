--- conflicted
+++ resolved
@@ -129,11 +129,7 @@
 def read_bytes_from_s3(key, bucket, allow_missing=True, client_config={}):
     s3 = s3_client(client_config)
     try:
-<<<<<<< HEAD
-        string = s3.get_object(Bucket=bucket, Key=key)["Body"].read().decode("utf-8")
-=======
         byte_array = s3.get_object(Bucket=bucket, Key=key)["Body"].read()
->>>>>>> f3df21a9
     except s3.exceptions.NoSuchKey as e:
         if allow_missing:
             return None
