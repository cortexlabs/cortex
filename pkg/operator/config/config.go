--- conflicted
+++ resolved
@@ -38,57 +38,12 @@
 	Telemetry       *telemetry.Client
 )
 
-<<<<<<< HEAD
-type CortexConfig struct {
-	ID                  string `json:"id"`
-	APIVersion          string `json:"api_version"`
-	Bucket              string `json:"bucket"`
-	LogGroup            string `json:"log_group"`
-	Region              string `json:"region"`
-	Namespace           string `json:"namespace"`
-	OperatorImage       string `json:"operator_image"`
-	TFServeImage        string `json:"tf_serve_image"`
-	TFAPIImage          string `json:"tf_api_image"`
-	DownloaderImage     string `json:"downloader_image"`
-	TFServeImageGPU     string `json:"tf_serve_image_gpu"`
-	ONNXServeImage      string `json:"onnx_serve_image"`
-	ONNXServeImageGPU   string `json:"onnx_serve_image_gpu"`
-	PythonServeImage    string `json:"python_serve_image"`
-	PythonServeImageGPU string `json:"python_serve_image_gpu"`
-
-	TelemetryURL      string `json:"telemetry_url"`
-	EnableTelemetry   bool   `json:"enable_telemetry"`
-	OperatorInCluster bool   `json:"operator_in_cluster"`
-}
-
-func Init() error {
-	Cortex = &CortexConfig{
-		APIVersion:          consts.CortexVersion,
-		Bucket:              getStr("BUCKET"),
-		LogGroup:            getStr("LOG_GROUP"),
-		Region:              getStr("REGION"),
-		Namespace:           getStr("NAMESPACE"),
-		OperatorImage:       getStr("IMAGE_OPERATOR"),
-		TFServeImage:        getStr("IMAGE_TF_SERVE"),
-		TFAPIImage:          getStr("IMAGE_TF_API"),
-		DownloaderImage:     getStr("IMAGE_DOWNLOADER"),
-		TFServeImageGPU:     getStr("IMAGE_TF_SERVE_GPU"),
-		ONNXServeImage:      getStr("IMAGE_ONNX_SERVE"),
-		ONNXServeImageGPU:   getStr("IMAGE_ONNX_SERVE_GPU"),
-		PythonServeImage:    getStr("IMAGE_PYTHON"),
-		PythonServeImageGPU: getStr("IMAGE_PYTHON_GPU"),
-
-		TelemetryURL:      configreader.MustStringFromEnv("CORTEX_TELEMETRY_URL", &configreader.StringValidation{Required: false, Default: consts.TelemetryURL}),
-		EnableTelemetry:   getBool("ENABLE_TELEMETRY", false),
-		OperatorInCluster: getBool("OPERATOR_IN_CLUSTER", true),
-=======
 func Init() error {
 	var err error
 
 	Cluster = &clusterconfig.InternalClusterConfig{
 		APIVersion:        consts.CortexVersion,
 		OperatorInCluster: strings.ToLower(os.Getenv("CORTEX_OPERATOR_IN_CLUSTER")) != "false",
->>>>>>> d4d93783
 	}
 
 	clusterConfigPath := os.Getenv("CORTEX_CLUSTER_CONFIG_PATH")
