/*
Copyright 2019 Cortex Labs, Inc.

Licensed under the Apache License, Version 2.0 (the "License");
you may not use this file except in compliance with the License.
You may obtain a copy of the License at

    http://www.apache.org/licenses/LICENSE-2.0

Unless required by applicable law or agreed to in writing, software
distributed under the License is distributed on an "AS IS" BASIS,
WITHOUT WARRANTIES OR CONDITIONS OF ANY KIND, either express or implied.
See the License for the specific language governing permissions and
limitations under the License.
*/

package config

import (
	"os"
	"strings"

	kresource "k8s.io/apimachinery/pkg/api/resource"

	"github.com/cortexlabs/cortex/pkg/consts"
	"github.com/cortexlabs/cortex/pkg/lib/aws"
	"github.com/cortexlabs/cortex/pkg/lib/clusterconfig"
	cr "github.com/cortexlabs/cortex/pkg/lib/configreader"
	"github.com/cortexlabs/cortex/pkg/lib/errors"
	"github.com/cortexlabs/cortex/pkg/lib/hash"
	"github.com/cortexlabs/cortex/pkg/lib/k8s"
	"github.com/cortexlabs/cortex/pkg/lib/telemetry"
)

var (
	Cluster         *clusterconfig.InternalClusterConfig
	AWS             *aws.Client
	Kubernetes      *k8s.Client
	IstioKubernetes *k8s.Client
	Telemetry       *telemetry.Client
)

<<<<<<< HEAD
type CortexConfig struct {
	ID         string             `json:"id"`
	APIVersion string             `json:"api_version"`
	Bucket     string             `json:"bucket"`
	LogGroup   string             `json:"log_group"`
	Region     string             `json:"region"`
	Namespace  string             `json:"namespace"`
	NodeType   string             `json:"node_type"`
	NodeCPU    kresource.Quantity `json:"node_cpu"`
	NodeMem    kresource.Quantity `json:"node_mem"`
	NodeGPU    kresource.Quantity `json:"node_gpu"`

	OperatorImage     string `json:"operator_image"`
	TFServeImage      string `json:"tf_serve_image"`
	TFAPIImage        string `json:"tf_api_image"`
	DownloaderImage   string `json:"downloader_image"`
	TFServeImageGPU   string `json:"tf_serve_image_gpu"`
	ONNXServeImage    string `json:"onnx_serve_image"`
	ONNXServeImageGPU string `json:"onnx_serve_gpu_image"`

	TelemetryURL      string `json:"telemetry_url"`
	EnableTelemetry   bool   `json:"enable_telemetry"`
	OperatorInCluster bool   `json:"operator_in_cluster"`
}

func Init() error {
	Cortex = &CortexConfig{
		APIVersion: consts.CortexVersion,
		Bucket:     getStr("BUCKET"),
		LogGroup:   getStr("LOG_GROUP"),
		Region:     getStr("REGION"),
		Namespace:  getStr("NAMESPACE"),
		NodeType:   getStr("NODE_TYPE"),
		NodeCPU:    getQuantity("NODE_CPU"),
		NodeMem:    getQuantity("NODE_MEM"),
		NodeGPU:    getQuantity("NODE_GPU"),

		OperatorImage:     getStr("IMAGE_OPERATOR"),
		TFServeImage:      getStr("IMAGE_TF_SERVE"),
		TFAPIImage:        getStr("IMAGE_TF_API"),
		DownloaderImage:   getStr("IMAGE_DOWNLOADER"),
		TFServeImageGPU:   getStr("IMAGE_TF_SERVE_GPU"),
		ONNXServeImage:    getStr("IMAGE_ONNX_SERVE"),
		ONNXServeImageGPU: getStr("IMAGE_ONNX_SERVE_GPU"),

		TelemetryURL:      configreader.MustStringFromEnv("CORTEX_TELEMETRY_URL", &configreader.StringValidation{Required: false, Default: consts.TelemetryURL}),
		EnableTelemetry:   getBool("ENABLE_TELEMETRY", false),
		OperatorInCluster: getBool("OPERATOR_IN_CLUSTER", true),
	}

	Cortex.ID = hash.String(Cortex.Bucket + Cortex.Region + Cortex.LogGroup)
=======
func Init() error {
	var err error

	Cluster = &clusterconfig.InternalClusterConfig{
		APIVersion:        consts.CortexVersion,
		OperatorInCluster: strings.ToLower(os.Getenv("CORTEX_OPERATOR_IN_CLUSTER")) != "false",
	}
>>>>>>> 6aea035c

	clusterConfigPath := os.Getenv("CORTEX_CLUSTER_CONFIG_PATH")
	if clusterConfigPath == "" {
		clusterConfigPath = consts.ClusterConfigPath
	}

	errs := cr.ParseYAMLFile(Cluster, clusterconfig.Validation, clusterConfigPath)
	if errors.HasErrors(errs) {
		return errors.FirstError(errs...)
	}

	if Kubernetes, err = k8s.New(consts.K8sNamespace, Cluster.OperatorInCluster); err != nil {
		return err
	}

	if IstioKubernetes, err = k8s.New("istio-system", Cluster.OperatorInCluster); err != nil {
		return err
	}

	Cluster.ID = hash.String(Cluster.Bucket + Cluster.Region + Cluster.LogGroup)

	AWS, err = aws.New(Cluster.Region, Cluster.Bucket, true)
	if err != nil {
		errors.Exit(err)
	}
	Telemetry = telemetry.New(consts.TelemetryURL, AWS.HashedAccountID, Cluster.Telemetry)

	return nil
<<<<<<< HEAD
}

func getPaths(name string) (string, string) {
	envVarName := "CORTEX_" + name
	filePath := filepath.Join(consts.CortexConfigPath, name)
	return envVarName, filePath
}

func getStrDefault(name string, defaultVal string) string {
	v := &configreader.StringValidation{Required: false, Default: defaultVal}
	envVarName, filePath := getPaths(name)
	return configreader.MustStringFromEnvOrFile(envVarName, filePath, v)
}

func getStr(name string) string {
	v := &configreader.StringValidation{Required: true}
	envVarName, filePath := getPaths(name)
	return configreader.MustStringFromEnvOrFile(envVarName, filePath, v)
}

func getQuantity(name string) kresource.Quantity {
	v := &configreader.StringValidation{Required: true}
	envVarName, filePath := getPaths(name)
	value := configreader.MustStringFromEnvOrFile(envVarName, filePath, v)

	return kresource.MustParse(value)
}

func getBool(name string, defaultVal bool) bool {
	envVarName, filePath := getPaths(name)
	v := &configreader.BoolValidation{Default: defaultVal}
	return configreader.MustBoolFromEnvOrFile(envVarName, filePath, v)
=======
>>>>>>> 6aea035c
}<|MERGE_RESOLUTION|>--- conflicted
+++ resolved
@@ -20,8 +20,6 @@
 	"os"
 	"strings"
 
-	kresource "k8s.io/apimachinery/pkg/api/resource"
-
 	"github.com/cortexlabs/cortex/pkg/consts"
 	"github.com/cortexlabs/cortex/pkg/lib/aws"
 	"github.com/cortexlabs/cortex/pkg/lib/clusterconfig"
@@ -40,59 +38,6 @@
 	Telemetry       *telemetry.Client
 )
 
-<<<<<<< HEAD
-type CortexConfig struct {
-	ID         string             `json:"id"`
-	APIVersion string             `json:"api_version"`
-	Bucket     string             `json:"bucket"`
-	LogGroup   string             `json:"log_group"`
-	Region     string             `json:"region"`
-	Namespace  string             `json:"namespace"`
-	NodeType   string             `json:"node_type"`
-	NodeCPU    kresource.Quantity `json:"node_cpu"`
-	NodeMem    kresource.Quantity `json:"node_mem"`
-	NodeGPU    kresource.Quantity `json:"node_gpu"`
-
-	OperatorImage     string `json:"operator_image"`
-	TFServeImage      string `json:"tf_serve_image"`
-	TFAPIImage        string `json:"tf_api_image"`
-	DownloaderImage   string `json:"downloader_image"`
-	TFServeImageGPU   string `json:"tf_serve_image_gpu"`
-	ONNXServeImage    string `json:"onnx_serve_image"`
-	ONNXServeImageGPU string `json:"onnx_serve_gpu_image"`
-
-	TelemetryURL      string `json:"telemetry_url"`
-	EnableTelemetry   bool   `json:"enable_telemetry"`
-	OperatorInCluster bool   `json:"operator_in_cluster"`
-}
-
-func Init() error {
-	Cortex = &CortexConfig{
-		APIVersion: consts.CortexVersion,
-		Bucket:     getStr("BUCKET"),
-		LogGroup:   getStr("LOG_GROUP"),
-		Region:     getStr("REGION"),
-		Namespace:  getStr("NAMESPACE"),
-		NodeType:   getStr("NODE_TYPE"),
-		NodeCPU:    getQuantity("NODE_CPU"),
-		NodeMem:    getQuantity("NODE_MEM"),
-		NodeGPU:    getQuantity("NODE_GPU"),
-
-		OperatorImage:     getStr("IMAGE_OPERATOR"),
-		TFServeImage:      getStr("IMAGE_TF_SERVE"),
-		TFAPIImage:        getStr("IMAGE_TF_API"),
-		DownloaderImage:   getStr("IMAGE_DOWNLOADER"),
-		TFServeImageGPU:   getStr("IMAGE_TF_SERVE_GPU"),
-		ONNXServeImage:    getStr("IMAGE_ONNX_SERVE"),
-		ONNXServeImageGPU: getStr("IMAGE_ONNX_SERVE_GPU"),
-
-		TelemetryURL:      configreader.MustStringFromEnv("CORTEX_TELEMETRY_URL", &configreader.StringValidation{Required: false, Default: consts.TelemetryURL}),
-		EnableTelemetry:   getBool("ENABLE_TELEMETRY", false),
-		OperatorInCluster: getBool("OPERATOR_IN_CLUSTER", true),
-	}
-
-	Cortex.ID = hash.String(Cortex.Bucket + Cortex.Region + Cortex.LogGroup)
-=======
 func Init() error {
 	var err error
 
@@ -100,7 +45,6 @@
 		APIVersion:        consts.CortexVersion,
 		OperatorInCluster: strings.ToLower(os.Getenv("CORTEX_OPERATOR_IN_CLUSTER")) != "false",
 	}
->>>>>>> 6aea035c
 
 	clusterConfigPath := os.Getenv("CORTEX_CLUSTER_CONFIG_PATH")
 	if clusterConfigPath == "" {
@@ -129,39 +73,4 @@
 	Telemetry = telemetry.New(consts.TelemetryURL, AWS.HashedAccountID, Cluster.Telemetry)
 
 	return nil
-<<<<<<< HEAD
-}
-
-func getPaths(name string) (string, string) {
-	envVarName := "CORTEX_" + name
-	filePath := filepath.Join(consts.CortexConfigPath, name)
-	return envVarName, filePath
-}
-
-func getStrDefault(name string, defaultVal string) string {
-	v := &configreader.StringValidation{Required: false, Default: defaultVal}
-	envVarName, filePath := getPaths(name)
-	return configreader.MustStringFromEnvOrFile(envVarName, filePath, v)
-}
-
-func getStr(name string) string {
-	v := &configreader.StringValidation{Required: true}
-	envVarName, filePath := getPaths(name)
-	return configreader.MustStringFromEnvOrFile(envVarName, filePath, v)
-}
-
-func getQuantity(name string) kresource.Quantity {
-	v := &configreader.StringValidation{Required: true}
-	envVarName, filePath := getPaths(name)
-	value := configreader.MustStringFromEnvOrFile(envVarName, filePath, v)
-
-	return kresource.MustParse(value)
-}
-
-func getBool(name string, defaultVal bool) bool {
-	envVarName, filePath := getPaths(name)
-	v := &configreader.BoolValidation{Default: defaultVal}
-	return configreader.MustBoolFromEnvOrFile(envVarName, filePath, v)
-=======
->>>>>>> 6aea035c
 }