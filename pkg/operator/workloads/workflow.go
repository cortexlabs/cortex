--- conflicted
+++ resolved
@@ -208,55 +208,6 @@
 	err := uploadBaseWorkloadsFromWorkloads(workloads)
 	if err != nil {
 		return err
-<<<<<<< HEAD
-	}
-
-	for _, workload := range workloads {
-		isSucceeded, err := workload.IsSucceeded(ctx)
-		if err != nil {
-			return err
-		}
-		if isSucceeded {
-			continue
-		}
-
-		isRunning, err := workload.IsRunning(ctx)
-		if err != nil {
-			return err
-		}
-		if isRunning {
-			continue
-		}
-
-		canRun, err := workload.CanRun(ctx)
-		if err != nil {
-			return err
-		}
-		if !canRun {
-			continue
-		}
-
-		err = workload.Start(ctx)
-		if err != nil {
-			return err
-		}
-	}
-
-	return nil
-}
-
-func IsWorkloadPending(appName string, workloadID string) (bool, error) {
-	ctx := CurrentContext(appName)
-	if ctx == nil {
-		return false, nil
-	}
-
-	for _, workload := range extractWorkloads(ctx) {
-		if workload.GetWorkloadID() != workloadID {
-			continue
-		}
-
-=======
 	}
 
 	for _, workload := range workloads {
@@ -339,7 +290,6 @@
 	}
 
 	for _, workload := range extractWorkloads(ctx) {
->>>>>>> 2bf6ddc8
 		isSucceeded, err := workload.IsSucceeded(ctx)
 		if err != nil {
 			return false, err
@@ -348,36 +298,6 @@
 			continue
 		}
 
-<<<<<<< HEAD
-		isRunning, err := workload.IsRunning(ctx)
-		if err != nil {
-			return false, err
-		}
-		if isRunning {
-			continue
-		}
-
-		return true, nil
-	}
-
-	return false, nil
-}
-
-func IsDeploymentUpdating(appName string) (bool, error) {
-	ctx := CurrentContext(appName)
-	if ctx == nil {
-		return false, nil
-	}
-
-	for _, workload := range extractWorkloads(ctx) {
-		isRunning, err := workload.IsRunning(ctx)
-		if err != nil {
-			return false, err
-		}
-		if isRunning {
-			return true, nil
-		}
-=======
 		isFailed, err := workload.IsFailed(ctx)
 		if err != nil {
 			return false, err
@@ -396,7 +316,6 @@
 
 		// It's either running or can run
 		return true, nil
->>>>>>> 2bf6ddc8
 	}
 
 	return false, nil
