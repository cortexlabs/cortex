/*
Copyright 2019 Cortex Labs, Inc.

Licensed under the Apache License, Version 2.0 (the "License");
you may not use this file except in compliance with the License.
You may obtain a copy of the License at

    http://www.apache.org/licenses/LICENSE-2.0

Unless required by applicable law or agreed to in writing, software
distributed under the License is distributed on an "AS IS" BASIS,
WITHOUT WARRANTIES OR CONDITIONS OF ANY KIND, either express or implied.
See the License for the specific language governing permissions and
limitations under the License.
*/

package workloads

import (
	"path/filepath"

	"github.com/cortexlabs/cortex/pkg/consts"
	"github.com/cortexlabs/cortex/pkg/lib/aws"
	"github.com/cortexlabs/cortex/pkg/lib/errors"
	"github.com/cortexlabs/cortex/pkg/lib/sets/strset"
	"github.com/cortexlabs/cortex/pkg/operator/api/context"
	"github.com/cortexlabs/cortex/pkg/operator/api/userconfig"
	"github.com/cortexlabs/cortex/pkg/operator/config"
)

func Init() error {
	err := reloadCurrentContexts()
	if err != nil {
		return errors.Wrap(err, "init")
	}

	go cronRunner()

	return nil
}

func PopulateWorkloadIDs(ctx *context.Context) error {
	resourceIDs := ctx.ComputedResourceIDs()
	latestResourceWorkloadIDs, err := getSavedLatestWorkloadIDs(resourceIDs, ctx.App.Name)
	if err != nil {
		return err
	}

	populatePythonPackageWorkloadIDs(ctx, latestResourceWorkloadIDs)
	populateSparkWorkloadIDs(ctx, latestResourceWorkloadIDs)
	populateTrainingWorkloadIDs(ctx, latestResourceWorkloadIDs)
	populateAPIWorkloadIDs(ctx, latestResourceWorkloadIDs)

	if err := ctx.CheckAllWorkloadIDsPopulated(); err != nil {
		return err
	}
	return nil
}

func extractWorkloads(ctx *context.Context) []Workload {
	var workloads []Workload
	workloads = append(workloads, extractPythonPackageWorkloads(ctx)...)
	workloads = append(workloads, extractSparkWorkloads(ctx)...)
	workloads = append(workloads, extractTrainingWorkloads(ctx)...)
	workloads = append(workloads, extractAPIWorkloads(ctx)...)
	return workloads
}

func ValidateDeploy(ctx *context.Context) error {
	if ctx.Environment != nil {
		rawDatasetExists, err := config.AWS.IsS3File(filepath.Join(ctx.RawDataset.Key, "_SUCCESS"))
		if err != nil {
			return errors.Wrap(err, ctx.App.Name, "raw dataset")
		}
		if !rawDatasetExists {
			externalPath := ctx.Environment.Data.GetPath()
			externalDataExists, err := aws.IsS3aPathPrefixExternal(externalPath)
			if !externalDataExists || err != nil {
				return errors.Wrap(userconfig.ErrorExternalNotFound(externalPath), ctx.App.Name, userconfig.Identify(ctx.Environment), userconfig.DataKey, userconfig.PathKey)
			}
<<<<<<< HEAD
			combinedManifest = string(manifestBytes)
		default: // >1
			if spec.SuccessCondition != "" || spec.FailureCondition != "" {
				return nil, errors.New("success and failure conditions are not permitted with multiple manifests") // unexpected internal error
			}
			manifests := make([]string, len(spec.K8sSpecs))
			for i, k8sSpec := range spec.K8sSpecs {
				manifestJSON, err := json.Marshal(k8sSpec)
				if err != nil {
					return nil, errors.Wrap(err, ctx.App.Name, "workloads", spec.WorkloadID)
				}
				manifestYAML, err := ghodssyaml.JSONToYAML(manifestJSON)
				if err != nil {
					return nil, errors.Wrap(err, ctx.App.Name, "workloads", spec.WorkloadID)
				}
				manifests[i] = string(manifestYAML)
			}
			combinedManifest = strings.Join(manifests, "\n\n---\n\n")
		}

		argo.AddTask(wf, &argo.WorkflowTask{
			Name:             spec.WorkloadID,
			Action:           spec.K8sAction,
			Manifest:         combinedManifest,
			SuccessCondition: spec.SuccessCondition,
			FailureCondition: spec.FailureCondition,
			Dependencies:     slices.UniqueStrings(dependencyWorkloadIDs),
			Labels: map[string]string{
				"appName":      ctx.App.Name,
				"workloadType": spec.WorkloadType,
				"workloadID":   spec.WorkloadID,
				"service":      spec.WorkloadType,
				"app":          spec.WorkloadType,
			},
		})

		err = uploadWorkloadSpec(spec, ctx)
		if err != nil {
			return nil, err
=======
>>>>>>> 05e43cb8
		}
	}

	return nil
}

func Run(ctx *context.Context) error {
	if err := ctx.CheckAllWorkloadIDsPopulated(); err != nil {
		return err
	}

	prevCtx := CurrentContext(ctx.App.Name)
	err := deleteOldDataJobs(prevCtx)
	if err != nil {
		return err
	}

<<<<<<< HEAD
	if existingWf != nil {
		existingCtx := CurrentContext(ctx.App.Name)
		if wf.Labels["appName"] != existingWf.Labels["appName"] {
			return ErrorWorkflowAppMismatch()
		}
		if existingCtx != nil && ctx.App.Name != existingCtx.App.Name {
			return ErrorContextAppMismatch()
		}

		err := Stop(existingWf, existingCtx)
		if err != nil {
			return err
		}
	}

	// err = config.Argo.Run(wf)
	// if err != nil {
	// 	return errors.Wrap(err, ctx.App.Name)
	// }
=======
	deleteOldAPIs(ctx)
>>>>>>> 05e43cb8

	err = setCurrentContext(ctx)
	if err != nil {
		return err
	}

	resourceWorkloadIDs := ctx.ComputedResourceResourceWorkloadIDs()
	err = uploadLatestWorkloadIDs(resourceWorkloadIDs, ctx.App.Name)
	if err != nil {
		return err
	}

	uncacheDataSavedStatuses(resourceWorkloadIDs, ctx.App.Name)
	uncacheLatestWorkloadIDs(ctx.ComputedResourceIDs(), ctx.App.Name)

	runCronNow()

	return nil
}

func deleteOldDataJobs(ctx *context.Context) error {
	if ctx == nil {
		return nil
	}

	jobs, _ := config.Kubernetes.ListJobsByLabel("appName", ctx.App.Name)
	for _, job := range jobs {
		config.Kubernetes.DeleteJob(job.Name)
	}
	sparkApps, _ := config.Spark.ListByLabel("appName", ctx.App.Name)
	for _, sparkApp := range sparkApps {
		config.Spark.Delete(sparkApp.Name)
	}

	err := updateKilledDataSavedStatuses(ctx)
	if err != nil {
		return err
	}

	return nil
}

func DeleteApp(appName string, keepCache bool) bool {
	deployments, _ := config.Kubernetes.ListDeploymentsByLabel("appName", appName)
	for _, deployment := range deployments {
		config.Kubernetes.DeleteDeployment(deployment.Name)
	}
	ingresses, _ := config.Kubernetes.ListIngressesByLabel("appName", appName)
	for _, ingress := range ingresses {
		config.Kubernetes.DeleteIngress(ingress.Name)
	}
	services, _ := config.Kubernetes.ListServicesByLabel("appName", appName)
	for _, service := range services {
		config.Kubernetes.DeleteService(service.Name)
	}
	hpas, _ := config.Kubernetes.ListHPAsByLabel("appName", appName)
	for _, hpa := range hpas {
		config.Kubernetes.DeleteHPA(hpa.Name)
	}
	jobs, _ := config.Kubernetes.ListJobsByLabel("appName", appName)
	for _, job := range jobs {
		config.Kubernetes.DeleteJob(job.Name)
	}
	sparkApps, _ := config.Spark.ListByLabel("appName", appName)
	for _, sparkApp := range sparkApps {
		config.Spark.Delete(sparkApp.Name)
	}
	pods, _ := config.Kubernetes.ListPodsByLabel("appName", appName)
	for _, pod := range pods {
		config.Kubernetes.DeletePod(pod.Name)
	}

	wasDeployed := false
	if ctx := CurrentContext(appName); ctx != nil {
		updateKilledDataSavedStatuses(ctx)
		wasDeployed = true
	}

	deleteCurrentContext(appName)
	uncacheDataSavedStatuses(nil, appName)
	uncacheLatestWorkloadIDs(nil, appName)

	if !keepCache {
		config.AWS.DeleteFromS3ByPrefix(filepath.Join(consts.AppsDir, appName), true)
	}

	return wasDeployed
}

func UpdateWorkflows() error {
	currentWorkloadIDs := make(map[string]strset.Set)

	for _, ctx := range CurrentContexts() {
		err := updateWorkflow(ctx)
		if err != nil {
			return err
		}

		currentWorkloadIDs[ctx.App.Name] = ctx.ComputedResourceWorkloadIDs()
	}

	uncacheBaseWorkloads(currentWorkloadIDs)

	return nil
}

func updateWorkflow(ctx *context.Context) error {
	workloads := extractWorkloads(ctx)

	err := uploadBaseWorkloadsFromWorkloads(workloads)
	if err != nil {
		return err
	}

	for _, workload := range workloads {
		isSucceeded, err := workload.IsSucceeded(ctx)
		if err != nil {
			return err
		}
		if isSucceeded {
			continue
		}

		isRunning, err := workload.IsRunning(ctx)
		if err != nil {
			return err
		}
		if isRunning {
			continue
		}

		canRun, err := workload.CanRun(ctx)
		if err != nil {
			return err
		}
		if !canRun {
			continue
		}

		err = workload.Start(ctx)
		if err != nil {
			return err
		}
	}

	return nil
}

func IsWorkloadPending(appName string, workloadID string) (bool, error) {
	ctx := CurrentContext(appName)
	if ctx == nil {
		return false, nil
	}

	for _, workload := range extractWorkloads(ctx) {
		if workload.GetWorkloadID() != workloadID {
			continue
		}

		isSucceeded, err := workload.IsSucceeded(ctx)
		if err != nil {
			return false, err
		}
		if isSucceeded {
			continue
		}

		isRunning, err := workload.IsRunning(ctx)
		if err != nil {
			return false, err
		}
		if isRunning {
			continue
		}

		return true, nil
	}

	return false, nil
}

func IsDeploymentUpdating(appName string) (bool, error) {
	ctx := CurrentContext(appName)
	if ctx == nil {
		return false, nil
	}

	for _, workload := range extractWorkloads(ctx) {
		isRunning, err := workload.IsRunning(ctx)
		if err != nil {
			return false, err
		}
		if isRunning {
			return true, nil
		}
	}

	return false, nil
}<|MERGE_RESOLUTION|>--- conflicted
+++ resolved
@@ -78,48 +78,6 @@
 			if !externalDataExists || err != nil {
 				return errors.Wrap(userconfig.ErrorExternalNotFound(externalPath), ctx.App.Name, userconfig.Identify(ctx.Environment), userconfig.DataKey, userconfig.PathKey)
 			}
-<<<<<<< HEAD
-			combinedManifest = string(manifestBytes)
-		default: // >1
-			if spec.SuccessCondition != "" || spec.FailureCondition != "" {
-				return nil, errors.New("success and failure conditions are not permitted with multiple manifests") // unexpected internal error
-			}
-			manifests := make([]string, len(spec.K8sSpecs))
-			for i, k8sSpec := range spec.K8sSpecs {
-				manifestJSON, err := json.Marshal(k8sSpec)
-				if err != nil {
-					return nil, errors.Wrap(err, ctx.App.Name, "workloads", spec.WorkloadID)
-				}
-				manifestYAML, err := ghodssyaml.JSONToYAML(manifestJSON)
-				if err != nil {
-					return nil, errors.Wrap(err, ctx.App.Name, "workloads", spec.WorkloadID)
-				}
-				manifests[i] = string(manifestYAML)
-			}
-			combinedManifest = strings.Join(manifests, "\n\n---\n\n")
-		}
-
-		argo.AddTask(wf, &argo.WorkflowTask{
-			Name:             spec.WorkloadID,
-			Action:           spec.K8sAction,
-			Manifest:         combinedManifest,
-			SuccessCondition: spec.SuccessCondition,
-			FailureCondition: spec.FailureCondition,
-			Dependencies:     slices.UniqueStrings(dependencyWorkloadIDs),
-			Labels: map[string]string{
-				"appName":      ctx.App.Name,
-				"workloadType": spec.WorkloadType,
-				"workloadID":   spec.WorkloadID,
-				"service":      spec.WorkloadType,
-				"app":          spec.WorkloadType,
-			},
-		})
-
-		err = uploadWorkloadSpec(spec, ctx)
-		if err != nil {
-			return nil, err
-=======
->>>>>>> 05e43cb8
 		}
 	}
 
@@ -137,29 +95,7 @@
 		return err
 	}
 
-<<<<<<< HEAD
-	if existingWf != nil {
-		existingCtx := CurrentContext(ctx.App.Name)
-		if wf.Labels["appName"] != existingWf.Labels["appName"] {
-			return ErrorWorkflowAppMismatch()
-		}
-		if existingCtx != nil && ctx.App.Name != existingCtx.App.Name {
-			return ErrorContextAppMismatch()
-		}
-
-		err := Stop(existingWf, existingCtx)
-		if err != nil {
-			return err
-		}
-	}
-
-	// err = config.Argo.Run(wf)
-	// if err != nil {
-	// 	return errors.Wrap(err, ctx.App.Name)
-	// }
-=======
 	deleteOldAPIs(ctx)
->>>>>>> 05e43cb8
 
 	err = setCurrentContext(ctx)
 	if err != nil {
