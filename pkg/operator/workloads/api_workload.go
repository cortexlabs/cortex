/*
Copyright 2019 Cortex Labs, Inc.

Licensed under the Apache License, Version 2.0 (the "License");
you may not use this file except in compliance with the License.
You may obtain a copy of the License at

    http://www.apache.org/licenses/LICENSE-2.0

Unless required by applicable law or agreed to in writing, software
distributed under the License is distributed on an "AS IS" BASIS,
WITHOUT WARRANTIES OR CONDITIONS OF ANY KIND, either express or implied.
See the License for the specific language governing permissions and
limitations under the License.
*/

package workloads

import (
	"encoding/base64"
	"path"

	"github.com/cortexlabs/cortex/pkg/lib/json"

	kapps "k8s.io/api/apps/v1"
	kcore "k8s.io/api/core/v1"
	kresource "k8s.io/apimachinery/pkg/api/resource"
	kunstructured "k8s.io/apimachinery/pkg/apis/meta/v1/unstructured"
	intstr "k8s.io/apimachinery/pkg/util/intstr"

	"github.com/cortexlabs/cortex/pkg/consts"
	"github.com/cortexlabs/cortex/pkg/lib/errors"
	"github.com/cortexlabs/cortex/pkg/lib/k8s"
	"github.com/cortexlabs/cortex/pkg/operator/api/context"
	"github.com/cortexlabs/cortex/pkg/operator/api/userconfig"
	"github.com/cortexlabs/cortex/pkg/operator/config"
)

const (
	apiContainerName            = "api"
	tfServingContainerName      = "serve"
	downloaderInitContainerName = "downloader"

	defaultPortInt32, defaultPortStr     = int32(8888), "8888"
	tfServingPortInt32, tfServingPortStr = int32(9000), "9000"
)

type APIWorkload struct {
	BaseWorkload
}

func populateAPIWorkloadIDs(ctx *context.Context, latestResourceWorkloadIDs map[string]string) {
	for _, api := range ctx.APIs {
		if api.WorkloadID != "" {
			continue
		}
		if workloadID := latestResourceWorkloadIDs[api.ID]; workloadID != "" {
			api.WorkloadID = workloadID
			continue
		}
		api.WorkloadID = generateWorkloadID()
	}
}

func extractAPIWorkloads(ctx *context.Context) []Workload {
	workloads := make([]Workload, 0, len(ctx.APIs))

	for _, api := range ctx.APIs {
		workloads = append(workloads, &APIWorkload{
			singleBaseWorkload(api, ctx.App.Name, workloadTypeAPI),
		})
	}

	return workloads
}

func (aw *APIWorkload) Start(ctx *context.Context) error {
	api := ctx.APIs.OneByID(aw.GetSingleResourceID())

	k8sDeloymentName := internalAPIName(api.Name, ctx.App.Name)
	k8sDeloyment, err := config.Kubernetes.GetDeployment(k8sDeloymentName)
	if err != nil {
		return err
	}
	hpa, err := config.Kubernetes.GetHPA(k8sDeloymentName)
	if err != nil {
		return err
	}

	desiredReplicas := getRequestedReplicasFromDeployment(api, k8sDeloyment, hpa)

	var deploymentSpec *kapps.Deployment
	switch api.ModelFormat {
	case userconfig.TensorFlowModelFormat:
		deploymentSpec = tfAPISpec(ctx, api, aw.WorkloadID, desiredReplicas)
	case userconfig.ONNXModelFormat:
		deploymentSpec = onnxAPISpec(ctx, api, aw.WorkloadID, desiredReplicas)
	default:
		return errors.New(api.Name, "unknown model format encountered") // unexpected
	}

	_, err = config.Kubernetes.ApplyService(serviceSpec(ctx, api))
	if err != nil {
		return err
	}

	_, err = config.Kubernetes.ApplyVirtualService(virtualServiceSpec(ctx, api))
	if err != nil {
		return err
	}

	_, err = config.Kubernetes.ApplyDeployment(deploymentSpec)
	if err != nil {
		return err
	}

	// Delete HPA while updating replicas to avoid unwanted autoscaling
	_, err = config.Kubernetes.DeleteHPA(k8sDeloymentName)
	if err != nil {
		return err
	}

	return nil
}

func (aw *APIWorkload) IsSucceeded(ctx *context.Context) (bool, error) {
	api := ctx.APIs.OneByID(aw.GetSingleResourceID())
	k8sDeloymentName := internalAPIName(api.Name, ctx.App.Name)

	k8sDeployment, err := config.Kubernetes.GetDeployment(k8sDeloymentName)
	if err != nil {
		return false, err
	}
	if k8sDeployment == nil || k8sDeployment.Labels["resourceID"] != api.ID || k8sDeployment.DeletionTimestamp != nil {
		return false, nil
	}

	if doesAPIComputeNeedsUpdating(api, k8sDeployment) {
		return false, nil
	}

	updatedReplicas, err := numUpdatedReadyReplicas(ctx, api)
	if err != nil {
		return false, err
	}
	requestedReplicas := getRequestedReplicasFromDeployment(api, k8sDeployment, nil)
	if updatedReplicas < requestedReplicas {
		return false, nil
	}

	return true, nil
}

func (aw *APIWorkload) IsRunning(ctx *context.Context) (bool, error) {
	api := ctx.APIs.OneByID(aw.GetSingleResourceID())
	k8sDeloymentName := internalAPIName(api.Name, ctx.App.Name)

	k8sDeployment, err := config.Kubernetes.GetDeployment(k8sDeloymentName)
	if err != nil {
		return false, err
	}
	if k8sDeployment == nil || k8sDeployment.Labels["resourceID"] != api.ID || k8sDeployment.DeletionTimestamp != nil {
		return false, nil
	}

	if doesAPIComputeNeedsUpdating(api, k8sDeployment) {
		return false, nil
	}

	updatedReplicas, err := numUpdatedReadyReplicas(ctx, api)
	if err != nil {
		return false, err
	}
	requestedReplicas := getRequestedReplicasFromDeployment(api, k8sDeployment, nil)
	if updatedReplicas < requestedReplicas {
		return true, nil
	}

	return false, nil
}

func (aw *APIWorkload) IsStarted(ctx *context.Context) (bool, error) {
	api := ctx.APIs.OneByID(aw.GetSingleResourceID())
	k8sDeloymentName := internalAPIName(api.Name, ctx.App.Name)

	k8sDeployment, err := config.Kubernetes.GetDeployment(k8sDeloymentName)
	if err != nil {
		return false, err
	}
	if k8sDeployment == nil || k8sDeployment.Labels["resourceID"] != api.ID || k8sDeployment.DeletionTimestamp != nil {
		return false, nil
	}

	if doesAPIComputeNeedsUpdating(api, k8sDeployment) {
		return false, nil
	}

	return true, nil
}

func (aw *APIWorkload) CanRun(ctx *context.Context) (bool, error) {
	return areAllDataDependenciesSucceeded(ctx, aw.GetResourceIDs())
}

func (aw *APIWorkload) IsFailed(ctx *context.Context) (bool, error) {
	api := ctx.APIs.OneByID(aw.GetSingleResourceID())

	pods, err := config.Kubernetes.ListPodsByLabels(map[string]string{
		"appName":      ctx.App.Name,
		"workloadType": workloadTypeAPI,
		"apiName":      api.Name,
		"resourceID":   api.ID,
		"workloadID":   aw.GetWorkloadID(),
		"userFacing":   "true",
	})
	if err != nil {
		return false, err
	}

	for _, pod := range pods {
		podStatus := k8s.GetPodStatus(&pod)
		if podStatus == k8s.PodStatusFailed || podStatus == k8s.PodStatusKilled || podStatus == k8s.PodStatusKilledOOM {
			return true, nil
		}
	}

	return false, nil
}

type downloadContainerArg struct {
	From  string `json:"from"`
	To    string `json:"to"`
	Unzip bool   `json:"unzip"`
}

func tfAPISpec(
	ctx *context.Context,
	api *context.API,
	workloadID string,
	desiredReplicas int32,
) *kapps.Deployment {
	apiResourceList := kcore.ResourceList{}
	tfServingResourceList := kcore.ResourceList{}
	tfServingLimitsList := kcore.ResourceList{}

	q1, q2 := api.Compute.CPU.SplitInTwo()
	apiResourceList[kcore.ResourceCPU] = *q1
	tfServingResourceList[kcore.ResourceCPU] = *q2

	if api.Compute.Mem != nil {
		q1, q2 := api.Compute.Mem.SplitInTwo()
		apiResourceList[kcore.ResourceMemory] = *q1
		tfServingResourceList[kcore.ResourceMemory] = *q2
	}

	servingImage := config.Cortex.TFServeImage
	if api.Compute.GPU > 0 {
		servingImage = config.Cortex.TFServeImageGPU
		tfServingResourceList["nvidia.com/gpu"] = *kresource.NewQuantity(api.Compute.GPU, kresource.DecimalSI)
		tfServingLimitsList["nvidia.com/gpu"] = *kresource.NewQuantity(api.Compute.GPU, kresource.DecimalSI)
	}

	downloadArgs := []downloadContainerArg{
		{
			From: ctx.APIs[api.Name].Model,
			To:   path.Join(consts.EmptyDirMountPath, "model"),
		},
		{
			From:  config.AWS.S3Path(ctx.ProjectKey),
			To:    path.Join(consts.EmptyDirMountPath, "project"),
			Unzip: true,
		},
	}

	downloadArgsBytes, _ := json.Marshal(downloadArgs)
	downloadArgsStr := base64.URLEncoding.EncodeToString(downloadArgsBytes)
	return k8s.Deployment(&k8s.DeploymentSpec{
		Name:     internalAPIName(api.Name, ctx.App.Name),
		Replicas: desiredReplicas,
		Labels: map[string]string{
			"appName":      ctx.App.Name,
			"workloadType": workloadTypeAPI,
			"apiName":      api.Name,
			"resourceID":   ctx.APIs[api.Name].ID,
			"workloadID":   workloadID,
		},
		Selector: map[string]string{
			"appName":      ctx.App.Name,
			"workloadType": workloadTypeAPI,
			"apiName":      api.Name,
		},
		PodSpec: k8s.PodSpec{
			Labels: map[string]string{
				"appName":      ctx.App.Name,
				"workloadType": workloadTypeAPI,
				"apiName":      api.Name,
				"resourceID":   ctx.APIs[api.Name].ID,
				"workloadID":   workloadID,
				"userFacing":   "true",
			},
			Annotations: map[string]string{
				"traffic.sidecar.istio.io/excludeOutboundIPRanges": "0.0.0.0/0",
			},
			K8sPodSpec: kcore.PodSpec{
				RestartPolicy: "Always",
				InitContainers: []kcore.Container{
					{
						Name:            downloaderInitContainerName,
						Image:           config.Cortex.DownloaderImage,
						ImagePullPolicy: "Always",
						Args: []string{
							"--download=" + downloadArgsStr,
						},
						Env:          k8s.AWSCredentials(),
						VolumeMounts: k8s.DefaultVolumeMounts(),
					},
				},
				Containers: []kcore.Container{
					{
						Name:            apiContainerName,
						Image:           config.Cortex.TFAPIImage,
						ImagePullPolicy: kcore.PullAlways,
						Args: []string{
							"--workload-id=" + workloadID,
							"--port=" + defaultPortStr,
							"--tf-serve-port=" + tfServingPortStr,
							"--context=" + config.AWS.S3Path(ctx.Key),
							"--api=" + ctx.APIs[api.Name].ID,
							"--model-dir=" + path.Join(consts.EmptyDirMountPath, "model"),
							"--cache-dir=" + consts.ContextCacheDir,
							"--project-dir=" + path.Join(consts.EmptyDirMountPath, "project"),
						},
<<<<<<< HEAD
						Env: append(k8s.AWSCredentials(), kcore.EnvVar{
							Name: "HOST_IP",
							ValueFrom: &kcore.EnvVarSource{
								FieldRef: &kcore.ObjectFieldSelector{
									FieldPath: "status.hostIP",
								},
							},
						}), VolumeMounts: k8s.DefaultVolumeMounts(),
=======
						Env: append(
							k8s.AWSCredentials(),
							kcore.EnvVar{
								Name: "HOST_IP",
								ValueFrom: &kcore.EnvVarSource{
									FieldRef: &kcore.ObjectFieldSelector{
										FieldPath: "status.hostIP",
									},
								},
							},
						),
						VolumeMounts: k8s.DefaultVolumeMounts(),
>>>>>>> d2776218
						ReadinessProbe: &kcore.Probe{
							InitialDelaySeconds: 5,
							TimeoutSeconds:      5,
							PeriodSeconds:       5,
							SuccessThreshold:    1,
							FailureThreshold:    2,
							Handler: kcore.Handler{
								HTTPGet: &kcore.HTTPGetAction{
									Path: "/healthz",
									Port: intstr.IntOrString{
										IntVal: defaultPortInt32,
									},
								},
							},
						},
						Resources: kcore.ResourceRequirements{
							Requests: apiResourceList,
						},
						Ports: []kcore.ContainerPort{
							{
								ContainerPort: defaultPortInt32,
							},
						},
					},
					{
						Name:            tfServingContainerName,
						Image:           servingImage,
						ImagePullPolicy: kcore.PullAlways,
						Args: []string{
							"--port=" + tfServingPortStr,
							"--model_base_path=" + path.Join(consts.EmptyDirMountPath, "model"),
						},
						Env:          k8s.AWSCredentials(),
						VolumeMounts: k8s.DefaultVolumeMounts(),
						ReadinessProbe: &kcore.Probe{
							InitialDelaySeconds: 5,
							TimeoutSeconds:      5,
							PeriodSeconds:       5,
							SuccessThreshold:    1,
							FailureThreshold:    2,
							Handler: kcore.Handler{
								TCPSocket: &kcore.TCPSocketAction{
									Port: intstr.IntOrString{
										IntVal: tfServingPortInt32,
									},
								},
							},
						},
						Resources: kcore.ResourceRequirements{
							Requests: tfServingResourceList,
							Limits:   tfServingLimitsList,
						},
						Ports: []kcore.ContainerPort{
							{
								ContainerPort: tfServingPortInt32,
							},
						},
					},
				},
				Volumes:            k8s.DefaultVolumes(),
				ServiceAccountName: "default",
			},
		},
		Namespace: config.Cortex.Namespace,
	})
}

func onnxAPISpec(
	ctx *context.Context,
	api *context.API,
	workloadID string,
	desiredReplicas int32,
) *kapps.Deployment {
	servingImage := config.Cortex.ONNXServeImage
	resourceList := kcore.ResourceList{}
	resourceLimitsList := kcore.ResourceList{}
	resourceList[kcore.ResourceCPU] = api.Compute.CPU.Quantity

	if api.Compute.Mem != nil {
		resourceList[kcore.ResourceMemory] = api.Compute.Mem.Quantity
	}

	if api.Compute.GPU > 0 {
		servingImage = config.Cortex.ONNXServeImageGPU
		resourceList["nvidia.com/gpu"] = *kresource.NewQuantity(api.Compute.GPU, kresource.DecimalSI)
		resourceLimitsList["nvidia.com/gpu"] = *kresource.NewQuantity(api.Compute.GPU, kresource.DecimalSI)
	}

	downloadArgs := []downloadContainerArg{
		{
			From: ctx.APIs[api.Name].Model,
			To:   path.Join(consts.EmptyDirMountPath, "model"),
		},
		{
			From:  config.AWS.S3Path(ctx.ProjectKey),
			To:    path.Join(consts.EmptyDirMountPath, "project"),
			Unzip: true,
		},
	}

	downloadArgsBytes, _ := json.Marshal(downloadArgs)
	downloadArgsStr := base64.URLEncoding.EncodeToString(downloadArgsBytes)
	return k8s.Deployment(&k8s.DeploymentSpec{
		Name:     internalAPIName(api.Name, ctx.App.Name),
		Replicas: desiredReplicas,
		Labels: map[string]string{
			"appName":      ctx.App.Name,
			"workloadType": workloadTypeAPI,
			"apiName":      api.Name,
			"resourceID":   ctx.APIs[api.Name].ID,
			"workloadID":   workloadID,
		},
		Selector: map[string]string{
			"appName":      ctx.App.Name,
			"workloadType": workloadTypeAPI,
			"apiName":      api.Name,
		},
		PodSpec: k8s.PodSpec{
			Labels: map[string]string{
				"appName":      ctx.App.Name,
				"workloadType": workloadTypeAPI,
				"apiName":      api.Name,
				"resourceID":   ctx.APIs[api.Name].ID,
				"workloadID":   workloadID,
				"userFacing":   "true",
			},
			Annotations: map[string]string{
				"traffic.sidecar.istio.io/excludeOutboundIPRanges": "0.0.0.0/0",
			},
			K8sPodSpec: kcore.PodSpec{
				InitContainers: []kcore.Container{
					{
						Name:            downloaderInitContainerName,
						Image:           config.Cortex.DownloaderImage,
						ImagePullPolicy: "Always",
						Args: []string{
							"--download=" + downloadArgsStr,
						},
						Env:          k8s.AWSCredentials(),
						VolumeMounts: k8s.DefaultVolumeMounts(),
					},
				},
				Containers: []kcore.Container{
					{
						Name:            apiContainerName,
						Image:           servingImage,
						ImagePullPolicy: kcore.PullAlways,
						Args: []string{
							"--workload-id=" + workloadID,
							"--port=" + defaultPortStr,
							"--context=" + config.AWS.S3Path(ctx.Key),
							"--api=" + ctx.APIs[api.Name].ID,
							"--model-dir=" + path.Join(consts.EmptyDirMountPath, "model"),
							"--cache-dir=" + consts.ContextCacheDir,
							"--project-dir=" + path.Join(consts.EmptyDirMountPath, "project"),
						},
<<<<<<< HEAD
						Env: append(k8s.AWSCredentials(), kcore.EnvVar{
							Name: "HOST_IP",
							ValueFrom: &kcore.EnvVarSource{
								FieldRef: &kcore.ObjectFieldSelector{
									FieldPath: "status.hostIP",
								},
							},
						}),
=======
						Env: append(
							k8s.AWSCredentials(),
							kcore.EnvVar{
								Name: "HOST_IP",
								ValueFrom: &kcore.EnvVarSource{
									FieldRef: &kcore.ObjectFieldSelector{
										FieldPath: "status.hostIP",
									},
								},
							},
						),
>>>>>>> d2776218
						VolumeMounts: k8s.DefaultVolumeMounts(),
						ReadinessProbe: &kcore.Probe{
							InitialDelaySeconds: 5,
							TimeoutSeconds:      5,
							PeriodSeconds:       5,
							SuccessThreshold:    1,
							FailureThreshold:    2,
							Handler: kcore.Handler{
								HTTPGet: &kcore.HTTPGetAction{
									Path: "/healthz",
									Port: intstr.IntOrString{
										IntVal: defaultPortInt32,
									},
								},
							},
						},
						Resources: kcore.ResourceRequirements{
							Requests: resourceList,
							Limits:   resourceLimitsList,
						},
						Ports: []kcore.ContainerPort{
							{
								ContainerPort: defaultPortInt32,
							},
						},
					},
				},
				Volumes:            k8s.DefaultVolumes(),
				ServiceAccountName: "default",
			},
		},
		Namespace: config.Cortex.Namespace,
	})
}

func virtualServiceSpec(ctx *context.Context, api *context.API) *kunstructured.Unstructured {
	return k8s.VirtualService(&k8s.VirtualServiceSpec{
		Name:        internalAPIName(api.Name, ctx.App.Name),
		Namespace:   config.Cortex.Namespace,
		Gateways:    []string{"apis-gateway"},
		ServiceName: internalAPIName(api.Name, ctx.App.Name),
		ServicePort: defaultPortInt32,
		Path:        context.APIPath(api.Name, ctx.App.Name),
		Labels: map[string]string{
			"appName":      ctx.App.Name,
			"workloadType": workloadTypeAPI,
			"apiName":      api.Name,
		},
	})
}

func serviceSpec(ctx *context.Context, api *context.API) *kcore.Service {
	return k8s.Service(&k8s.ServiceSpec{
		Name:       internalAPIName(api.Name, ctx.App.Name),
		Port:       defaultPortInt32,
		TargetPort: defaultPortInt32,
		Labels: map[string]string{
			"appName":      ctx.App.Name,
			"workloadType": workloadTypeAPI,
			"apiName":      api.Name,
		},
		Selector: map[string]string{
			"appName":      ctx.App.Name,
			"workloadType": workloadTypeAPI,
			"apiName":      api.Name,
		},
		Namespace: config.Cortex.Namespace,
	})
}

func doesAPIComputeNeedsUpdating(api *context.API, k8sDeployment *kapps.Deployment) bool {
	requestedReplicas := getRequestedReplicasFromDeployment(api, k8sDeployment, nil)
	if k8sDeployment.Spec.Replicas == nil || *k8sDeployment.Spec.Replicas != requestedReplicas {
		return true
	}

	curCPU, curMem, curGPU := APIPodCompute(k8sDeployment.Spec.Template.Spec.Containers)
	if !userconfig.QuantityPtrsEqual(curCPU, &api.Compute.CPU) {
		return true
	}
	if !userconfig.QuantityPtrsEqual(curMem, api.Compute.Mem) {
		return true
	}
	if curGPU != api.Compute.GPU {
		return true
	}

	return false
}

func deleteOldAPIs(ctx *context.Context) {
	virtualServices, _ := config.Kubernetes.ListVirtualServicesByLabels(config.Cortex.Namespace, map[string]string{
		"appName":      ctx.App.Name,
		"workloadType": workloadTypeAPI,
	})
	for _, virtualService := range virtualServices {
		if _, ok := ctx.APIs[virtualService.GetLabels()["apiName"]]; !ok {
			config.Kubernetes.DeleteVirtualService(config.Cortex.Namespace, virtualService.GetName())
		}
	}

	services, _ := config.Kubernetes.ListServicesByLabels(map[string]string{
		"appName":      ctx.App.Name,
		"workloadType": workloadTypeAPI,
	})
	for _, service := range services {
		if _, ok := ctx.APIs[service.Labels["apiName"]]; !ok {
			config.Kubernetes.DeleteService(service.Name)
		}
	}

	deployments, _ := config.Kubernetes.ListDeploymentsByLabels(map[string]string{
		"appName":      ctx.App.Name,
		"workloadType": workloadTypeAPI,
	})
	for _, deployment := range deployments {
		if _, ok := ctx.APIs[deployment.Labels["apiName"]]; !ok {
			config.Kubernetes.DeleteDeployment(deployment.Name)
		}
	}

	hpas, _ := config.Kubernetes.ListHPAsByLabels(map[string]string{
		"appName":      ctx.App.Name,
		"workloadType": workloadTypeAPI,
	})
	for _, hpa := range hpas {
		if _, ok := ctx.APIs[hpa.Labels["apiName"]]; !ok {
			config.Kubernetes.DeleteHPA(hpa.Name)
		}
	}
}

// This returns map apiName -> deployment (not internalName -> deployment)
func apiDeploymentMap(appName string) (map[string]*kapps.Deployment, error) {
	deploymentList, err := config.Kubernetes.ListDeploymentsByLabels(map[string]string{
		"appName":      appName,
		"workloadType": workloadTypeAPI,
	})
	if err != nil {
		return nil, errors.Wrap(err, appName)
	}

	deployments := make(map[string]*kapps.Deployment, len(deploymentList))
	for _, deployment := range deploymentList {
		addToDeploymentMap(deployments, deployment)
	}
	return deployments, nil
}

// Avoid pointer in loop issues
func addToDeploymentMap(deployments map[string]*kapps.Deployment, deployment kapps.Deployment) {
	apiName := deployment.Labels["apiName"]
	deployments[apiName] = &deployment
}

func internalAPIName(apiName string, appName string) string {
	return appName + "----" + apiName
}

func APIsBaseURL() (string, error) {
	service, err := config.IstioKubernetes.GetService("apis-ingressgateway")
	if err != nil {
		return "", err
	}
	if service == nil {
		return "", ErrorCortexInstallationBroken()
	}
	if len(service.Status.LoadBalancer.Ingress) == 0 {
		return "", ErrorLoadBalancerInitializing()
	}
	return "http://" + service.Status.LoadBalancer.Ingress[0].Hostname, nil
}

func APIPodComputeID(containers []kcore.Container) string {
	cpu, mem, gpu := APIPodCompute(containers)
	if cpu == nil {
		cpu = &userconfig.Quantity{} // unexpected, since 0 is disallowed
	}
	podAPICompute := userconfig.APICompute{
		CPU: *cpu,
		Mem: mem,
		GPU: gpu,
	}
	return podAPICompute.IDWithoutReplicas()
}

func APIPodCompute(containers []kcore.Container) (*userconfig.Quantity, *userconfig.Quantity, int64) {
	var totalCPU *userconfig.Quantity
	var totalMem *userconfig.Quantity
	var totalGPU int64

	for _, container := range containers {
		if container.Name != apiContainerName && container.Name != tfServingContainerName {
			continue
		}

		requests := container.Resources.Requests
		if len(requests) == 0 {
			continue
		}

		if cpu, ok := requests[kcore.ResourceCPU]; ok {
			if totalCPU == nil {
				totalCPU = &userconfig.Quantity{}
			}
			totalCPU.Add(cpu)
		}
		if mem, ok := requests[kcore.ResourceMemory]; ok {
			if totalMem == nil {
				totalMem = &userconfig.Quantity{}
			}
			totalMem.Add(mem)
		}
		if gpu, ok := requests["nvidia.com/gpu"]; ok {
			gpuVal, ok := gpu.AsInt64()
			if ok {
				totalGPU += gpuVal
			}
		}
	}

	return totalCPU, totalMem, totalGPU
}<|MERGE_RESOLUTION|>--- conflicted
+++ resolved
@@ -330,16 +330,6 @@
 							"--cache-dir=" + consts.ContextCacheDir,
 							"--project-dir=" + path.Join(consts.EmptyDirMountPath, "project"),
 						},
-<<<<<<< HEAD
-						Env: append(k8s.AWSCredentials(), kcore.EnvVar{
-							Name: "HOST_IP",
-							ValueFrom: &kcore.EnvVarSource{
-								FieldRef: &kcore.ObjectFieldSelector{
-									FieldPath: "status.hostIP",
-								},
-							},
-						}), VolumeMounts: k8s.DefaultVolumeMounts(),
-=======
 						Env: append(
 							k8s.AWSCredentials(),
 							kcore.EnvVar{
@@ -352,7 +342,6 @@
 							},
 						),
 						VolumeMounts: k8s.DefaultVolumeMounts(),
->>>>>>> d2776218
 						ReadinessProbe: &kcore.Probe{
 							InitialDelaySeconds: 5,
 							TimeoutSeconds:      5,
@@ -509,16 +498,6 @@
 							"--cache-dir=" + consts.ContextCacheDir,
 							"--project-dir=" + path.Join(consts.EmptyDirMountPath, "project"),
 						},
-<<<<<<< HEAD
-						Env: append(k8s.AWSCredentials(), kcore.EnvVar{
-							Name: "HOST_IP",
-							ValueFrom: &kcore.EnvVarSource{
-								FieldRef: &kcore.ObjectFieldSelector{
-									FieldPath: "status.hostIP",
-								},
-							},
-						}),
-=======
 						Env: append(
 							k8s.AWSCredentials(),
 							kcore.EnvVar{
@@ -530,7 +509,6 @@
 								},
 							},
 						),
->>>>>>> d2776218
 						VolumeMounts: k8s.DefaultVolumeMounts(),
 						ReadinessProbe: &kcore.Probe{
 							InitialDelaySeconds: 5,
