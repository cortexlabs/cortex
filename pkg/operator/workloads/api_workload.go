/*
Copyright 2019 Cortex Labs, Inc.

Licensed under the Apache License, Version 2.0 (the "License");
you may not use this file except in compliance with the License.
You may obtain a copy of the License at

    http://www.apache.org/licenses/LICENSE-2.0

Unless required by applicable law or agreed to in writing, software
distributed under the License is distributed on an "AS IS" BASIS,
WITHOUT WARRANTIES OR CONDITIONS OF ANY KIND, either express or implied.
See the License for the specific language governing permissions and
limitations under the License.
*/

package workloads

import (
	"encoding/base64"
	"path"
	"strings"

	"github.com/cortexlabs/cortex/pkg/lib/json"
	"github.com/cortexlabs/cortex/pkg/lib/pointer"

	kapps "k8s.io/api/apps/v1"
	kcore "k8s.io/api/core/v1"
	kresource "k8s.io/apimachinery/pkg/api/resource"
	kunstructured "k8s.io/apimachinery/pkg/apis/meta/v1/unstructured"
	intstr "k8s.io/apimachinery/pkg/util/intstr"

	"github.com/cortexlabs/cortex/pkg/consts"
	"github.com/cortexlabs/cortex/pkg/lib/errors"
	"github.com/cortexlabs/cortex/pkg/lib/k8s"
	"github.com/cortexlabs/cortex/pkg/operator/api/context"
	"github.com/cortexlabs/cortex/pkg/operator/api/userconfig"
	"github.com/cortexlabs/cortex/pkg/operator/config"
)

const (
	apiContainerName            = "api"
	tfServingContainerName      = "serve"
	downloaderInitContainerName = "downloader"

	defaultPortInt32, defaultPortStr     = int32(8888), "8888"
	tfServingPortInt32, tfServingPortStr = int32(9000), "9000"
)

type APIWorkload struct {
	BaseWorkload
}

func populateAPIWorkloadIDs(ctx *context.Context, latestResourceWorkloadIDs map[string]string) {
	for _, api := range ctx.APIs {
		if api.WorkloadID != "" {
			continue
		}
		if workloadID := latestResourceWorkloadIDs[api.ID]; workloadID != "" {
			api.WorkloadID = workloadID
			continue
		}
		api.WorkloadID = generateWorkloadID()
	}
}

func extractAPIWorkloads(ctx *context.Context) []Workload {
	workloads := make([]Workload, 0, len(ctx.APIs))

	for _, api := range ctx.APIs {
		workloads = append(workloads, &APIWorkload{
			singleBaseWorkload(api, ctx.App.Name, workloadTypeAPI),
		})
	}

	return workloads
}

func (aw *APIWorkload) Start(ctx *context.Context) error {
	api := ctx.APIs.OneByID(aw.GetSingleResourceID())

	k8sDeloymentName := internalAPIName(api.Name, ctx.App.Name)
	k8sDeloyment, err := config.Kubernetes.GetDeployment(k8sDeloymentName)
	if err != nil {
		return err
	}
	hpa, err := config.Kubernetes.GetHPA(k8sDeloymentName)
	if err != nil {
		return err
	}

	desiredReplicas := getRequestedReplicasFromDeployment(api, k8sDeloyment, hpa)

	var deploymentSpec *kapps.Deployment
	switch {
	case api.TensorFlow != nil:
		deploymentSpec = tfAPISpec(ctx, api, aw.WorkloadID, desiredReplicas)
	case api.ONNX != nil:
		deploymentSpec = onnxAPISpec(ctx, api, aw.WorkloadID, desiredReplicas)
	case api.Predictor != nil:
		deploymentSpec = predictorAPISpec(ctx, api, aw.WorkloadID, desiredReplicas)
	default:
		return errors.New(api.Name, "unknown model format encountered") // unexpected
	}

	_, err = config.Kubernetes.ApplyService(serviceSpec(ctx, api))
	if err != nil {
		return err
	}

	_, err = config.Kubernetes.ApplyVirtualService(virtualServiceSpec(ctx, api))
	if err != nil {
		return err
	}

	if k8sDeloyment != nil && k8sDeloyment.Status.ReadyReplicas == 0 {
		config.Kubernetes.DeleteDeployment(k8sDeloymentName)
	}

	_, err = config.Kubernetes.ApplyDeployment(deploymentSpec)
	if err != nil {
		return err
	}

	// Delete HPA while updating replicas to avoid unwanted autoscaling
	_, err = config.Kubernetes.DeleteHPA(k8sDeloymentName)
	if err != nil {
		return err
	}

	return nil
}

func (aw *APIWorkload) IsSucceeded(ctx *context.Context) (bool, error) {
	api := ctx.APIs.OneByID(aw.GetSingleResourceID())
	k8sDeloymentName := internalAPIName(api.Name, ctx.App.Name)

	k8sDeployment, err := config.Kubernetes.GetDeployment(k8sDeloymentName)
	if err != nil {
		return false, err
	}
	if k8sDeployment == nil || k8sDeployment.Labels["resourceID"] != api.ID || k8sDeployment.DeletionTimestamp != nil {
		return false, nil
	}

	if doesAPIComputeNeedsUpdating(api, k8sDeployment) {
		return false, nil
	}

	updatedReplicas, err := numUpdatedReadyReplicas(ctx, api)
	if err != nil {
		return false, err
	}
	if updatedReplicas < api.Compute.MinReplicas {
		return false, nil
	}

	return true, nil
}

func (aw *APIWorkload) IsRunning(ctx *context.Context) (bool, error) {
	api := ctx.APIs.OneByID(aw.GetSingleResourceID())
	k8sDeloymentName := internalAPIName(api.Name, ctx.App.Name)

	k8sDeployment, err := config.Kubernetes.GetDeployment(k8sDeloymentName)
	if err != nil {
		return false, err
	}
	if k8sDeployment == nil || k8sDeployment.Labels["resourceID"] != api.ID || k8sDeployment.DeletionTimestamp != nil {
		return false, nil
	}

	if doesAPIComputeNeedsUpdating(api, k8sDeployment) {
		return false, nil
	}

	updatedReplicas, err := numUpdatedReadyReplicas(ctx, api)
	if err != nil {
		return false, err
	}
	if updatedReplicas < api.Compute.MinReplicas {
		return true, nil
	}

	return false, nil
}

func (aw *APIWorkload) IsStarted(ctx *context.Context) (bool, error) {
	api := ctx.APIs.OneByID(aw.GetSingleResourceID())
	k8sDeloymentName := internalAPIName(api.Name, ctx.App.Name)

	k8sDeployment, err := config.Kubernetes.GetDeployment(k8sDeloymentName)
	if err != nil {
		return false, err
	}
	if k8sDeployment == nil || k8sDeployment.Labels["resourceID"] != api.ID || k8sDeployment.DeletionTimestamp != nil {
		return false, nil
	}

	if doesAPIComputeNeedsUpdating(api, k8sDeployment) {
		return false, nil
	}

	return true, nil
}

func (aw *APIWorkload) CanRun(ctx *context.Context) (bool, error) {
	return areAllDataDependenciesSucceeded(ctx, aw.GetResourceIDs())
}

func (aw *APIWorkload) IsFailed(ctx *context.Context) (bool, error) {
	api := ctx.APIs.OneByID(aw.GetSingleResourceID())

	pods, err := config.Kubernetes.ListPodsByLabels(map[string]string{
		"appName":      ctx.App.Name,
		"workloadType": workloadTypeAPI,
		"apiName":      api.Name,
		"resourceID":   api.ID,
		"workloadID":   aw.GetWorkloadID(),
		"userFacing":   "true",
	})
	if err != nil {
		return false, err
	}

	for _, pod := range pods {
		podStatus := k8s.GetPodStatus(&pod)
		if podStatus == k8s.PodStatusFailed || podStatus == k8s.PodStatusKilled || podStatus == k8s.PodStatusKilledOOM {
			return true, nil
		}
	}

	return false, nil
}

type downloadContainerArg struct {
	From     string `json:"from"`
	To       string `json:"to"`
	Unzip    bool   `json:"unzip"`
	ItemName string `json:"item_name"` // name of the item being downloaded, just for logging (if "" nothing will be logged)
}

func tfAPISpec(
	ctx *context.Context,
	api *context.API,
	workloadID string,
	desiredReplicas int32,
) *kapps.Deployment {
	apiResourceList := kcore.ResourceList{}
	tfServingResourceList := kcore.ResourceList{}
	tfServingLimitsList := kcore.ResourceList{}
	tolerations := k8s.Tolerations()

	q1, q2 := api.Compute.CPU.SplitInTwo()
	apiResourceList[kcore.ResourceCPU] = *q1
	tfServingResourceList[kcore.ResourceCPU] = *q2

	if api.Compute.Mem != nil {
		q1, q2 := api.Compute.Mem.SplitInTwo()
		apiResourceList[kcore.ResourceMemory] = *q1
		tfServingResourceList[kcore.ResourceMemory] = *q2
	}

	servingImage := config.Cluster.ImageTFServe
	if api.Compute.GPU > 0 {
		servingImage = config.Cluster.ImageTFServeGPU
		tfServingResourceList["nvidia.com/gpu"] = *kresource.NewQuantity(api.Compute.GPU, kresource.DecimalSI)
		tfServingLimitsList["nvidia.com/gpu"] = *kresource.NewQuantity(api.Compute.GPU, kresource.DecimalSI)
	}

	downloadArgs := []downloadContainerArg{
		{
			From:     ctx.APIs[api.Name].TensorFlow.Model,
			To:       path.Join(consts.EmptyDirMountPath, "model"),
			Unzip:    strings.HasSuffix(ctx.APIs[api.Name].TensorFlow.Model, ".zip"),
			ItemName: "model",
		},
	}

	if api.TensorFlow.RequestHandler != nil {
		downloadArgs = append(downloadArgs, downloadContainerArg{
			From:     config.AWS.S3Path(ctx.ProjectKey),
			To:       path.Join(consts.EmptyDirMountPath, "project"),
			Unzip:    true,
			ItemName: "project code",
		})
	}

	envVars := append(
		k8s.AWSCredentials(),
		kcore.EnvVar{
			Name: "HOST_IP",
			ValueFrom: &kcore.EnvVarSource{
				FieldRef: &kcore.ObjectFieldSelector{
					FieldPath: "status.hostIP",
				},
			},
		},
	)
	if api.TensorFlow.PythonPath != nil {
		envVars = append(envVars, kcore.EnvVar{
			Name:  "PYTHON_PATH",
			Value: path.Join(consts.EmptyDirMountPath, "project", *api.TensorFlow.PythonPath),
		})
	}

	downloadArgsBytes, _ := json.Marshal(downloadArgs)
	downloadArgsStr := base64.URLEncoding.EncodeToString(downloadArgsBytes)
	return k8s.Deployment(&k8s.DeploymentSpec{
		Name:     internalAPIName(api.Name, ctx.App.Name),
		Replicas: desiredReplicas,
		Labels: map[string]string{
			"appName":      ctx.App.Name,
			"workloadType": workloadTypeAPI,
			"apiName":      api.Name,
			"resourceID":   ctx.APIs[api.Name].ID,
			"workloadID":   workloadID,
		},
		Selector: map[string]string{
			"appName":      ctx.App.Name,
			"workloadType": workloadTypeAPI,
			"apiName":      api.Name,
		},
		PodSpec: k8s.PodSpec{
			Labels: map[string]string{
				"appName":      ctx.App.Name,
				"workloadType": workloadTypeAPI,
				"apiName":      api.Name,
				"resourceID":   ctx.APIs[api.Name].ID,
				"workloadID":   workloadID,
				"userFacing":   "true",
				"logGroupName": ctx.LogGroupName(api.Name),
			},
			Annotations: map[string]string{
				"traffic.sidecar.istio.io/excludeOutboundIPRanges": "0.0.0.0/0",
			},
			K8sPodSpec: kcore.PodSpec{
				RestartPolicy: "Always",
				InitContainers: []kcore.Container{
					{
						Name:            downloaderInitContainerName,
						Image:           config.Cluster.ImageDownloader,
						ImagePullPolicy: "Always",
						Args: []string{
							"--download=" + downloadArgsStr,
						},
						Env:          k8s.AWSCredentials(),
						VolumeMounts: defaultVolumeMounts(),
					},
				},
				Containers: []kcore.Container{
					{
						Name:            apiContainerName,
						Image:           config.Cluster.ImageTFAPI,
						ImagePullPolicy: kcore.PullAlways,
						Args: []string{
							"--workload-id=" + workloadID,
							"--port=" + defaultPortStr,
							"--tf-serve-port=" + tfServingPortStr,
							"--context=" + config.AWS.S3Path(ctx.Key),
							"--api=" + ctx.APIs[api.Name].ID,
							"--model-dir=" + path.Join(consts.EmptyDirMountPath, "model"),
							"--cache-dir=" + consts.ContextCacheDir,
							"--project-dir=" + path.Join(consts.EmptyDirMountPath, "project"),
						},
						Env:          envVars,
						VolumeMounts: defaultVolumeMounts(),
						ReadinessProbe: &kcore.Probe{
							InitialDelaySeconds: 5,
							TimeoutSeconds:      5,
							PeriodSeconds:       5,
							SuccessThreshold:    1,
							FailureThreshold:    2,
							Handler: kcore.Handler{
								HTTPGet: &kcore.HTTPGetAction{
									Path: "/healthz",
									Port: intstr.IntOrString{
										IntVal: defaultPortInt32,
									},
								},
							},
						},
						Resources: kcore.ResourceRequirements{
							Requests: apiResourceList,
						},
						Ports: []kcore.ContainerPort{
							{
								ContainerPort: defaultPortInt32,
							},
						},
					},
					{
						Name:            tfServingContainerName,
						Image:           servingImage,
						ImagePullPolicy: kcore.PullAlways,
						Args: []string{
							"--port=" + tfServingPortStr,
							"--model_base_path=" + path.Join(consts.EmptyDirMountPath, "model"),
						},
						Env:          k8s.AWSCredentials(),
						VolumeMounts: defaultVolumeMounts(),
						ReadinessProbe: &kcore.Probe{
							InitialDelaySeconds: 5,
							TimeoutSeconds:      5,
							PeriodSeconds:       5,
							SuccessThreshold:    1,
							FailureThreshold:    2,
							Handler: kcore.Handler{
								TCPSocket: &kcore.TCPSocketAction{
									Port: intstr.IntOrString{
										IntVal: tfServingPortInt32,
									},
								},
							},
						},
						Resources: kcore.ResourceRequirements{
							Requests: tfServingResourceList,
							Limits:   tfServingLimitsList,
						},
						Ports: []kcore.ContainerPort{
							{
								ContainerPort: tfServingPortInt32,
							},
						},
					},
				},
<<<<<<< HEAD
				NodeSelector: map[string]string{
					"lifecycle": "Ec2Spot",
				},
				Tolerations:        tolerations,
				Volumes:            k8s.DefaultVolumes(),
=======
				Volumes:            defaultVolumes(),
				ServiceAccountName: "default",
			},
		},
		Namespace: consts.K8sNamespace,
	})
}

func predictorAPISpec(
	ctx *context.Context,
	api *context.API,
	workloadID string,
	desiredReplicas int32,
) *kapps.Deployment {
	servingImage := config.Cluster.ImagePredictorServe
	resourceList := kcore.ResourceList{}
	resourceLimitsList := kcore.ResourceList{}
	resourceList[kcore.ResourceCPU] = api.Compute.CPU.Quantity

	if api.Compute.Mem != nil {
		resourceList[kcore.ResourceMemory] = api.Compute.Mem.Quantity
	}

	if api.Compute.GPU > 0 {
		servingImage = config.Cluster.ImagePredictorServeGPU
		resourceList["nvidia.com/gpu"] = *kresource.NewQuantity(api.Compute.GPU, kresource.DecimalSI)
		resourceLimitsList["nvidia.com/gpu"] = *kresource.NewQuantity(api.Compute.GPU, kresource.DecimalSI)
	}

	downloadArgs := []downloadContainerArg{
		{
			From:     config.AWS.S3Path(ctx.ProjectKey),
			To:       path.Join(consts.EmptyDirMountPath, "project"),
			Unzip:    true,
			ItemName: "project code",
		},
	}

	if api.Predictor.Model != nil {
		downloadArgs = append(downloadArgs, downloadContainerArg{
			From:     *api.Predictor.Model,
			To:       path.Join(consts.EmptyDirMountPath, "model"),
			ItemName: "model",
		})
	}

	downloadArgsBytes, _ := json.Marshal(downloadArgs)
	downloadArgsStr := base64.URLEncoding.EncodeToString(downloadArgsBytes)

	envVars := append(
		k8s.AWSCredentials(),
		kcore.EnvVar{
			Name: "HOST_IP",
			ValueFrom: &kcore.EnvVarSource{
				FieldRef: &kcore.ObjectFieldSelector{
					FieldPath: "status.hostIP",
				},
			},
		},
	)
	if api.Predictor.PythonPath != nil {
		envVars = append(envVars, kcore.EnvVar{
			Name:  "PYTHON_PATH",
			Value: path.Join(consts.EmptyDirMountPath, "project", *api.Predictor.PythonPath),
		})
	}

	return k8s.Deployment(&k8s.DeploymentSpec{
		Name:     internalAPIName(api.Name, ctx.App.Name),
		Replicas: desiredReplicas,
		Labels: map[string]string{
			"appName":      ctx.App.Name,
			"workloadType": workloadTypeAPI,
			"apiName":      api.Name,
			"resourceID":   ctx.APIs[api.Name].ID,
			"workloadID":   workloadID,
		},
		Selector: map[string]string{
			"appName":      ctx.App.Name,
			"workloadType": workloadTypeAPI,
			"apiName":      api.Name,
		},
		PodSpec: k8s.PodSpec{
			Labels: map[string]string{
				"appName":      ctx.App.Name,
				"workloadType": workloadTypeAPI,
				"apiName":      api.Name,
				"resourceID":   ctx.APIs[api.Name].ID,
				"workloadID":   workloadID,
				"userFacing":   "true",
				"logGroupName": ctx.LogGroupName(api.Name),
			},
			Annotations: map[string]string{
				"traffic.sidecar.istio.io/excludeOutboundIPRanges": "0.0.0.0/0",
			},
			K8sPodSpec: kcore.PodSpec{
				RestartPolicy: "Always",
				InitContainers: []kcore.Container{
					{
						Name:            downloaderInitContainerName,
						Image:           config.Cluster.ImageDownloader,
						ImagePullPolicy: "Always",
						Args: []string{
							"--download=" + downloadArgsStr,
						},
						Env:          k8s.AWSCredentials(),
						VolumeMounts: defaultVolumeMounts(),
					},
				},
				Containers: []kcore.Container{
					{
						Name:            apiContainerName,
						Image:           servingImage,
						ImagePullPolicy: kcore.PullAlways,
						Args: []string{
							"--workload-id=" + workloadID,
							"--port=" + defaultPortStr,
							"--context=" + config.AWS.S3Path(ctx.Key),
							"--api=" + ctx.APIs[api.Name].ID,
							"--model-dir=" + path.Join(consts.EmptyDirMountPath, "model"),
							"--cache-dir=" + consts.ContextCacheDir,
							"--project-dir=" + path.Join(consts.EmptyDirMountPath, "project"),
						},
						Env:          envVars,
						VolumeMounts: defaultVolumeMounts(),
						ReadinessProbe: &kcore.Probe{
							InitialDelaySeconds: 5,
							TimeoutSeconds:      5,
							PeriodSeconds:       5,
							SuccessThreshold:    1,
							FailureThreshold:    2,
							Handler: kcore.Handler{
								HTTPGet: &kcore.HTTPGetAction{
									Path: "/healthz",
									Port: intstr.IntOrString{
										IntVal: defaultPortInt32,
									},
								},
							},
						},
						Resources: kcore.ResourceRequirements{
							Requests: resourceList,
							Limits:   resourceLimitsList,
						},
						Ports: []kcore.ContainerPort{
							{
								ContainerPort: defaultPortInt32,
							},
						},
					},
				},
				Volumes:            defaultVolumes(),
>>>>>>> 6aea035c
				ServiceAccountName: "default",
			},
		},
		Namespace: consts.K8sNamespace,
	})
}

func onnxAPISpec(
	ctx *context.Context,
	api *context.API,
	workloadID string,
	desiredReplicas int32,
) *kapps.Deployment {
	servingImage := config.Cluster.ImageONNXServe
	resourceList := kcore.ResourceList{}
	resourceLimitsList := kcore.ResourceList{}
	tolerations := k8s.Tolerations()
	resourceList[kcore.ResourceCPU] = api.Compute.CPU.Quantity

	if api.Compute.Mem != nil {
		resourceList[kcore.ResourceMemory] = api.Compute.Mem.Quantity
	}

	if api.Compute.GPU > 0 {
		servingImage = config.Cluster.ImageONNXServeGPU
		resourceList["nvidia.com/gpu"] = *kresource.NewQuantity(api.Compute.GPU, kresource.DecimalSI)
		resourceLimitsList["nvidia.com/gpu"] = *kresource.NewQuantity(api.Compute.GPU, kresource.DecimalSI)
	}

	downloadArgs := []downloadContainerArg{
		{
			From:     ctx.APIs[api.Name].ONNX.Model,
			To:       path.Join(consts.EmptyDirMountPath, "model"),
			ItemName: "model",
		},
	}

	if api.ONNX.RequestHandler != nil {
		downloadArgs = append(downloadArgs, downloadContainerArg{
			From:     config.AWS.S3Path(ctx.ProjectKey),
			To:       path.Join(consts.EmptyDirMountPath, "project"),
			Unzip:    true,
			ItemName: "project code",
		})
	}

	envVars := append(
		k8s.AWSCredentials(),
		kcore.EnvVar{
			Name: "HOST_IP",
			ValueFrom: &kcore.EnvVarSource{
				FieldRef: &kcore.ObjectFieldSelector{
					FieldPath: "status.hostIP",
				},
			},
		},
	)
	if api.ONNX.PythonPath != nil {
		envVars = append(envVars, kcore.EnvVar{
			Name:  "PYTHON_PATH",
			Value: path.Join(consts.EmptyDirMountPath, "project", *api.ONNX.PythonPath),
		})
	}

	downloadArgsBytes, _ := json.Marshal(downloadArgs)
	downloadArgsStr := base64.URLEncoding.EncodeToString(downloadArgsBytes)
	return k8s.Deployment(&k8s.DeploymentSpec{
		Name:     internalAPIName(api.Name, ctx.App.Name),
		Replicas: desiredReplicas,
		Labels: map[string]string{
			"appName":      ctx.App.Name,
			"workloadType": workloadTypeAPI,
			"apiName":      api.Name,
			"resourceID":   ctx.APIs[api.Name].ID,
			"workloadID":   workloadID,
		},
		Selector: map[string]string{
			"appName":      ctx.App.Name,
			"workloadType": workloadTypeAPI,
			"apiName":      api.Name,
		},
		PodSpec: k8s.PodSpec{
			Labels: map[string]string{
				"appName":      ctx.App.Name,
				"workloadType": workloadTypeAPI,
				"apiName":      api.Name,
				"resourceID":   ctx.APIs[api.Name].ID,
				"workloadID":   workloadID,
				"userFacing":   "true",
				"logGroupName": ctx.LogGroupName(api.Name),
			},
			Annotations: map[string]string{
				"traffic.sidecar.istio.io/excludeOutboundIPRanges": "0.0.0.0/0",
			},
			K8sPodSpec: kcore.PodSpec{
				InitContainers: []kcore.Container{
					{
						Name:            downloaderInitContainerName,
						Image:           config.Cluster.ImageDownloader,
						ImagePullPolicy: "Always",
						Args: []string{
							"--download=" + downloadArgsStr,
						},
						Env:          k8s.AWSCredentials(),
						VolumeMounts: defaultVolumeMounts(),
					},
				},
				Containers: []kcore.Container{
					{
						Name:            apiContainerName,
						Image:           servingImage,
						ImagePullPolicy: kcore.PullAlways,
						Args: []string{
							"--workload-id=" + workloadID,
							"--port=" + defaultPortStr,
							"--context=" + config.AWS.S3Path(ctx.Key),
							"--api=" + ctx.APIs[api.Name].ID,
							"--model-dir=" + path.Join(consts.EmptyDirMountPath, "model"),
							"--cache-dir=" + consts.ContextCacheDir,
							"--project-dir=" + path.Join(consts.EmptyDirMountPath, "project"),
						},
						Env:          envVars,
						VolumeMounts: defaultVolumeMounts(),
						ReadinessProbe: &kcore.Probe{
							InitialDelaySeconds: 5,
							TimeoutSeconds:      5,
							PeriodSeconds:       5,
							SuccessThreshold:    1,
							FailureThreshold:    2,
							Handler: kcore.Handler{
								HTTPGet: &kcore.HTTPGetAction{
									Path: "/healthz",
									Port: intstr.IntOrString{
										IntVal: defaultPortInt32,
									},
								},
							},
						},
						Resources: kcore.ResourceRequirements{
							Requests: resourceList,
							Limits:   resourceLimitsList,
						},
						Ports: []kcore.ContainerPort{
							{
								ContainerPort: defaultPortInt32,
							},
						},
					},
				},
<<<<<<< HEAD
				NodeSelector: map[string]string{
					"lifecycle": "Ec2Spot",
				},
				Tolerations:        tolerations,
				Volumes:            k8s.DefaultVolumes(),
=======
				Volumes:            defaultVolumes(),
>>>>>>> 6aea035c
				ServiceAccountName: "default",
			},
		},
		Namespace: consts.K8sNamespace,
	})
}

func virtualServiceSpec(ctx *context.Context, api *context.API) *kunstructured.Unstructured {
	return k8s.VirtualService(&k8s.VirtualServiceSpec{
		Name:        internalAPIName(api.Name, ctx.App.Name),
		Namespace:   consts.K8sNamespace,
		Gateways:    []string{"apis-gateway"},
		ServiceName: internalAPIName(api.Name, ctx.App.Name),
		ServicePort: defaultPortInt32,
		Path:        *api.Endpoint,
		Rewrite:     pointer.String("predict"),
		Labels: map[string]string{
			"appName":      ctx.App.Name,
			"workloadType": workloadTypeAPI,
			"apiName":      api.Name,
		},
	})
}

func serviceSpec(ctx *context.Context, api *context.API) *kcore.Service {
	return k8s.Service(&k8s.ServiceSpec{
		Name:       internalAPIName(api.Name, ctx.App.Name),
		Port:       defaultPortInt32,
		TargetPort: defaultPortInt32,
		Labels: map[string]string{
			"appName":      ctx.App.Name,
			"workloadType": workloadTypeAPI,
			"apiName":      api.Name,
		},
		Selector: map[string]string{
			"appName":      ctx.App.Name,
			"workloadType": workloadTypeAPI,
			"apiName":      api.Name,
		},
		Namespace: consts.K8sNamespace,
	})
}

func doesAPIComputeNeedsUpdating(api *context.API, k8sDeployment *kapps.Deployment) bool {
	requestedReplicas := getRequestedReplicasFromDeployment(api, k8sDeployment, nil)
	if k8sDeployment.Spec.Replicas == nil || *k8sDeployment.Spec.Replicas != requestedReplicas {
		return true
	}

	curCPU, curMem, curGPU := APIPodCompute(k8sDeployment.Spec.Template.Spec.Containers)
	if !userconfig.QuantityPtrsEqual(curCPU, &api.Compute.CPU) {
		return true
	}
	if !userconfig.QuantityPtrsEqual(curMem, api.Compute.Mem) {
		return true
	}
	if curGPU != api.Compute.GPU {
		return true
	}

	return false
}

func deleteOldAPIs(ctx *context.Context) {
	virtualServices, _ := config.Kubernetes.ListVirtualServicesByLabels(consts.K8sNamespace, map[string]string{
		"appName":      ctx.App.Name,
		"workloadType": workloadTypeAPI,
	})
	for _, virtualService := range virtualServices {
		if _, ok := ctx.APIs[virtualService.GetLabels()["apiName"]]; !ok {
			config.Kubernetes.DeleteVirtualService(virtualService.GetName(), consts.K8sNamespace)
		}
	}

	services, _ := config.Kubernetes.ListServicesByLabels(map[string]string{
		"appName":      ctx.App.Name,
		"workloadType": workloadTypeAPI,
	})
	for _, service := range services {
		if _, ok := ctx.APIs[service.Labels["apiName"]]; !ok {
			config.Kubernetes.DeleteService(service.Name)
		}
	}

	deployments, _ := config.Kubernetes.ListDeploymentsByLabels(map[string]string{
		"appName":      ctx.App.Name,
		"workloadType": workloadTypeAPI,
	})
	for _, deployment := range deployments {
		if _, ok := ctx.APIs[deployment.Labels["apiName"]]; !ok {
			config.Kubernetes.DeleteDeployment(deployment.Name)
		}
	}

	hpas, _ := config.Kubernetes.ListHPAsByLabels(map[string]string{
		"appName":      ctx.App.Name,
		"workloadType": workloadTypeAPI,
	})
	for _, hpa := range hpas {
		if _, ok := ctx.APIs[hpa.Labels["apiName"]]; !ok {
			config.Kubernetes.DeleteHPA(hpa.Name)
		}
	}
}

// This returns map apiName -> deployment (not internalName -> deployment)
func apiDeploymentMap(appName string) (map[string]*kapps.Deployment, error) {
	deploymentList, err := config.Kubernetes.ListDeploymentsByLabels(map[string]string{
		"appName":      appName,
		"workloadType": workloadTypeAPI,
	})
	if err != nil {
		return nil, errors.Wrap(err, appName)
	}

	deployments := make(map[string]*kapps.Deployment, len(deploymentList))
	for _, deployment := range deploymentList {
		addToDeploymentMap(deployments, deployment)
	}
	return deployments, nil
}

// Avoid pointer in loop issues
func addToDeploymentMap(deployments map[string]*kapps.Deployment, deployment kapps.Deployment) {
	apiName := deployment.Labels["apiName"]
	deployments[apiName] = &deployment
}

func internalAPIName(apiName string, appName string) string {
	return appName + "----" + apiName
}

func APIsBaseURL() (string, error) {
	service, err := config.IstioKubernetes.GetService("apis-ingressgateway")
	if err != nil {
		return "", err
	}
	if service == nil {
		return "", ErrorCortexInstallationBroken()
	}
	if len(service.Status.LoadBalancer.Ingress) == 0 {
		return "", ErrorLoadBalancerInitializing()
	}
	return "http://" + service.Status.LoadBalancer.Ingress[0].Hostname, nil
}

func APIPodComputeID(containers []kcore.Container) string {
	cpu, mem, gpu := APIPodCompute(containers)
	if cpu == nil {
		cpu = &userconfig.Quantity{} // unexpected, since 0 is disallowed
	}
	podAPICompute := userconfig.APICompute{
		CPU: *cpu,
		Mem: mem,
		GPU: gpu,
	}
	return podAPICompute.IDWithoutReplicas()
}

func APIPodCompute(containers []kcore.Container) (*userconfig.Quantity, *userconfig.Quantity, int64) {
	var totalCPU *userconfig.Quantity
	var totalMem *userconfig.Quantity
	var totalGPU int64

	for _, container := range containers {
		if container.Name != apiContainerName && container.Name != tfServingContainerName {
			continue
		}

		requests := container.Resources.Requests
		if len(requests) == 0 {
			continue
		}

		if cpu, ok := requests[kcore.ResourceCPU]; ok {
			if totalCPU == nil {
				totalCPU = &userconfig.Quantity{}
			}
			totalCPU.Add(cpu)
		}
		if mem, ok := requests[kcore.ResourceMemory]; ok {
			if totalMem == nil {
				totalMem = &userconfig.Quantity{}
			}
			totalMem.Add(mem)
		}
		if gpu, ok := requests["nvidia.com/gpu"]; ok {
			gpuVal, ok := gpu.AsInt64()
			if ok {
				totalGPU += gpuVal
			}
		}
	}

	return totalCPU, totalMem, totalGPU
}<|MERGE_RESOLUTION|>--- conflicted
+++ resolved
@@ -424,13 +424,10 @@
 						},
 					},
 				},
-<<<<<<< HEAD
 				NodeSelector: map[string]string{
 					"lifecycle": "Ec2Spot",
 				},
 				Tolerations:        tolerations,
-				Volumes:            k8s.DefaultVolumes(),
-=======
 				Volumes:            defaultVolumes(),
 				ServiceAccountName: "default",
 			},
@@ -582,8 +579,11 @@
 						},
 					},
 				},
+				NodeSelector: map[string]string{
+					"lifecycle": "Ec2Spot",
+				},
+				Tolerations:        tolerations,
 				Volumes:            defaultVolumes(),
->>>>>>> 6aea035c
 				ServiceAccountName: "default",
 			},
 		},
@@ -733,15 +733,11 @@
 						},
 					},
 				},
-<<<<<<< HEAD
 				NodeSelector: map[string]string{
 					"lifecycle": "Ec2Spot",
 				},
 				Tolerations:        tolerations,
 				Volumes:            k8s.DefaultVolumes(),
-=======
-				Volumes:            defaultVolumes(),
->>>>>>> 6aea035c
 				ServiceAccountName: "default",
 			},
 		},
