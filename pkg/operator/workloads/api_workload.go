--- conflicted
+++ resolved
@@ -584,11 +584,7 @@
 				NodeSelector: map[string]string{
 					"workload": "true",
 				},
-<<<<<<< HEAD
-				Tolerations:        k8s.Tolerations(),
-=======
 				Tolerations:        tolerations,
->>>>>>> a35b7973
 				Volumes:            defaultVolumes(),
 				ServiceAccountName: "default",
 			},
