/*
Copyright 2019 Cortex Labs, Inc.

Licensed under the Apache License, Version 2.0 (the "License");
you may not use this file except in compliance with the License.
You may obtain a copy of the License at

    http://www.apache.org/licenses/LICENSE-2.0

Unless required by applicable law or agreed to in writing, software
distributed under the License is distributed on an "AS IS" BASIS,
WITHOUT WARRANTIES OR CONDITIONS OF ANY KIND, either express or implied.
See the License for the specific language governing permissions and
limitations under the License.
*/

package workloads

import (
	"path"

	kapps "k8s.io/api/apps/v1"
	kcore "k8s.io/api/core/v1"
	kresource "k8s.io/apimachinery/pkg/api/resource"
	kunstructured "k8s.io/apimachinery/pkg/apis/meta/v1/unstructured"
	intstr "k8s.io/apimachinery/pkg/util/intstr"

	"github.com/cortexlabs/cortex/pkg/consts"
	"github.com/cortexlabs/cortex/pkg/lib/errors"
	"github.com/cortexlabs/cortex/pkg/lib/k8s"
	"github.com/cortexlabs/cortex/pkg/operator/api/context"
	"github.com/cortexlabs/cortex/pkg/operator/api/userconfig"
	"github.com/cortexlabs/cortex/pkg/operator/config"
)

const (
	apiContainerName       = "api"
	tfServingContainerName = "serve"

	defaultPortInt32, defaultPortStr     = int32(8888), "8888"
	tfServingPortInt32, tfServingPortStr = int32(9000), "9000"
)

type APIWorkload struct {
	BaseWorkload
}

func populateAPIWorkloadIDs(ctx *context.Context, latestResourceWorkloadIDs map[string]string) {
	for _, api := range ctx.APIs {
		if api.WorkloadID != "" {
			continue
		}
		if workloadID := latestResourceWorkloadIDs[api.ID]; workloadID != "" {
			api.WorkloadID = workloadID
			continue
		}
		api.WorkloadID = generateWorkloadID()
	}
}

func extractAPIWorkloads(ctx *context.Context) []Workload {
	workloads := make([]Workload, 0, len(ctx.APIs))

	for _, api := range ctx.APIs {
		workloads = append(workloads, &APIWorkload{
			singleBaseWorkload(api, ctx.App.Name, workloadTypeAPI),
		})
	}

	return workloads
}

func (aw *APIWorkload) Start(ctx *context.Context) error {
	api := ctx.APIs.OneByID(aw.GetSingleResourceID())

	k8sDeloymentName := internalAPIName(api.Name, ctx.App.Name)
	k8sDeloyment, err := config.Kubernetes.GetDeployment(k8sDeloymentName)
	if err != nil {
		return err
	}
	hpa, err := config.Kubernetes.GetHPA(k8sDeloymentName)
	if err != nil {
		return err
	}

	desiredReplicas := getRequestedReplicasFromDeployment(api, k8sDeloyment, hpa)

	var deploymentSpec *kapps.Deployment

	switch api.ModelFormat {
	case userconfig.TensorFlowModelFormat:
		deploymentSpec = tfAPISpec(ctx, api, aw.WorkloadID, desiredReplicas)
	case userconfig.ONNXModelFormat:
		deploymentSpec = onnxAPISpec(ctx, api, aw.WorkloadID, desiredReplicas)
	default:
		return errors.New(api.Name, "unknown model format encountered") // unexpected
	}

	_, err = config.Kubernetes.ApplyService(serviceSpec(ctx, api))
	if err != nil {
		return err
	}

	_, err = config.Kubernetes.ApplyVirtualService(virtualServiceSpec(ctx, api))
	if err != nil {
		return err
	}

	_, err = config.Kubernetes.ApplyDeployment(deploymentSpec)
	if err != nil {
		return err
	}

	// Delete HPA while updating replicas to avoid unwanted autoscaling
	_, err = config.Kubernetes.DeleteHPA(k8sDeloymentName)
	if err != nil {
		return err
	}

	return nil
}

func (aw *APIWorkload) IsSucceeded(ctx *context.Context) (bool, error) {
	api := ctx.APIs.OneByID(aw.GetSingleResourceID())
	k8sDeloymentName := internalAPIName(api.Name, ctx.App.Name)

	k8sDeployment, err := config.Kubernetes.GetDeployment(k8sDeloymentName)
	if err != nil {
		return false, err
	}
	if k8sDeployment == nil || k8sDeployment.Labels["resourceID"] != api.ID || k8sDeployment.DeletionTimestamp != nil {
		return false, nil
	}

	if doesAPIComputeNeedsUpdating(api, k8sDeployment) {
		return false, nil
	}

	updatedReplicas, err := numUpdatedReadyReplicas(ctx, api)
	if err != nil {
		return false, err
	}
	requestedReplicas := getRequestedReplicasFromDeployment(api, k8sDeployment, nil)
	if updatedReplicas < requestedReplicas {
		return false, nil
	}

	return true, nil
}

func (aw *APIWorkload) IsRunning(ctx *context.Context) (bool, error) {
	api := ctx.APIs.OneByID(aw.GetSingleResourceID())
	k8sDeloymentName := internalAPIName(api.Name, ctx.App.Name)

	k8sDeployment, err := config.Kubernetes.GetDeployment(k8sDeloymentName)
	if err != nil {
		return false, err
	}
	if k8sDeployment == nil || k8sDeployment.Labels["resourceID"] != api.ID || k8sDeployment.DeletionTimestamp != nil {
		return false, nil
	}

	if doesAPIComputeNeedsUpdating(api, k8sDeployment) {
		return false, nil
	}

	updatedReplicas, err := numUpdatedReadyReplicas(ctx, api)
	if err != nil {
		return false, err
	}
	requestedReplicas := getRequestedReplicasFromDeployment(api, k8sDeployment, nil)
	if updatedReplicas < requestedReplicas {
		return true, nil
	}

	return false, nil
}

func (aw *APIWorkload) IsStarted(ctx *context.Context) (bool, error) {
	api := ctx.APIs.OneByID(aw.GetSingleResourceID())
	k8sDeloymentName := internalAPIName(api.Name, ctx.App.Name)

	k8sDeployment, err := config.Kubernetes.GetDeployment(k8sDeloymentName)
	if err != nil {
		return false, err
	}
	if k8sDeployment == nil || k8sDeployment.Labels["resourceID"] != api.ID || k8sDeployment.DeletionTimestamp != nil {
		return false, nil
	}

	if doesAPIComputeNeedsUpdating(api, k8sDeployment) {
		return false, nil
	}

	return true, nil
}

func (aw *APIWorkload) CanRun(ctx *context.Context) (bool, error) {
	return areAllDataDependenciesSucceeded(ctx, aw.GetResourceIDs())
}

func (aw *APIWorkload) IsFailed(ctx *context.Context) (bool, error) {
	api := ctx.APIs.OneByID(aw.GetSingleResourceID())

	pods, err := config.Kubernetes.ListPodsByLabels(map[string]string{
		"appName":      ctx.App.Name,
		"workloadType": workloadTypeAPI,
		"apiName":      api.Name,
		"resourceID":   api.ID,
		"workloadID":   aw.GetWorkloadID(),
		"userFacing":   "true",
	})
	if err != nil {
		return false, err
	}

	for _, pod := range pods {
		if k8s.GetPodStatus(&pod) == k8s.PodStatusFailed {
			return true, nil
		}
	}

	return false, nil
}

func tfAPISpec(
	ctx *context.Context,
	api *context.API,
	workloadID string,
	desiredReplicas int32,
) *kapps.Deployment {
	transformResourceList := kcore.ResourceList{}
	tfServingResourceList := kcore.ResourceList{}
	tfServingLimitsList := kcore.ResourceList{}

	q1, q2 := api.Compute.CPU.SplitInTwo()
	transformResourceList[kcore.ResourceCPU] = *q1
	tfServingResourceList[kcore.ResourceCPU] = *q2

	if api.Compute.Mem != nil {
		q1, q2 := api.Compute.Mem.SplitInTwo()
		transformResourceList[kcore.ResourceMemory] = *q1
		tfServingResourceList[kcore.ResourceMemory] = *q2
	}

	servingImage := config.Cortex.TFServeImage
	if api.Compute.GPU > 0 {
		servingImage = config.Cortex.TFServeImageGPU
		tfServingResourceList["nvidia.com/gpu"] = *kresource.NewQuantity(api.Compute.GPU, kresource.DecimalSI)
		tfServingLimitsList["nvidia.com/gpu"] = *kresource.NewQuantity(api.Compute.GPU, kresource.DecimalSI)
	}
	return k8s.Deployment(&k8s.DeploymentSpec{
		Name:     internalAPIName(api.Name, ctx.App.Name),
		Replicas: desiredReplicas,
		Labels: map[string]string{
			"appName":      ctx.App.Name,
			"workloadType": workloadTypeAPI,
			"apiName":      api.Name,
			"resourceID":   ctx.APIs[api.Name].ID,
			"workloadID":   workloadID,
			"app":          internalAPIName(api.Name, ctx.App.Name),
		},
		Selector: map[string]string{
			"appName":      ctx.App.Name,
			"workloadType": workloadTypeAPI,
			"apiName":      api.Name,
			"app":          internalAPIName(api.Name, ctx.App.Name),
		},
		Annotations: map[string]string{
			"sidecar.istio.io/inject": "true",
		},
		PodSpec: k8s.PodSpec{
			Labels: map[string]string{
				"appName":      ctx.App.Name,
				"workloadType": workloadTypeAPI,
				"apiName":      api.Name,
				"resourceID":   ctx.APIs[api.Name].ID,
				"workloadID":   workloadID,
				"app":          internalAPIName(api.Name, ctx.App.Name),
				"userFacing":   "true",
			},
			K8sPodSpec: kcore.PodSpec{
				Containers: []kcore.Container{
					{
						Name:            apiContainerName,
						Image:           config.Cortex.TFAPIImage,
						ImagePullPolicy: "Always",
						Args: []string{
							"--workload-id=" + workloadID,
							"--port=" + defaultPortStr,
							"--tf-serve-port=" + tfServingPortStr,
							"--context=" + config.AWS.S3Path(ctx.Key),
							"--api=" + ctx.APIs[api.Name].ID,
							"--model-dir=" + path.Join(consts.EmptyDirMountPath, "model"),
							"--cache-dir=" + consts.ContextCacheDir,
						},
						Env:          k8s.AWSCredentials(),
						VolumeMounts: k8s.DefaultVolumeMounts(),
						ReadinessProbe: &kcore.Probe{
							InitialDelaySeconds: 5,
							TimeoutSeconds:      5,
							PeriodSeconds:       5,
							SuccessThreshold:    1,
							FailureThreshold:    2,
							Handler: kcore.Handler{
								HTTPGet: &kcore.HTTPGetAction{
									Path: "/healthz",
									Port: intstr.IntOrString{
										IntVal: defaultPortInt32,
									},
								},
							},
						},
						Resources: kcore.ResourceRequirements{
							Requests: transformResourceList,
						},
						Ports: []kcore.ContainerPort{
							{
								ContainerPort: defaultPortInt32,
							},
						},
					},
					{
						Name:            tfServingContainerName,
						Image:           servingImage,
						ImagePullPolicy: "Always",
						Args: []string{
							"--port=" + tfServingPortStr,
							"--model_base_path=" + path.Join(consts.EmptyDirMountPath, "model"),
						},
						Env:          k8s.AWSCredentials(),
						VolumeMounts: k8s.DefaultVolumeMounts(),
						ReadinessProbe: &kcore.Probe{
							InitialDelaySeconds: 5,
							TimeoutSeconds:      5,
							PeriodSeconds:       5,
							SuccessThreshold:    1,
							FailureThreshold:    2,
							Handler: kcore.Handler{
								TCPSocket: &kcore.TCPSocketAction{
									Port: intstr.IntOrString{
										IntVal: tfServingPortInt32,
									},
								},
							},
						},
						Resources: kcore.ResourceRequirements{
							Requests: tfServingResourceList,
							Limits:   tfServingLimitsList,
						},
						Ports: []kcore.ContainerPort{
							{
								ContainerPort: tfServingPortInt32,
							},
						},
					},
				},
				Volumes:            k8s.DefaultVolumes(),
				ServiceAccountName: "default",
			},
		},
		Namespace: config.Cortex.Namespace,
	})
}

func onnxAPISpec(
	ctx *context.Context,
	api *context.API,
	workloadID string,
	desiredReplicas int32,
) *kapps.Deployment {
	servingImage := config.Cortex.ONNXServeImage
	resourceList := kcore.ResourceList{}
	resourceLimitsList := kcore.ResourceList{}
	resourceList[kcore.ResourceCPU] = api.Compute.CPU.Quantity

	if api.Compute.Mem != nil {
		resourceList[kcore.ResourceMemory] = api.Compute.Mem.Quantity
	}

	if api.Compute.GPU > 0 {
		servingImage = config.Cortex.ONNXServeImageGPU
		resourceList["nvidia.com/gpu"] = *kresource.NewQuantity(api.Compute.GPU, kresource.DecimalSI)
		resourceLimitsList["nvidia.com/gpu"] = *kresource.NewQuantity(api.Compute.GPU, kresource.DecimalSI)
	}

	return k8s.Deployment(&k8s.DeploymentSpec{
		Name:     internalAPIName(api.Name, ctx.App.Name),
		Replicas: desiredReplicas,
		Labels: map[string]string{
			"appName":      ctx.App.Name,
			"workloadType": workloadTypeAPI,
			"apiName":      api.Name,
			"resourceID":   ctx.APIs[api.Name].ID,
			"workloadID":   workloadID,
			"app":          internalAPIName(api.Name, ctx.App.Name),
		},
		Selector: map[string]string{
			"appName":      ctx.App.Name,
			"workloadType": workloadTypeAPI,
			"apiName":      api.Name,
			"app":          internalAPIName(api.Name, ctx.App.Name),
		},
		Annotations: map[string]string{
			"sidecar.istio.io/inject": "true",
		},
		PodSpec: k8s.PodSpec{
			Labels: map[string]string{
				"appName":      ctx.App.Name,
				"workloadType": workloadTypeAPI,
				"apiName":      api.Name,
				"resourceID":   ctx.APIs[api.Name].ID,
				"workloadID":   workloadID,
				"app":          internalAPIName(api.Name, ctx.App.Name),
				"userFacing":   "true",
			},
			K8sPodSpec: kcore.PodSpec{
				Containers: []kcore.Container{
					{
						Name:            apiContainerName,
						Image:           servingImage,
						ImagePullPolicy: "Always",
						Args: []string{
							"--workload-id=" + workloadID,
							"--port=" + defaultPortStr,
							"--context=" + config.AWS.S3Path(ctx.Key),
							"--api=" + ctx.APIs[api.Name].ID,
							"--model-dir=" + path.Join(consts.EmptyDirMountPath, "model"),
							"--cache-dir=" + consts.ContextCacheDir,
						},
						Env:          k8s.AWSCredentials(),
						VolumeMounts: k8s.DefaultVolumeMounts(),
						ReadinessProbe: &kcore.Probe{
							InitialDelaySeconds: 5,
							TimeoutSeconds:      5,
							PeriodSeconds:       5,
							SuccessThreshold:    1,
							FailureThreshold:    2,
							Handler: kcore.Handler{
								HTTPGet: &kcore.HTTPGetAction{
									Path: "/healthz",
									Port: intstr.IntOrString{
										IntVal: defaultPortInt32,
									},
								},
							},
						},
						Resources: kcore.ResourceRequirements{
							Requests: resourceList,
							Limits:   resourceLimitsList,
						},
						Ports: []kcore.ContainerPort{
							{
								ContainerPort: defaultPortInt32,
							},
						},
					},
				},
				Volumes:            k8s.DefaultVolumes(),
				ServiceAccountName: "default",
			},
		},
		Namespace: config.Cortex.Namespace,
	})
}

func virtualServiceSpec(ctx *context.Context, api *context.API) *kunstructured.Unstructured {
	return k8s.VirtualService(&k8s.VirtualServiceSpec{
		Name:        internalAPIName(api.Name, ctx.App.Name),
		Namespace:   config.Cortex.Namespace,
		Gateways:    []string{"apis-gateway"},
		ServiceName: internalAPIName(api.Name, ctx.App.Name),
		ServicePort: defaultPortInt32,
		Path:        context.APIPath(api.Name, ctx.App.Name),
		Labels: map[string]string{
			"appName":      ctx.App.Name,
			"workloadType": workloadTypeAPI,
			"apiName":      api.Name,
		},
<<<<<<< HEAD
=======
		Annotations: map[string]string{
			"service.beta.kubernetes.io/aws-load-balancer-backend-protocol": "https",
		},
		Namespace: config.Cortex.Namespace,
>>>>>>> 532adef8
	})
}

func serviceSpec(ctx *context.Context, api *context.API) *kcore.Service {
	return k8s.Service(&k8s.ServiceSpec{
		Name:       internalAPIName(api.Name, ctx.App.Name),
		Port:       defaultPortInt32,
		TargetPort: defaultPortInt32,
		Labels: map[string]string{
			"appName":      ctx.App.Name,
			"workloadType": workloadTypeAPI,
			"apiName":      api.Name,
			"service":      internalAPIName(api.Name, ctx.App.Name),
			"app":          internalAPIName(api.Name, ctx.App.Name),
		},
		Selector: map[string]string{
			"appName":      ctx.App.Name,
			"workloadType": workloadTypeAPI,
			"apiName":      api.Name,
			"app":          internalAPIName(api.Name, ctx.App.Name),
		},
		Namespace: config.Cortex.Namespace,
	})
}

func doesAPIComputeNeedsUpdating(api *context.API, k8sDeployment *kapps.Deployment) bool {
	requestedReplicas := getRequestedReplicasFromDeployment(api, k8sDeployment, nil)
	if k8sDeployment.Spec.Replicas == nil || *k8sDeployment.Spec.Replicas != requestedReplicas {
		return true
	}

	curCPU, curMem, curGPU := APIPodCompute(k8sDeployment.Spec.Template.Spec.Containers)
	if !userconfig.QuantityPtrsEqual(curCPU, &api.Compute.CPU) {
		return true
	}
	if !userconfig.QuantityPtrsEqual(curMem, api.Compute.Mem) {
		return true
	}
	if curGPU != api.Compute.GPU {
		return true
	}

	return false
}

func deleteOldAPIs(ctx *context.Context) {
	virtualServices, _ := config.Kubernetes.ListVirtualServicesByLabels(config.Cortex.Namespace, map[string]string{
		"appName":      ctx.App.Name,
		"workloadType": workloadTypeAPI,
	})
	for _, virtualService := range virtualServices {
		if _, ok := ctx.APIs[virtualService.GetLabels()["apiName"]]; !ok {
			config.Kubernetes.DeleteVirtualService(config.Cortex.Namespace, virtualService.GetName())
		}
	}

	services, _ := config.Kubernetes.ListServicesByLabels(map[string]string{
		"appName":      ctx.App.Name,
		"workloadType": workloadTypeAPI,
	})
	for _, service := range services {
		if _, ok := ctx.APIs[service.Labels["apiName"]]; !ok {
			config.Kubernetes.DeleteService(service.Name)
		}
	}

	deployments, _ := config.Kubernetes.ListDeploymentsByLabels(map[string]string{
		"appName":      ctx.App.Name,
		"workloadType": workloadTypeAPI,
	})
	for _, deployment := range deployments {
		if _, ok := ctx.APIs[deployment.Labels["apiName"]]; !ok {
			config.Kubernetes.DeleteDeployment(deployment.Name)
		}
	}

	hpas, _ := config.Kubernetes.ListHPAsByLabels(map[string]string{
		"appName":      ctx.App.Name,
		"workloadType": workloadTypeAPI,
	})
	for _, hpa := range hpas {
		if _, ok := ctx.APIs[hpa.Labels["apiName"]]; !ok {
			config.Kubernetes.DeleteHPA(hpa.Name)
		}
	}
}

// This returns map apiName -> deployment (not internalName -> deployment)
func apiDeploymentMap(appName string) (map[string]*kapps.Deployment, error) {
	deploymentList, err := config.Kubernetes.ListDeploymentsByLabels(map[string]string{
		"appName":      appName,
		"workloadType": workloadTypeAPI,
	})
	if err != nil {
		return nil, errors.Wrap(err, appName)
	}

	deployments := make(map[string]*kapps.Deployment, len(deploymentList))
	for _, deployment := range deploymentList {
		addToDeploymentMap(deployments, deployment)
	}
	return deployments, nil
}

// Avoid pointer in loop issues
func addToDeploymentMap(deployments map[string]*kapps.Deployment, deployment kapps.Deployment) {
	apiName := deployment.Labels["apiName"]
	deployments[apiName] = &deployment
}

func internalAPIName(apiName string, appName string) string {
	return appName + "----" + apiName
}

func APIsBaseURL() (string, error) {
	service, err := config.IstioKubernetes.GetService("apis-ingressgateway")
	if err != nil {
		return "", err
	}
	if service == nil {
		return "", ErrorCortexInstallationBroken()
	}
	if len(service.Status.LoadBalancer.Ingress) == 0 {
		return "", ErrorLoadBalancerInitializing()
	}
	return "https://" + service.Status.LoadBalancer.Ingress[0].Hostname, nil
}

func APIPodComputeID(containers []kcore.Container) string {
	cpu, mem, gpu := APIPodCompute(containers)
	if cpu == nil {
		cpu = &userconfig.Quantity{} // unexpected, since 0 is disallowed
	}
	podAPICompute := userconfig.APICompute{
		CPU: *cpu,
		Mem: mem,
		GPU: gpu,
	}
	return podAPICompute.IDWithoutReplicas()
}

func APIPodCompute(containers []kcore.Container) (*userconfig.Quantity, *userconfig.Quantity, int64) {
	var totalCPU *userconfig.Quantity
	var totalMem *userconfig.Quantity
	var totalGPU int64

	for _, container := range containers {
		if container.Name != apiContainerName && container.Name != tfServingContainerName {
			continue
		}

		requests := container.Resources.Requests
		if len(requests) == 0 {
			continue
		}

		if cpu, ok := requests[kcore.ResourceCPU]; ok {
			if totalCPU == nil {
				totalCPU = &userconfig.Quantity{}
			}
			totalCPU.Add(cpu)
		}
		if mem, ok := requests[kcore.ResourceMemory]; ok {
			if totalMem == nil {
				totalMem = &userconfig.Quantity{}
			}
			totalMem.Add(mem)
		}
		if gpu, ok := requests["nvidia.com/gpu"]; ok {
			gpuVal, ok := gpu.AsInt64()
			if ok {
				totalGPU += gpuVal
			}
		}
	}

	return totalCPU, totalMem, totalGPU
}<|MERGE_RESOLUTION|>--- conflicted
+++ resolved
@@ -477,13 +477,10 @@
 			"workloadType": workloadTypeAPI,
 			"apiName":      api.Name,
 		},
-<<<<<<< HEAD
-=======
 		Annotations: map[string]string{
 			"service.beta.kubernetes.io/aws-load-balancer-backend-protocol": "https",
 		},
 		Namespace: config.Cortex.Namespace,
->>>>>>> 532adef8
 	})
 }
 
