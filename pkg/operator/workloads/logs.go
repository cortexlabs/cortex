/*
Copyright 2019 Cortex Labs, Inc.

Licensed under the Apache License, Version 2.0 (the "License");
you may not use this file except in compliance with the License.
You may obtain a copy of the License at

    http://www.apache.org/licenses/LICENSE-2.0

Unless required by applicable law or agreed to in writing, software
distributed under the License is distributed on an "AS IS" BASIS,
WITHOUT WARRANTIES OR CONDITIONS OF ANY KIND, either express or implied.
See the License for the specific language governing permissions and
limitations under the License.
*/

package workloads

import (
	"bufio"
	"fmt"
	"io"
	"os"
	"regexp"
	"strings"
	"time"

	"github.com/gorilla/websocket"
	kcore "k8s.io/api/core/v1"

	"github.com/cortexlabs/cortex/pkg/lib/errors"
	"github.com/cortexlabs/cortex/pkg/lib/k8s"
	"github.com/cortexlabs/cortex/pkg/lib/pointer"
	"github.com/cortexlabs/cortex/pkg/lib/sets/strset"
	"github.com/cortexlabs/cortex/pkg/operator/config"
)

const (
	socketWriteDeadlineWait = 10 * time.Second
	socketCloseGracePeriod  = 10 * time.Second
	socketMaxMessageSize    = 8192

	pendingPodCheckInterval = 1 * time.Second
	newPodCheckInterval     = 5 * time.Second
<<<<<<< HEAD
	maxParallelPodLogging   = 5
	initLogTailLines        = 20
=======
	firstPodCheckInterval   = 500 * time.Millisecond
	maxParallelPodLogging   = 5
	initLogTailLines        = 100
>>>>>>> 2bf6ddc8
)

func ReadLogs(appName string, workloadID string, verbose bool, socket *websocket.Conn) {
	wrotePending := false

	for true {
		pods, err := config.Kubernetes.ListPodsByLabels(map[string]string{
			"appName":    appName,
			"workloadID": workloadID,
			"userFacing": "true",
		})
		if err != nil {
			writeSocket(err.Error(), socket)
			return
		}

		if len(pods) > 0 {
			if len(pods) > maxParallelPodLogging {
				if !writeSocket(fmt.Sprintf("\n%d pods available, streaming logs for %d of them:", len(pods), maxParallelPodLogging), socket) {
					return
				}
			}

			podMap := make(map[k8s.PodStatus][]kcore.Pod)
			for _, pod := range pods {
				podStatus := k8s.GetPodStatus(&pod)
				if len(podMap[podStatus]) < maxParallelPodLogging {
					podMap[podStatus] = append(podMap[podStatus], pod)
				}
			}

			switch {
			case len(podMap[k8s.PodStatusSucceeded]) > 0:
				getKubectlLogs(podMap[k8s.PodStatusSucceeded], verbose, wrotePending, false, socket)
			case len(podMap[k8s.PodStatusRunning]) > 0:
				getKubectlLogs(podMap[k8s.PodStatusRunning], verbose, wrotePending, false, socket)
			case len(podMap[k8s.PodStatusPending]) > 0:
				getKubectlLogs(podMap[k8s.PodStatusPending], verbose, wrotePending, false, socket)
			case len(podMap[k8s.PodStatusKilled]) > 0:
				getKubectlLogs(podMap[k8s.PodStatusKilled], verbose, wrotePending, false, socket)
			case len(podMap[k8s.PodStatusKilledOOM]) > 0:
				getKubectlLogs(podMap[k8s.PodStatusKilledOOM], verbose, wrotePending, false, socket)
			case len(podMap[k8s.PodStatusFailed]) > 0:
				previous := false
				if pods[0].Labels["workloadType"] == workloadTypeAPI {
					previous = true
				}
				getKubectlLogs(podMap[k8s.PodStatusFailed], verbose, wrotePending, previous, socket)
			case len(podMap[k8s.PodStatusTerminating]) > 0:
				getKubectlLogs(podMap[k8s.PodStatusTerminating], verbose, wrotePending, false, socket)
			case len(podMap[k8s.PodStatusUnknown]) > 0:
				getKubectlLogs(podMap[k8s.PodStatusUnknown], verbose, wrotePending, false, socket)
			default: // unexpected
				if len(pods) > maxParallelPodLogging {
					pods = pods[:maxParallelPodLogging]
				}
				getKubectlLogs(pods, verbose, wrotePending, false, socket)
			}
			return
		}

<<<<<<< HEAD
		isPending, err := IsWorkloadPending(appName, workloadID)
=======
		isEnded, err := IsWorkloadEnded(appName, workloadID)

>>>>>>> 2bf6ddc8
		if err != nil {
			writeSocket(err.Error(), socket)
			return
		}
<<<<<<< HEAD
		if !isPending {
=======
		if isEnded {
>>>>>>> 2bf6ddc8
			logPrefix, err := getSavedLogPrefix(workloadID, appName, true)
			if err != nil {
				writeSocket(err.Error(), socket)
				return
			}
			if logPrefix == "" {
				logPrefix = workloadID
			}
			getCloudWatchLogs(logPrefix, verbose, socket)
			return
		}

		if !wrotePending {
			if !writeSocket("\nPending", socket) {
				return
			}
			wrotePending = true
		}

		time.Sleep(pendingPodCheckInterval)
	}
}

func getKubectlLogs(pods []kcore.Pod, verbose bool, wrotePending bool, previous bool, socket *websocket.Conn) {
	if !wrotePending {
		isAllPending := true
		for _, pod := range pods {
			if k8s.GetPodStatus(&pod) != k8s.PodStatusPending {
				isAllPending = false
				break
			}
		}

		if isAllPending {
			if !writeSocket("\nPending", socket) {
				return
			}
		}
	}

	inr, inw, err := os.Pipe()
	if err != nil {
		errors.Panic(err, "logs", "kubectl", "os.pipe")
	}
	defer inw.Close()
	defer inr.Close()

	podCheckCancel := make(chan struct{})
	defer close(podCheckCancel)

	go podCheck(podCheckCancel, socket, pods, previous, verbose, inr)
	pumpStdin(socket, inw)
	podCheckCancel <- struct{}{}
}

func startKubectlProcess(pod kcore.Pod, previous bool, attrs *os.ProcAttr) (*os.Process, error) {
	cmdPath := "/bin/bash"

	kubectlArgs := []string{"kubectl", "-n=" + config.Cortex.Namespace, "logs", "--follow=true"}
	if previous {
		kubectlArgs = append(kubectlArgs, "--previous")
	}

	identifier := pod.Name
	kubectlArgs = append(kubectlArgs, pod.Name)
	if pod.Labels["workloadType"] == workloadTypeAPI && pod.Labels["userFacing"] == "true" {
		kubectlArgs = append(kubectlArgs, apiContainerName)
		kubectlArgs = append(kubectlArgs, fmt.Sprintf("--tail=%d", initLogTailLines))
		identifier += " " + apiContainerName
	}

	labelLog := fmt.Sprintf(" | while read -r; do echo \"[%s] $REPLY\" | tail -n +1; done", identifier)
	kubectlCmd := strings.Join(kubectlArgs, " ")
	bashArgs := []string{"/bin/bash", "-c", kubectlCmd + labelLog}
	process, err := os.StartProcess(cmdPath, bashArgs, attrs)
	if err != nil {
		return nil, errors.Wrap(err, strings.Join(bashArgs, " "))
	}

	return process, nil
}

func podCheck(podCheckCancel chan struct{}, socket *websocket.Conn, initialPodList []kcore.Pod, previous bool, verbose bool, inr *os.File) {
	timer := time.NewTimer(0)
	defer timer.Stop()

	processMap := make(map[string]*os.Process)
	defer deleteProcesses(processMap)
	labels := initialPodList[0].GetLabels()
	appName := labels["appName"]
	workloadID := labels["workloadID"]

	outr, outw, err := os.Pipe()
	if err != nil {
		errors.Panic(err, "logs", "kubectl", "os.pipe")
	}
	defer outw.Close()
	defer outr.Close()

	socketWriterError := make(chan error, 1)
	defer close(socketWriterError)

	go pumpStdout(socket, socketWriterError, outr, verbose, true)

	for {
		select {
		case <-podCheckCancel:
			return
		case <-timer.C:
			pods, err := config.Kubernetes.ListPodsByLabels(map[string]string{
				"appName":    appName,
				"workloadID": workloadID,
				"userFacing": "true",
			})

			if err != nil {
				socketWriterError <- errors.Wrap(err, "pod check")
				return
			}

			latestRunningPodsMap := make(map[string]kcore.Pod)
			latestRunningPods := strset.New()
			for _, pod := range pods {
				if k8s.GetPodStatus(&pod) != k8s.PodStatusPending {
					latestRunningPods.Add(pod.GetName())
					latestRunningPodsMap[pod.GetName()] = pod
				}
			}

			prevRunningPods := strset.New()
			for podName := range processMap {
				prevRunningPods.Add(podName)
			}

			newPods := strset.Difference(latestRunningPods, prevRunningPods)
			podsToDelete := strset.Difference(prevRunningPods, latestRunningPods)
			podsToKeep := strset.Intersection(prevRunningPods, latestRunningPods)

			// Prioritize adding running pods
			podsToAddRunning := []string{}
			podsToAddNotRunning := []string{}

			for podName := range newPods {
				pod := latestRunningPodsMap[podName]
				if k8s.GetPodStatus(&pod) == k8s.PodStatusRunning {
					podsToAddRunning = append(podsToAddRunning, podName)
				} else {
					podsToAddNotRunning = append(podsToAddNotRunning, podName)
				}
			}
			podsToAdd := append(podsToAddRunning, podsToAddNotRunning...)

			maxPodsToAdd := maxParallelPodLogging - len(podsToKeep)
			if len(podsToAdd) < maxPodsToAdd {
				maxPodsToAdd = len(podsToAdd)
			}

			for _, podName := range podsToAdd[:maxPodsToAdd] {
				process, err := startKubectlProcess(latestRunningPodsMap[podName], previous, &os.ProcAttr{
					Files: []*os.File{inr, outw, outw},
				})
				if err != nil {
					socketWriterError <- err
					return
				}
				processMap[podName] = process
			}

			deleteMap := make(map[string]*os.Process, len(podsToDelete))

			for podName := range podsToDelete {
				deleteMap[podName] = processMap[podName]
				delete(processMap, podName)
			}
<<<<<<< HEAD
			deleteProcesses(deleteMap)
			timer.Reset(newPodCheckInterval)
=======

			go deleteProcesses(deleteMap)

			if len(processMap) == 0 {
				timer.Reset(firstPodCheckInterval)
			} else {
				timer.Reset(newPodCheckInterval)
			}
>>>>>>> 2bf6ddc8
		}
	}
}

func deleteProcesses(processMap map[string]*os.Process) {
	for _, process := range processMap {
		process.Signal(os.Interrupt)
	}
	time.Sleep(5 * time.Second)
	for _, process := range processMap {
		process.Signal(os.Kill)
	}
}

func getCloudWatchLogs(prefix string, verbose bool, socket *websocket.Conn) {
	logs, err := config.AWS.GetLogs(prefix, config.Cortex.LogGroup)
	if err != nil {
		config.Telemetry.ReportError(err)
		errors.PrintError(err)
	}

	var logsReader *strings.Reader
	if err != nil {
		logsReader = strings.NewReader(err.Error())
	} else if logs == "" {
		logsReader = strings.NewReader(prefix + " not found")
	} else {
		logsReader = strings.NewReader(logs)
	}

	socketWriterError := make(chan error)
	defer close(socketWriterError)
	go pumpStdout(socket, socketWriterError, logsReader, verbose, false)

	inr, inw, err := os.Pipe()
	if err != nil {
		errors.Panic(err, "logs", "cloudwatch", "os.pipe")
	}
	defer inr.Close()
	defer inw.Close()

	pumpStdin(socket, inw)
}

func pumpStdin(socket *websocket.Conn, writer io.Writer) {
	socket.SetReadLimit(socketMaxMessageSize)
	for {
		_, message, err := socket.ReadMessage()
		if err != nil {
			break
		}

		message = append(message, '\n')
		_, err = writer.Write(message)
		if err != nil {
			break
		}
	}
}

func pumpStdout(socket *websocket.Conn, socketWriterError chan error, reader io.Reader, verbose bool, checkForLastLog bool) {
	scanner := bufio.NewScanner(reader)
	for scanner.Scan() {
		socket.SetWriteDeadline(time.Now().Add(socketWriteDeadlineWait))
		logBytes := scanner.Bytes()
		isLastLog := false
		if !verbose {
			logBytes, isLastLog = cleanLogBytes(logBytes)
		}
		if logBytes != nil {
			if !writeSocketBytes(logBytes, socket) {
				break
			}
		}
		if isLastLog && checkForLastLog && !verbose {
			break
		}
	}

	select {
	case err := <-socketWriterError:
		if err != nil {
			writeSocket(err.Error(), socket)
		}
	default:
	}

	socket.SetWriteDeadline(time.Now().Add(socketWriteDeadlineWait))
	socket.WriteMessage(websocket.CloseMessage, websocket.FormatCloseMessage(websocket.CloseNormalClosure, ""))
	time.Sleep(socketCloseGracePeriod)
	socket.Close()
}

// Pod name is added when streaming from kubectl logs but not for cloudwatch logs, match it if it present and filter it out
var cortexRegex = regexp.MustCompile(`^(\[[A-Za-z0-9\d\-_\s]*\]\ )?(DEBUG|INFO|WARNING|ERROR|CRITICAL):cortex:`)
var tensorflowRegex = regexp.MustCompile(`^(\[[A-Za-z0-9\d\-_\s]*\]\ )?(DEBUG|INFO|WARNING|ERROR|CRITICAL):tensorflow:`)

func formatHeader1(headerString string) *string {
	headerBorder := "\n" + strings.Repeat("-", len(headerString)) + "\n"
	return pointer.String(headerBorder + strings.Title(headerString) + headerBorder)
}

func formatHeader2(headerString string) *string {
	return pointer.String("\n" + strings.ToUpper(string(headerString[0])) + headerString[1:] + "\n")
}

func formatHeader3(headerString string) *string {
	return pointer.String("\n" + strings.ToUpper(string(headerString[0])) + headerString[1:])
}

func extractFromCortexLog(match string, loglevel string, logStr string) (*string, bool) {
	if loglevel == "DEBUG" {
		return nil, false
	}

	cutStr := logStr[len(match):]

	switch cutStr {
	case "Starting":
		return formatHeader3(cutStr), false
	case "Aggregates:":
		return formatHeader2(cutStr), false
	case "Ingesting":
		return formatHeader1(cutStr), false
	case "Aggregating":
		return formatHeader1(cutStr), false
	case "Validating Transformers":
		return formatHeader1(cutStr), false
	case "Generating Training Datasets":
		return formatHeader1(cutStr), false
	case "Caching":
		return formatHeader1(cutStr), false
	case "Training":
		return formatHeader1(cutStr), false
	case "Evaluating":
		return formatHeader1(cutStr), false
	case "Setting up packages":
		return formatHeader1(cutStr), false
	case "Validating packages":
		return formatHeader1(cutStr), false
	case "Caching built packages":
		return formatHeader3(cutStr), false
	}

	lastLogRe := regexp.MustCompile(`^workload: (\w+), completed: (\S+)`)
	if lastLogRe.MatchString(cutStr) {
		return &cutStr, true
	}

	samplesRe := regexp.MustCompile(`^First (\d+) samples:`)
	if samplesRe.MatchString(cutStr) {
		return formatHeader2(cutStr), false
	}

	if strings.HasPrefix(cutStr, "Transforming ") {
		return formatHeader3(cutStr), false
	}

	if strings.HasPrefix(cutStr, "Reading") {
		return formatHeader3(cutStr), false
	}

	if strings.HasPrefix(cutStr, "Serving model") {
		return formatHeader3(cutStr), false
	}

	if strings.HasPrefix(cutStr, "Prediction failed") {
		return formatHeader2(cutStr), false
	}

	if strings.HasPrefix(cutStr, "Predicting") {
		return formatHeader3(cutStr), false
	}

	if strings.HasPrefix(cutStr, "error:") {
		return pointer.String("\n" + cutStr), false
	}

	if strings.HasPrefix(cutStr, "An error occurred") {
		return formatHeader3(cutStr), false
	}

	if strings.HasPrefix(cutStr, "sample: ") {
		return pointer.String("\n" + cutStr), false
	}

	return &cutStr, false
}

func extractFromTensorflowLog(match string, loglevel string, logStr string) (*string, bool) {
	if loglevel == "DEBUG" || loglevel == "WARNING" {
		return nil, false
	}

	cutStr := logStr[len(match):]
	if strings.HasPrefix(cutStr, "loss = ") {
		return pointer.String(cutStr), false
	}
	if strings.HasPrefix(cutStr, "Starting evaluation") {
		return formatHeader1("Evaluating"), false
	}
	if strings.HasPrefix(cutStr, "Saving dict for global step") {
		metricsStr := cutStr[strings.Index(cutStr, ":")+1:]
		metricsStr = strings.TrimSpace(metricsStr)
		metrics := strings.Split(metricsStr, ", ")
		outStr := strings.Join(metrics, "\n")
		return pointer.String(outStr), false
	}

	return nil, false
}

func cleanLog(logStr string) (*string, bool) {
	matches := cortexRegex.FindStringSubmatch(logStr)
	if len(matches) == 3 {
		return extractFromCortexLog(matches[0], matches[2], logStr)
	}

	matches = tensorflowRegex.FindStringSubmatch(logStr)
	if len(matches) == 3 {
		return extractFromTensorflowLog(matches[0], matches[2], logStr)
	}

	return nil, false
}

func cleanLogBytes(logBytes []byte) ([]byte, bool) {
	logStr := string(logBytes)
	cleanLogStr, isLastLog := cleanLog(logStr)
	if cleanLogStr == nil {
		return nil, isLastLog
	}
	return []byte(*cleanLogStr), isLastLog
}

func stopProcess(process *os.Process) {
	process.Signal(os.Interrupt)
	time.Sleep(5 * time.Second)
	process.Signal(os.Kill)
}

func writeSocket(message string, socket *websocket.Conn) bool {
	return writeSocketBytes([]byte(message), socket)
}

func writeSocketBytes(message []byte, socket *websocket.Conn) bool {
	err := socket.WriteMessage(websocket.TextMessage, message)
	if err != nil {
		return false
	}
	return true
}<|MERGE_RESOLUTION|>--- conflicted
+++ resolved
@@ -42,14 +42,9 @@
 
 	pendingPodCheckInterval = 1 * time.Second
 	newPodCheckInterval     = 5 * time.Second
-<<<<<<< HEAD
-	maxParallelPodLogging   = 5
-	initLogTailLines        = 20
-=======
 	firstPodCheckInterval   = 500 * time.Millisecond
 	maxParallelPodLogging   = 5
 	initLogTailLines        = 100
->>>>>>> 2bf6ddc8
 )
 
 func ReadLogs(appName string, workloadID string, verbose bool, socket *websocket.Conn) {
@@ -111,21 +106,13 @@
 			return
 		}
 
-<<<<<<< HEAD
-		isPending, err := IsWorkloadPending(appName, workloadID)
-=======
 		isEnded, err := IsWorkloadEnded(appName, workloadID)
 
->>>>>>> 2bf6ddc8
 		if err != nil {
 			writeSocket(err.Error(), socket)
 			return
 		}
-<<<<<<< HEAD
-		if !isPending {
-=======
 		if isEnded {
->>>>>>> 2bf6ddc8
 			logPrefix, err := getSavedLogPrefix(workloadID, appName, true)
 			if err != nil {
 				writeSocket(err.Error(), socket)
@@ -300,10 +287,6 @@
 				deleteMap[podName] = processMap[podName]
 				delete(processMap, podName)
 			}
-<<<<<<< HEAD
-			deleteProcesses(deleteMap)
-			timer.Reset(newPodCheckInterval)
-=======
 
 			go deleteProcesses(deleteMap)
 
@@ -312,7 +295,6 @@
 			} else {
 				timer.Reset(newPodCheckInterval)
 			}
->>>>>>> 2bf6ddc8
 		}
 	}
 }
