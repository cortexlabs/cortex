--- conflicted
+++ resolved
@@ -36,7 +36,6 @@
 )
 
 const (
-<<<<<<< HEAD
 	socketWriteDeadlineWait = 10 * time.Second
 	socketCloseGracePeriod  = 10 * time.Second
 	socketMaxMessageSize    = 8192
@@ -44,15 +43,7 @@
 	pendingPodCheckInterval = 1 * time.Second
 	newPodCheckInterval     = 5 * time.Second
 	maxParallelPodLogging   = 5
-	initLogTailLines        = 20
-=======
-	writeWait             = 10 * time.Second
-	closeGracePeriod      = 10 * time.Second
-	maxMessageSize        = 8192
-	podCheckInterval      = 5 * time.Second
-	maxParallelPodLogging = 5
-	initLogTailLines      = 100
->>>>>>> 46b2a2ed
+	initLogTailLines        = 100
 )
 
 func ReadLogs(appName string, workloadID string, verbose bool, socket *websocket.Conn) {
