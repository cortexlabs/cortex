/*
Copyright 2019 Cortex Labs, Inc.

Licensed under the Apache License, Version 2.0 (the "License");
you may not use this file except in compliance with the License.
You may obtain a copy of the License at

    http://www.apache.org/licenses/LICENSE-2.0

Unless required by applicable law or agreed to in writing, software
distributed under the License is distributed on an "AS IS" BASIS,
WITHOUT WARRANTIES OR CONDITIONS OF ANY KIND, either express or implied.
See the License for the specific language governing permissions and
limitations under the License.
*/

package context

import (
	"github.com/cortexlabs/cortex/pkg/lib/errors"
	"github.com/cortexlabs/cortex/pkg/lib/json"
	"github.com/cortexlabs/cortex/pkg/lib/msgpack"
	"github.com/cortexlabs/cortex/pkg/operator/api/resource"
	"github.com/cortexlabs/cortex/pkg/operator/api/userconfig"
)

type RawColumnsTypeSplit struct {
	RawIntColumns      map[string]*RawIntColumn      `json:"raw_int_columns"`
	RawStringColumns   map[string]*RawStringColumn   `json:"raw_string_columns"`
	RawFloatColumns    map[string]*RawFloatColumn    `json:"raw_float_columns"`
	RawInferredColumns map[string]*RawInferredColumn `json:"raw_inferred_columns"`
}

type DataSplit struct {
	CSVData     *userconfig.CSVData     `json:"csv_data"`
	ParquetData *userconfig.ParquetData `json:"parquet_data"`
}

type Serial struct {
	*Context
	RawColumnSplit *RawColumnsTypeSplit `json:"raw_columns"`
	DataSplit      *DataSplit           `json:"environment_data"`
}

func (ctx *Context) splitRawColumns() *RawColumnsTypeSplit {
	var rawIntColumns = make(map[string]*RawIntColumn)
	var rawFloatColumns = make(map[string]*RawFloatColumn)
	var rawStringColumns = make(map[string]*RawStringColumn)
	var rawInferredColumns = make(map[string]*RawInferredColumn)
	for name, rawColumn := range ctx.RawColumns {
		switch typedRawColumn := rawColumn.(type) {
		case *RawIntColumn:
			rawIntColumns[name] = typedRawColumn
		case *RawFloatColumn:
			rawFloatColumns[name] = typedRawColumn
		case *RawStringColumn:
			rawStringColumns[name] = typedRawColumn
		case *RawInferredColumn:
			rawInferredColumns[name] = typedRawColumn
		}
	}

	return &RawColumnsTypeSplit{
		RawIntColumns:      rawIntColumns,
		RawFloatColumns:    rawFloatColumns,
		RawStringColumns:   rawStringColumns,
		RawInferredColumns: rawInferredColumns,
	}
}

func (serial *Serial) collectRawColumns() RawColumns {
	var rawColumns = make(map[string]RawColumn)

	for name, rawColumn := range serial.RawColumnSplit.RawIntColumns {
		rawColumns[name] = rawColumn
	}
	for name, rawColumn := range serial.RawColumnSplit.RawFloatColumns {
		rawColumns[name] = rawColumn
	}
	for name, rawColumn := range serial.RawColumnSplit.RawStringColumns {
		rawColumns[name] = rawColumn
	}
	for name, rawColumn := range serial.RawColumnSplit.RawInferredColumns {
		rawColumns[name] = rawColumn
	}

	return rawColumns
}

func (ctx *Context) splitEnvironment() *DataSplit {
	var split DataSplit
	switch typedData := ctx.Environment.Data.(type) {
	case *userconfig.CSVData:
		split.CSVData = typedData
	case *userconfig.ParquetData:
		split.ParquetData = typedData
	}

	return &split
}

func (serial *Serial) collectEnvironment() (*Environment, error) {
	if serial.DataSplit.ParquetData != nil && serial.DataSplit.CSVData == nil {
		serial.Environment.Data = serial.DataSplit.ParquetData
	} else if serial.DataSplit.CSVData != nil && serial.DataSplit.ParquetData == nil {
		serial.Environment.Data = serial.DataSplit.CSVData
	} else {
		return nil, errors.Wrap(userconfig.ErrorSpecifyOnlyOne("CSV", "PARQUET"), serial.App.Name, resource.EnvironmentType.String(), userconfig.DataKey)
	}
	return serial.Environment, nil
}

<<<<<<< HEAD
func (ctx Context) ToSerial() *Serial {
	if ctx.Environment == nil {
		return &Serial{Context: ctx}
	}

=======
func (ctx *Context) castSchemaTypes() error {
	for _, constant := range ctx.Constants {
		if constant.Type != nil {
			castedType, err := userconfig.ValidateOutputSchema(constant.Type)
			if err != nil {
				return err
			}
			constant.Constant.Type = castedType
		}
	}

	for _, aggregator := range ctx.Aggregators {
		if aggregator.OutputType != nil {
			casted, err := userconfig.ValidateOutputSchema(aggregator.OutputType)
			if err != nil {
				return err
			}
			aggregator.Aggregator.OutputType = casted
		}

		if aggregator.Input != nil {
			casted, err := userconfig.ValidateInputTypeSchema(aggregator.Input.Type, false, true)
			if err != nil {
				return err
			}
			aggregator.Aggregator.Input.Type = casted
		}
	}

	for _, aggregate := range ctx.Aggregates {
		if aggregate.Type != nil {
			casted, err := userconfig.ValidateOutputSchema(aggregate.Type)
			if err != nil {
				return err
			}
			aggregate.Type = casted
		}
	}

	for _, transformer := range ctx.Transformers {
		if transformer.Input != nil {
			casted, err := userconfig.ValidateInputTypeSchema(transformer.Input.Type, false, true)
			if err != nil {
				return err
			}
			transformer.Transformer.Input.Type = casted
		}
	}

	for _, estimator := range ctx.Estimators {
		if estimator.Input != nil {
			casted, err := userconfig.ValidateInputTypeSchema(estimator.Input.Type, false, true)
			if err != nil {
				return err
			}
			estimator.Estimator.Input.Type = casted
		}

		if estimator.TrainingInput != nil {
			casted, err := userconfig.ValidateInputTypeSchema(estimator.TrainingInput.Type, false, true)
			if err != nil {
				return err
			}
			estimator.Estimator.TrainingInput.Type = casted
		}

		if estimator.Hparams != nil {
			casted, err := userconfig.ValidateInputTypeSchema(estimator.Hparams.Type, true, true)
			if err != nil {
				return err
			}
			estimator.Estimator.Hparams.Type = casted
		}
	}

	return nil
}

func (ctx *Context) ToSerial() *Serial {
>>>>>>> a323d1b7
	serial := Serial{
		Context:        ctx,
		RawColumnSplit: ctx.splitRawColumns(),
		DataSplit:      ctx.splitEnvironment(),
	}

	return &serial
}

func (serial *Serial) ContextFromSerial() (*Context, error) {
	ctx := serial.Context
<<<<<<< HEAD
	if ctx.Environment != nil {
		ctx.RawColumns = serial.collectRawColumns()
		environment, err := serial.collectEnvironment()
		if err != nil {
			return nil, err
		}
		ctx.Environment = environment
	}
	return &ctx, nil
=======

	ctx.RawColumns = serial.collectRawColumns()

	environment, err := serial.collectEnvironment()
	if err != nil {
		return nil, err
	}
	ctx.Environment = environment

	err = ctx.castSchemaTypes()
	if err != nil {
		return nil, err
	}

	return ctx, nil
>>>>>>> a323d1b7
}

func (ctx Context) ToMsgpackBytes() ([]byte, error) {
	return msgpack.Marshal(ctx.ToSerial())
}

func FromMsgpackBytes(b []byte) (*Context, error) {
	var serial Serial
	err := msgpack.Unmarshal(b, &serial)
	if err != nil {
		return nil, err
	}
	return serial.ContextFromSerial()
}

func (ctx Context) MarshalJSON() ([]byte, error) {
	msgpackBytes, err := ctx.ToMsgpackBytes()
	if err != nil {
		return nil, err
	}
	msgpackJSONBytes, err := json.Marshal(&msgpackBytes)
	if err != nil {
		return nil, err
	}
	return msgpackJSONBytes, nil
}

func (ctx *Context) UnmarshalJSON(b []byte) error {
	var msgpackBytes []byte
	if err := json.Unmarshal(b, &msgpackBytes); err != nil {
		return err
	}
	ctxPtr, err := FromMsgpackBytes(msgpackBytes)
	if err != nil {
		return err
	}
	*ctx = *ctxPtr
	return nil
}<|MERGE_RESOLUTION|>--- conflicted
+++ resolved
@@ -110,13 +110,6 @@
 	return serial.Environment, nil
 }
 
-<<<<<<< HEAD
-func (ctx Context) ToSerial() *Serial {
-	if ctx.Environment == nil {
-		return &Serial{Context: ctx}
-	}
-
-=======
 func (ctx *Context) castSchemaTypes() error {
 	for _, constant := range ctx.Constants {
 		if constant.Type != nil {
@@ -196,7 +189,6 @@
 }
 
 func (ctx *Context) ToSerial() *Serial {
->>>>>>> a323d1b7
 	serial := Serial{
 		Context:        ctx,
 		RawColumnSplit: ctx.splitRawColumns(),
@@ -208,33 +200,23 @@
 
 func (serial *Serial) ContextFromSerial() (*Context, error) {
 	ctx := serial.Context
-<<<<<<< HEAD
+
 	if ctx.Environment != nil {
 		ctx.RawColumns = serial.collectRawColumns()
+
 		environment, err := serial.collectEnvironment()
 		if err != nil {
 			return nil, err
 		}
 		ctx.Environment = environment
-	}
-	return &ctx, nil
-=======
-
-	ctx.RawColumns = serial.collectRawColumns()
-
-	environment, err := serial.collectEnvironment()
-	if err != nil {
-		return nil, err
-	}
-	ctx.Environment = environment
-
-	err = ctx.castSchemaTypes()
-	if err != nil {
-		return nil, err
+
+		err = ctx.castSchemaTypes()
+		if err != nil {
+			return nil, err
+		}
 	}
 
 	return ctx, nil
->>>>>>> a323d1b7
 }
 
 func (ctx Context) ToMsgpackBytes() ([]byte, error) {
