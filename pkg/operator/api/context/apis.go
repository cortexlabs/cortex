/*
Copyright 2019 Cortex Labs, Inc.

Licensed under the Apache License, Version 2.0 (the "License");
you may not use this file except in compliance with the License.
You may obtain a copy of the License at

    http://www.apache.org/licenses/LICENSE-2.0

Unless required by applicable law or agreed to in writing, software
distributed under the License is distributed on an "AS IS" BASIS,
WITHOUT WARRANTIES OR CONDITIONS OF ANY KIND, either express or implied.
See the License for the specific language governing permissions and
limitations under the License.
*/

package context

import (
	"github.com/cortexlabs/cortex/pkg/operator/api/userconfig"
)

type APIs map[string]*API

type API struct {
	*userconfig.API
	*ComputedResourceFields
<<<<<<< HEAD
	Path                      string  `json:"path"`
	ModelName                 string  `json:"model_name"` // This removes the @ from userconfig.API.Model, or sets it to userconfig.API.ModelPath if it's external
	RequestHandlerImplKey *string `json:"request_handler_impl_key"`
=======
	Path string `json:"path"`
>>>>>>> b99c0c88
}

func APIPath(apiName string, appName string) string {
	return "/" + appName + "/" + apiName
}

func (apis APIs) OneByID(id string) *API {
	for _, api := range apis {
		if api.ID == id {
			return api
		}
	}
	return nil
}

func APIResourcesAndComputesMatch(ctx1 *Context, ctx2 *Context) bool {
	if ctx1 == nil && ctx2 == nil {
		return true
	}
	if ctx1 == nil || ctx2 == nil {
		return false
	}

	if len(ctx1.APIs) != len(ctx2.APIs) {
		return false
	}

	for apiName, api1 := range ctx1.APIs {
		api2, ok := ctx2.APIs[apiName]
		if !ok {
			return false
		}
		if api1.ID != api2.ID {
			return false
		}
		if api1.Compute.ID() != api2.Compute.ID() {
			return false
		}
	}

	return true
}<|MERGE_RESOLUTION|>--- conflicted
+++ resolved
@@ -25,13 +25,8 @@
 type API struct {
 	*userconfig.API
 	*ComputedResourceFields
-<<<<<<< HEAD
-	Path                      string  `json:"path"`
-	ModelName                 string  `json:"model_name"` // This removes the @ from userconfig.API.Model, or sets it to userconfig.API.ModelPath if it's external
+	Path                  string  `json:"path"`
 	RequestHandlerImplKey *string `json:"request_handler_impl_key"`
-=======
-	Path string `json:"path"`
->>>>>>> b99c0c88
 }
 
 func APIPath(apiName string, appName string) string {
