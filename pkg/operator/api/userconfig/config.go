--- conflicted
+++ resolved
@@ -37,15 +37,7 @@
 }
 
 func (config *Config) Validate(projectBytes []byte) error {
-<<<<<<< HEAD
 	var err error
-=======
-	err := config.App.Validate()
-	if err != nil {
-		return err
-	}
-
->>>>>>> dba3ef77
 	projectFileMap := make(map[string][]byte)
 
 	if config.AreProjectFilesRequired() {
