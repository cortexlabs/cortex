--- conflicted
+++ resolved
@@ -28,12 +28,8 @@
 
 	// API
 	ModelKey          = "model"
-<<<<<<< HEAD
 	InferenceKey      = "inference"
-=======
 	EndpointKey       = "endpoint"
-	ModelFormatKey    = "model_format"
->>>>>>> dba3ef77
 	RequestHandlerKey = "request_handler"
 	SignatureKeyKey   = "signature_key"
 	TrackerKey        = "tracker"
