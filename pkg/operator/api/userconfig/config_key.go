/*
Copyright 2019 Cortex Labs, Inc.

Licensed under the Apache License, Version 2.0 (the "License");
you may not use this file except in compliance with the License.
You may obtain a copy of the License at

    http://www.apache.org/licenses/LICENSE-2.0

Unless required by applicable law or agreed to in writing, software
distributed under the License is distributed on an "AS IS" BASIS,
WITHOUT WARRANTIES OR CONDITIONS OF ANY KIND, either express or implied.
See the License for the specific language governing permissions and
limitations under the License.
*/

package userconfig

const (
	// Shared
	UnknownKey    = "unknown"
	NameKey       = "name"
	KindKey       = "kind"
	InputKey      = "input"
	TypeKey       = "type"
	PathKey       = "path"
	OutputTypeKey = "output_type"
	TagsKey       = "tags"

	// input schema options
	OptionalOptKey = "_optional"
	DefaultOptKey  = "_default"
	MinCountOptKey = "_min_count"
	MaxCountOptKey = "_max_count"

	// environment
	DataKey           = "data"
	SchemaKey         = "schema"
	LogLevelKey       = "log_level"
	LimitKey          = "limit"
	NumRowsKey        = "num_rows"
	FractionOfRowsKey = "fraction_of_rows"
	RandomizeKey      = "randomize"
	RandomSeedKey     = "random_seed"

	// templates / embeds
	TemplateKey = "template"
	YAMLKey     = "yaml"
	ArgsKey     = "args"

	// constants
	ValueKey = "value"

	// raw columns
	RequiredKey = "required"
	MinKey      = "min"
	MaxKey      = "max"
	ValuesKey   = "values"

	// aggregator / aggregate
	AggregatorKey     = "aggregator"
	AggregatorPathKey = "aggregator_path"

	// transformer / transformed_column
	TransformerKey     = "transformer"
	TransformerPathKey = "transformer_path"

	// estimator / model
	EstimatorKey                 = "estimator"
	EstimatorPathKey             = "estimator_path"
	TrainingInputKey             = "training_input"
	HparamsKey                   = "hparams"
	TargetColumnKey              = "target_column"
	PredictionKeyKey             = "prediction_key"
	DataPartitionRatioKey        = "data_partition_ratio"
	TrainingKey                  = "training"
	EvaluationKey                = "evaluation"
	BatchSizeKey                 = "batch_size"
	NumStepsKey                  = "num_steps"
	NumEpochsKey                 = "num_epochs"
	ShuffleKey                   = "shuffle"
	TfRandomSeedKey              = "tf_random_seed"
	TfRandomizeSeedKey           = "tf_randomize_seed"
	SaveSummaryStepsKey          = "save_summary_steps"
	SaveCheckpointsSecsKey       = "save_checkpoints_secs"
	SaveCheckpointsStepsKey      = "save_checkpoints_steps"
	LogStepCountStepsKey         = "log_step_count_steps"
	KeepCheckpointMaxKey         = "keep_checkpoint_max"
	KeepCheckpointEveryNHoursKey = "keep_checkpoint_every_n_hours"
	StartDelaySecsKey            = "start_delay_secs"
	ThrottleSecsKey              = "throttle_secs"

	// API
<<<<<<< HEAD
	ModelKey           = "model"
	ModelTypeKey       = "model_type"
	RequestHandlerPathKey = "request_handler_path"
	ModelNameKey       = "model_name"
	ExternalModelKey   = "external_model"
=======
	ModelKey = "model"
>>>>>>> b99c0c88

	// compute
	ComputeKey             = "compute"
	DatasetComputeKey      = "dataset_compute"
	ReplicasKey            = "replicas"
	CPUKey                 = "cpu"
	GPUKey                 = "gpu"
	MemKey                 = "mem"
	ExecutorsKey           = "executors"
	DriverCPUKey           = "driver_cpu"
	DriverMemKey           = "driver_mem"
	DriverMemOverheadKey   = "driver_mem_overhead"
	ExecutorCPUKey         = "executor_cpu"
	ExecutorMemKey         = "executor_mem"
	ExecutorMemOverheadKey = "executor_mem_overhead"
	MemOverheadFactorKey   = "mem_overhead_factor"
)<|MERGE_RESOLUTION|>--- conflicted
+++ resolved
@@ -91,15 +91,9 @@
 	ThrottleSecsKey              = "throttle_secs"
 
 	// API
-<<<<<<< HEAD
-	ModelKey           = "model"
-	ModelTypeKey       = "model_type"
+	ModelKey              = "model"
+	ModelTypeKey          = "model_type"
 	RequestHandlerPathKey = "request_handler_path"
-	ModelNameKey       = "model_name"
-	ExternalModelKey   = "external_model"
-=======
-	ModelKey = "model"
->>>>>>> b99c0c88
 
 	// compute
 	ComputeKey             = "compute"
