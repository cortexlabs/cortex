--- conflicted
+++ resolved
@@ -17,12 +17,9 @@
 package userconfig
 
 import (
-<<<<<<< HEAD
 	"github.com/cortexlabs/cortex/pkg/lib/configreader"
-=======
 	"github.com/cortexlabs/yaml"
 
->>>>>>> a323d1b7
 	cr "github.com/cortexlabs/cortex/pkg/lib/configreader"
 	"github.com/cortexlabs/cortex/pkg/lib/errors"
 	"github.com/cortexlabs/cortex/pkg/operator/api/resource"
@@ -32,16 +29,10 @@
 
 type API struct {
 	ResourceFields
-<<<<<<< HEAD
-	ModelName string      `json:"model_name" yaml:"model_name"`
+	Model     string      `json:"model" yaml:"model"`
 	ModelPath *string     `json:"model_path" yaml:"model_path"`
 	Compute   *APICompute `json:"compute" yaml:"compute"`
 	Tags      Tags        `json:"tags" yaml:"tags"`
-=======
-	Model   string      `json:"model" yaml:"model"`
-	Compute *APICompute `json:"compute" yaml:"compute"`
-	Tags    Tags        `json:"tags" yaml:"tags"`
->>>>>>> a323d1b7
 }
 
 var apiValidation = &cr.StructValidation{
@@ -54,12 +45,6 @@
 			},
 		},
 		{
-<<<<<<< HEAD
-			StructField: "ModelName",
-			StringValidation: &cr.StringValidation{
-				AllowEmpty:                           true,
-				AlphaNumericDashDotUnderscoreOrEmpty: true,
-=======
 			StructField:  "Model",
 			DefaultField: "Name",
 			DefaultFieldFunc: func(name interface{}) interface{} {
@@ -70,7 +55,6 @@
 			StringValidation: &cr.StringValidation{
 				Required:               false,
 				RequireCortexResources: true,
->>>>>>> a323d1b7
 			},
 		},
 		{
