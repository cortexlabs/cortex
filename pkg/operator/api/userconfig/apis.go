--- conflicted
+++ resolved
@@ -113,28 +113,16 @@
 //		- variables/
 //			- variables.index
 //			- variables.data-00000-of-00001 (there are a variable number of these files)
-<<<<<<< HEAD
 func IsValidTensorFlowS3Directory(path string, awsClient *aws.Client) bool {
 	if valid, err := awsClient.IsS3PathFile(
-		fmt.Sprintf("%s/saved_model.pb", path),
-		fmt.Sprintf("%s/variables/variables.index", path),
-=======
-func IsValidTensorFlowS3Directory(path string) bool {
-	if valid, err := aws.IsS3PathFileExternal(
 		aws.S3PathJoin(path, "saved_model.pb"),
 		aws.S3PathJoin(path, "variables/variables.index"),
->>>>>>> e654866b
 	); err != nil || !valid {
 		return false
 	}
 
-<<<<<<< HEAD
 	if valid, err := awsClient.IsS3PathPrefix(
-		fmt.Sprintf("%s/variables/variables.data-00000-of", path),
-=======
-	if valid, err := aws.IsS3PathPrefixExternal(
 		aws.S3PathJoin(path, "variables/variables.data-00000-of"),
->>>>>>> e654866b
 	); err != nil || !valid {
 		return false
 	}
