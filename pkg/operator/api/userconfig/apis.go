--- conflicted
+++ resolved
@@ -140,21 +140,15 @@
 func (api *API) Validate() error {
 	if yaml.StartsWithEscapedAtSymbol(api.Model) {
 		api.ModelFormat = TensorFlowModelFormat
-<<<<<<< HEAD
-	} else {
-		if !aws.IsValidS3Path(api.Model) {
-			return errors.Wrap(ErrorInvalidS3Path(api.Model), Identify(api), ModelKey)
-=======
 		if err := api.Compute.Validate(); err != nil {
 			return errors.Wrap(err, Identify(api), ComputeKey)
->>>>>>> 68a8057f
 		}
 
 		return nil
 	}
 
 	if !aws.IsValidS3Path(api.Model) {
-		return errors.Wrap(ErrorInvalidS3PathOrResourceReference(api.Model), Identify(api), ModelKey)
+		return errors.Wrap(ErrorInvalidS3Path(api.Model), Identify(api), ModelKey)
 	}
 
 	switch api.ModelFormat {
