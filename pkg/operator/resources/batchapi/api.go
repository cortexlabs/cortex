/*
Copyright 2020 Cortex Labs, Inc.

Licensed under the Apache License, Version 2.0 (the "License");
you may not use this file except in compliance with the License.
You may obtain a copy of the License at

    http://www.apache.org/licenses/LICENSE-2.0

Unless required by applicable law or agreed to in writing, software
distributed under the License is distributed on an "AS IS" BASIS,
WITHOUT WARRANTIES OR CONDITIONS OF ANY KIND, either express or implied.
See the License for the specific language governing permissions and
limitations under the License.
*/

package batchapi

import (
	"fmt"
	"path/filepath"

	"github.com/cortexlabs/cortex/pkg/lib/errors"
	"github.com/cortexlabs/cortex/pkg/lib/parallel"
	"github.com/cortexlabs/cortex/pkg/lib/sets/strset"
	"github.com/cortexlabs/cortex/pkg/operator/config"
	"github.com/cortexlabs/cortex/pkg/operator/operator"
	"github.com/cortexlabs/cortex/pkg/operator/schema"
	"github.com/cortexlabs/cortex/pkg/types/spec"
	"github.com/cortexlabs/cortex/pkg/types/status"
	"github.com/cortexlabs/cortex/pkg/types/userconfig"
	istioclientnetworking "istio.io/client-go/pkg/apis/networking/v1alpha3"
	kbatch "k8s.io/api/batch/v1"
	kcore "k8s.io/api/core/v1"
	kmeta "k8s.io/apimachinery/pkg/apis/meta/v1"
	klabels "k8s.io/apimachinery/pkg/labels"
)

func UpdateAPI(apiConfig *userconfig.API, projectID string) (*spec.API, string, error) {
	prevVirtualService, err := config.K8s.GetVirtualService(operator.K8sName(apiConfig.Name))
	if err != nil {
		return nil, "", err
	}

	api := spec.GetAPISpec(apiConfig, projectID, "") // Deployment ID not needed for BatchAPI spec

	if prevVirtualService == nil {
		if err := config.AWS.UploadJSONToS3(api, config.Cluster.Bucket, api.Key); err != nil {
			return nil, "", errors.Wrap(err, "upload api spec")
		}

		err = applyK8sResources(api, prevVirtualService)
		if err != nil {
			go deleteK8sResources(api.Name)
			return nil, "", err
		}

		err = operator.AddAPIToAPIGateway(*api.Networking.Endpoint, api.Networking.APIGateway, true)
		if err != nil {
			go deleteK8sResources(api.Name)
			go operator.RemoveAPIFromAPIGateway(*api.Networking.Endpoint, api.Networking.APIGateway, true)
			return nil, "", err
		}

		err := ensureLogGroupForAPI(api.Name)
		if err != nil {
			return nil, "", err
		}

		return api, fmt.Sprintf("created %s", api.Resource.UserString()), nil
	}

	if prevVirtualService.Labels["specID"] != api.SpecID {
		if err := config.AWS.UploadJSONToS3(api, config.Cluster.Bucket, api.Key); err != nil {
			return nil, "", errors.Wrap(err, "upload api spec")
		}

		err = applyK8sResources(api, prevVirtualService)
		if err != nil {
			return nil, "", err
		}

		if err := operator.UpdateAPIGatewayK8s(prevVirtualService, api, true); err != nil {
			return nil, "", err
		}

		return api, fmt.Sprintf("updated %s", api.Resource.UserString()), nil
	}

	return api, fmt.Sprintf("%s is up to date", api.Resource.UserString()), nil
}

<<<<<<< HEAD
func areAPIsEqual(v1, v2 *istioclientnetworking.VirtualService) bool {
	return v1.Labels["specID"] == v2.Labels["specID"]
}

=======
>>>>>>> 601f38be
func DeleteAPI(apiName string, keepCache bool) error {
	// best effort deletion, so don't handle error yet
	virtualService, vsErr := config.K8s.GetVirtualService(operator.K8sName(apiName))

	err := parallel.RunFirstErr(
		func() error {
			return vsErr
		},
		func() error {
			return deleteK8sResources(apiName)
		},
		func() error {
			if keepCache {
				return nil
			}
			return deleteS3Resources(apiName)
		},
		func() error {
			return config.AWS.DeleteQueuesWithPrefix(apiQueueNamePrefix(apiName))
		},
		func() error {
			err := operator.RemoveAPIFromAPIGatewayK8s(virtualService, true)
			if err != nil {
				return err
			}

			return nil
		},
	)

	if err != nil {
		return err
	}

	return nil
}

func deleteK8sResources(apiName string) error {
	return parallel.RunFirstErr(
		func() error {
			_, err := config.K8s.DeleteJobs(&kmeta.ListOptions{
				LabelSelector: klabels.SelectorFromSet(map[string]string{"apiName": apiName}).String(),
			})
			return err
		},
		func() error {
			_, err := config.K8s.DeleteVirtualService(operator.K8sName(apiName))
			return err
		},
	)
}

func deleteS3Resources(apiName string) error {
	return parallel.RunFirstErr(
		func() error {
			prefix := filepath.Join("apis", apiName)
			return config.AWS.DeleteS3Dir(config.Cluster.Bucket, prefix, true)
		},
		func() error {
			prefix := spec.BatchAPIJobPrefix(apiName)
			go config.AWS.DeleteS3Dir(config.Cluster.Bucket, prefix, true) // deleting job files may take a while
			return nil
		},
		func() error {
			deleteAllInProgressFilesByAPI(apiName) // not useful xml error is thrown, swallow the error
			return nil
		},
	)
}

// Returns all batch apis, for each API returning the most recently submitted job and all running jobs
func GetAllAPIs(virtualServices []istioclientnetworking.VirtualService, k8sJobs []kbatch.Job, pods []kcore.Pod) ([]schema.BatchAPI, error) {
	batchAPIsMap := map[string]*schema.BatchAPI{}

	jobIDToK8sJobMap := map[string]*kbatch.Job{}
	for _, job := range k8sJobs {
		jobIDToK8sJobMap[job.Labels["jobID"]] = &job
	}

	jobIDToPodsMap := map[string][]kcore.Pod{}
	for _, pod := range pods {
		if pod.Labels["jobID"] != "" {
			jobIDToPodsMap[pod.Labels["jobID"]] = append(jobIDToPodsMap[pod.Labels["jobID"]], pod)
		}
	}

	for _, virtualService := range virtualServices {
		apiName := virtualService.Labels["apiName"]
		apiID := virtualService.Labels["apiID"]

		api, err := operator.DownloadAPISpec(apiName, apiID)
		if err != nil {
			return nil, err
		}

		endpoint, err := operator.APIEndpoint(api)
		if err != nil {
			return nil, err
		}

		jobStates, err := getMostRecentlySubmittedJobStates(apiName, 1)

		jobStatuses := []status.JobStatus{}
		if len(jobStates) > 0 {
			jobStatus, err := getJobStatusFromJobState(jobStates[0], jobIDToK8sJobMap[jobStates[0].ID], jobIDToPodsMap[jobStates[0].ID])
			if err != nil {
				return nil, err
			}

			jobStatuses = append(jobStatuses, *jobStatus)
		}

		batchAPIsMap[apiName] = &schema.BatchAPI{
			Spec:        *api,
			Endpoint:    endpoint,
			JobStatuses: jobStatuses,
		}
	}

	inProgressJobKeys, err := listAllInProgressJobKeys()
	if err != nil {
		return nil, err
	}

	for _, jobKey := range inProgressJobKeys {
		alreadyAdded := false
		for _, jobStatus := range batchAPIsMap[jobKey.APIName].JobStatuses {
			if jobStatus.ID == jobKey.ID {
				alreadyAdded = true
				break
			}
		}

		if alreadyAdded {
			continue
		}

		jobStatus, err := getJobStatusFromK8sJob(jobKey, jobIDToK8sJobMap[jobKey.ID], jobIDToPodsMap[jobKey.ID])
		if err != nil {
			return nil, err
		}

		if jobStatus.Status.IsInProgress() {
			batchAPIsMap[jobKey.APIName].JobStatuses = append(batchAPIsMap[jobKey.APIName].JobStatuses, *jobStatus)
		}
	}

	batchAPIList := make([]schema.BatchAPI, 0, len(batchAPIsMap))

	for _, batchAPI := range batchAPIsMap {
		batchAPIList = append(batchAPIList, *batchAPI)
	}

	return batchAPIList, nil
}

func GetAPIByName(deployedResource *operator.DeployedResource) (*schema.GetAPIResponse, error) {
	virtualService := deployedResource.VirtualService

	apiID := virtualService.Labels["apiID"]
	api, err := operator.DownloadAPISpec(deployedResource.Name, apiID)
	if err != nil {
		return nil, err
	}

	k8sJobs, err := config.K8s.ListJobsByLabel("apiName", deployedResource.Name)
	if err != nil {
		return nil, err
	}

	jobIDToK8sJobMap := map[string]*kbatch.Job{}
	for _, job := range k8sJobs {
		jobIDToK8sJobMap[job.Labels["jobID"]] = &job
	}

	endpoint, err := operator.APIEndpoint(api)
	if err != nil {
		return nil, err
	}

	pods, err := config.K8s.ListPodsByLabel("apiName", deployedResource.Name)
	if err != nil {
		return nil, err
	}

	jobIDToPodsMap := map[string][]kcore.Pod{}
	for _, pod := range pods {
		jobIDToPodsMap[pod.Labels["jobID"]] = append(jobIDToPodsMap[pod.Labels["jobID"]], pod)
	}

	inProgressJobKeys, err := listAllInProgressJobKeysByAPI(deployedResource.Name)
	if err != nil {
		return nil, err
	}

	jobStatuses := []status.JobStatus{}
	jobIDSet := strset.New()
	for _, jobKey := range inProgressJobKeys {
		jobStatus, err := getJobStatusFromK8sJob(jobKey, jobIDToK8sJobMap[jobKey.ID], jobIDToPodsMap[jobKey.ID])
		if err != nil {
			return nil, err
		}

		jobStatuses = append(jobStatuses, *jobStatus)
		jobIDSet.Add(jobKey.ID)
	}

	if len(jobStatuses) < 10 {
		jobStates, err := getMostRecentlySubmittedJobStates(deployedResource.Name, 10+len(jobStatuses))
		if err != nil {
			return nil, err
		}
		for _, jobState := range jobStates {
			if jobIDSet.Has(jobState.ID) {
				continue
			}
			jobIDSet.Add(jobState.ID)

			jobStatus, err := getJobStatusFromJobState(jobState, nil, nil)
			if err != nil {
				return nil, err
			}

			jobStatuses = append(jobStatuses, *jobStatus)
			if len(jobStatuses) == 10 {
				break
			}
		}
	}

	return &schema.GetAPIResponse{
		BatchAPI: &schema.BatchAPI{
			Spec:        *api,
			JobStatuses: jobStatuses,
			Endpoint:    endpoint,
		},
	}, nil
}<|MERGE_RESOLUTION|>--- conflicted
+++ resolved
@@ -90,13 +90,6 @@
 	return api, fmt.Sprintf("%s is up to date", api.Resource.UserString()), nil
 }
 
-<<<<<<< HEAD
-func areAPIsEqual(v1, v2 *istioclientnetworking.VirtualService) bool {
-	return v1.Labels["specID"] == v2.Labels["specID"]
-}
-
-=======
->>>>>>> 601f38be
 func DeleteAPI(apiName string, keepCache bool) error {
 	// best effort deletion, so don't handle error yet
 	virtualService, vsErr := config.K8s.GetVirtualService(operator.K8sName(apiName))
