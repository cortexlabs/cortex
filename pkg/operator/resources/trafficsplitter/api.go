/*
Copyright 2021 Cortex Labs, Inc.

Licensed under the Apache License, Version 2.0 (the "License");
you may not use this file except in compliance with the License.
You may obtain a copy of the License at

    http://www.apache.org/licenses/LICENSE-2.0

Unless required by applicable law or agreed to in writing, software
distributed under the License is distributed on an "AS IS" BASIS,
WITHOUT WARRANTIES OR CONDITIONS OF ANY KIND, either express or implied.
See the License for the specific language governing permissions and
limitations under the License.
*/

package trafficsplitter

import (
	"fmt"
	"path/filepath"

	"github.com/cortexlabs/cortex/pkg/config"
	"github.com/cortexlabs/cortex/pkg/lib/errors"
	"github.com/cortexlabs/cortex/pkg/lib/k8s"
	"github.com/cortexlabs/cortex/pkg/lib/parallel"
	"github.com/cortexlabs/cortex/pkg/operator/lib/routines"
	"github.com/cortexlabs/cortex/pkg/operator/operator"
	"github.com/cortexlabs/cortex/pkg/operator/schema"
	"github.com/cortexlabs/cortex/pkg/types/spec"
	"github.com/cortexlabs/cortex/pkg/types/userconfig"
	"github.com/cortexlabs/cortex/pkg/workloads"
	istioclientnetworking "istio.io/client-go/pkg/apis/networking/v1beta1"
)

// UpdateAPI creates or updates a traffic splitter API kind
func UpdateAPI(apiConfig *userconfig.API) (*spec.API, string, error) {
	prevVirtualService, err := config.K8s.GetVirtualService(workloads.K8sName(apiConfig.Name))
	if err != nil {
		return nil, "", err
	}

<<<<<<< HEAD
	api := spec.GetAPISpec(apiConfig, "", "", config.CoreConfig.ClusterUID)
=======
	api := spec.GetAPISpec(apiConfig, "", "", config.ClusterConfig.ClusterName)
>>>>>>> f9ee4a99
	if prevVirtualService == nil {
		if err := config.AWS.UploadJSONToS3(api, config.ClusterConfig.Bucket, api.Key); err != nil {
			return nil, "", errors.Wrap(err, "failed to upload api spec")
		}

		if err := applyK8sVirtualService(api, prevVirtualService); err != nil {
			routines.RunWithPanicHandler(func() {
				_ = deleteK8sResources(api.Name)
			})
			return nil, "", err
		}

		return api, fmt.Sprintf("created %s", api.Resource.UserString()), nil
	}

	if prevVirtualService.Labels["specID"] != api.SpecID {
		if err := config.AWS.UploadJSONToS3(api, config.ClusterConfig.Bucket, api.Key); err != nil {
			return nil, "", errors.Wrap(err, "failed to upload api spec")
		}

		if err := applyK8sVirtualService(api, prevVirtualService); err != nil {
			return nil, "", err
		}

		return api, fmt.Sprintf("updated %s", api.Resource.UserString()), nil
	}

	return api, fmt.Sprintf("%s is up to date", api.Resource.UserString()), nil
}

// DeleteAPI deletes all the resources related to a given traffic splitter API
func DeleteAPI(apiName string, keepCache bool) error {
	err := parallel.RunFirstErr(
		func() error {
			return deleteK8sResources(apiName)
		},
		func() error {
			if keepCache {
				return nil
			}
			// best effort deletion
			_ = deleteS3Resources(apiName)
			return nil
		},
	)

	if err != nil {
		return err
	}

	return nil
}

func applyK8sVirtualService(trafficSplitter *spec.API, prevVirtualService *istioclientnetworking.VirtualService) error {
	newVirtualService := virtualServiceSpec(trafficSplitter)

	if prevVirtualService == nil {
		_, err := config.K8s.CreateVirtualService(newVirtualService)
		return err
	}

	_, err := config.K8s.UpdateVirtualService(prevVirtualService, newVirtualService)
	return err
}

func getTrafficSplitterDestinations(trafficSplitter *spec.API) []k8s.Destination {
	destinations := make([]k8s.Destination, len(trafficSplitter.APIs))
	for i, api := range trafficSplitter.APIs {
		destinations[i] = k8s.Destination{
			ServiceName: workloads.K8sName(api.Name),
			Weight:      api.Weight,
			Port:        uint32(_defaultPortInt32),
			Shadow:      api.Shadow,
		}
	}
	return destinations
}

// GetAllAPIs returns a list of metadata, in the form of schema.APIResponse, about all the created traffic splitter APIs
func GetAllAPIs(virtualServices []istioclientnetworking.VirtualService) ([]schema.APIResponse, error) {
	var (
		apiNames         []string
		apiIDs           []string
		trafficSplitters []schema.APIResponse
	)

	for _, virtualService := range virtualServices {
		if virtualService.Labels["apiKind"] == userconfig.TrafficSplitterKind.String() {
			apiNames = append(apiNames, virtualService.Labels["apiName"])
			apiIDs = append(apiIDs, virtualService.Labels["apiID"])
		}
	}

	apis, err := operator.DownloadAPISpecs(apiNames, apiIDs)
	if err != nil {
		return nil, err
	}

	for i := range apis {
		trafficSplitter := apis[i]
		endpoint, err := operator.APIEndpoint(&trafficSplitter)
		if err != nil {
			return nil, err
		}

		trafficSplitters = append(trafficSplitters, schema.APIResponse{
			Spec:     trafficSplitter,
			Endpoint: endpoint,
		})
	}

	return trafficSplitters, nil
}

// GetAPIByName retrieves the metadata, in the form of schema.APIResponse, of a single traffic splitter API
func GetAPIByName(deployedResource *operator.DeployedResource) ([]schema.APIResponse, error) {
	api, err := operator.DownloadAPISpec(deployedResource.Name, deployedResource.VirtualService.Labels["apiID"])
	if err != nil {
		return nil, err
	}

	endpoint, err := operator.APIEndpoint(api)
	if err != nil {
		return nil, err
	}

	return []schema.APIResponse{
		{
			Spec:     *api,
			Endpoint: endpoint,
		},
	}, nil
}

func deleteK8sResources(apiName string) error {
	_, err := config.K8s.DeleteVirtualService(workloads.K8sName(apiName))
	return err
}

func deleteS3Resources(apiName string) error {
<<<<<<< HEAD
	prefix := filepath.Join(config.CoreConfig.ClusterUID, "apis", apiName)
	return config.AWS.DeleteS3Dir(config.CoreConfig.Bucket, prefix, true)
=======
	prefix := filepath.Join(config.ClusterConfig.ClusterName, "apis", apiName)
	return config.AWS.DeleteS3Dir(config.ClusterConfig.Bucket, prefix, true)
>>>>>>> f9ee4a99
}<|MERGE_RESOLUTION|>--- conflicted
+++ resolved
@@ -40,11 +40,7 @@
 		return nil, "", err
 	}
 
-<<<<<<< HEAD
-	api := spec.GetAPISpec(apiConfig, "", "", config.CoreConfig.ClusterUID)
-=======
-	api := spec.GetAPISpec(apiConfig, "", "", config.ClusterConfig.ClusterName)
->>>>>>> f9ee4a99
+	api := spec.GetAPISpec(apiConfig, "", "", config.ClusterConfig.ClusterUID)
 	if prevVirtualService == nil {
 		if err := config.AWS.UploadJSONToS3(api, config.ClusterConfig.Bucket, api.Key); err != nil {
 			return nil, "", errors.Wrap(err, "failed to upload api spec")
@@ -185,11 +181,6 @@
 }
 
 func deleteS3Resources(apiName string) error {
-<<<<<<< HEAD
-	prefix := filepath.Join(config.CoreConfig.ClusterUID, "apis", apiName)
-	return config.AWS.DeleteS3Dir(config.CoreConfig.Bucket, prefix, true)
-=======
-	prefix := filepath.Join(config.ClusterConfig.ClusterName, "apis", apiName)
+	prefix := filepath.Join(config.ClusterConfig.ClusterUID, "apis", apiName)
 	return config.AWS.DeleteS3Dir(config.ClusterConfig.Bucket, prefix, true)
->>>>>>> f9ee4a99
 }