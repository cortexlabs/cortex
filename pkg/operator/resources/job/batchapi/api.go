--- conflicted
+++ resolved
@@ -47,11 +47,7 @@
 		return nil, "", err
 	}
 
-<<<<<<< HEAD
-	api := spec.GetAPISpec(apiConfig, projectID, "", config.CoreConfig.ClusterUID) // Deployment ID not needed for BatchAPI spec
-=======
-	api := spec.GetAPISpec(apiConfig, projectID, "", config.ClusterConfig.ClusterName) // Deployment ID not needed for BatchAPI spec
->>>>>>> f9ee4a99
+	api := spec.GetAPISpec(apiConfig, projectID, "", config.ClusterConfig.ClusterUID) // Deployment ID not needed for BatchAPI spec
 
 	if prevVirtualService == nil {
 		if err := config.AWS.UploadJSONToS3(api, config.ClusterConfig.Bucket, api.Key); err != nil {
@@ -109,19 +105,11 @@
 func deleteS3Resources(apiName string) error {
 	return parallel.RunFirstErr(
 		func() error {
-<<<<<<< HEAD
-			prefix := filepath.Join(config.CoreConfig.ClusterUID, "apis", apiName)
-			return config.AWS.DeleteS3Dir(config.CoreConfig.Bucket, prefix, true)
-		},
-		func() error {
-			prefix := spec.JobAPIPrefix(config.CoreConfig.ClusterUID, userconfig.BatchAPIKind, apiName)
-=======
-			prefix := filepath.Join(config.ClusterConfig.ClusterName, "apis", apiName)
+			prefix := filepath.Join(config.ClusterConfig.ClusterUID, "apis", apiName)
 			return config.AWS.DeleteS3Dir(config.ClusterConfig.Bucket, prefix, true)
 		},
 		func() error {
-			prefix := spec.JobAPIPrefix(config.ClusterConfig.ClusterName, userconfig.BatchAPIKind, apiName)
->>>>>>> f9ee4a99
+			prefix := spec.JobAPIPrefix(config.ClusterConfig.ClusterUID, userconfig.BatchAPIKind, apiName)
 			routines.RunWithPanicHandler(func() {
 				_ = config.AWS.DeleteS3Dir(config.ClusterConfig.Bucket, prefix, true) // deleting job files may take a while
 			})
