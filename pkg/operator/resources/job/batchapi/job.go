--- conflicted
+++ resolved
@@ -97,50 +97,14 @@
 	}
 
 	// upload job payload for enqueuer
-	payloadKey := spec.JobPayloadKey(config.ClusterConfig.ClusterName, userconfig.BatchAPIKind, apiName, jobID)
+	payloadKey := spec.JobPayloadKey(config.ClusterConfig.ClusterUID, userconfig.BatchAPIKind, apiName, jobID)
 	if err = config.AWS.UploadJSONToS3(submission, config.ClusterConfig.Bucket, payloadKey); err != nil {
 		return nil, err
 	}
 
-<<<<<<< HEAD
-	jobLogger.Info("started enqueuing batches")
-
-	routines.RunWithPanicHandler(func() {
-		deployJob(apiSpec, &jobSpec, submission)
-	})
-
-	return &jobSpec, nil
-}
-
-func uploadJobSpec(jobSpec *spec.BatchJob) error {
-	err := config.AWS.UploadJSONToS3(jobSpec, config.CoreConfig.Bucket, jobSpec.SpecFilePath(config.CoreConfig.ClusterUID))
-	if err != nil {
-		return err
-	}
-	return nil
-}
-
-func deployJob(apiSpec *spec.API, jobSpec *spec.BatchJob, submission *schema.BatchJobSubmission) {
-	jobLogger, err := operator.GetJobLoggerFromSpec(apiSpec, jobSpec.JobKey)
-	if err != nil {
-		telemetry.Error(err)
-		operatorLogger.Error(err)
-		return
-	}
-
-	totalBatches, err := enqueue(jobSpec, submission)
-	if err != nil {
-		jobLogger.Error(errors.Wrap(err, "failed to enqueue all batches").Error())
-
-		err := errors.FirstError(
-			job.SetEnqueueFailedStatus(jobSpec.JobKey),
-			deleteJobRuntimeResources(jobSpec.JobKey),
-		)
-=======
 	var jobConfig *string
 	if submission.Config != nil {
 		jobConfigBytes, err := yaml.Marshal(submission.Config)
->>>>>>> f9ee4a99
 		if err != nil {
 			return nil, err
 		}
@@ -200,7 +164,7 @@
 }
 
 func uploadJobSpec(jobSpec *spec.BatchJob) error {
-	err := config.AWS.UploadJSONToS3(jobSpec, config.ClusterConfig.Bucket, jobSpec.SpecFilePath(config.ClusterConfig.ClusterName))
+	err := config.AWS.UploadJSONToS3(jobSpec, config.ClusterConfig.Bucket, jobSpec.SpecFilePath(config.ClusterConfig.ClusterUID))
 	if err != nil {
 		return err
 	}
