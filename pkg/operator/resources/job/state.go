/*
Copyright 2021 Cortex Labs, Inc.

Licensed under the Apache License, Version 2.0 (the "License");
you may not use this file except in compliance with the License.
You may obtain a copy of the License at

    http://www.apache.org/licenses/LICENSE-2.0

Unless required by applicable law or agreed to in writing, software
distributed under the License is distributed on an "AS IS" BASIS,
WITHOUT WARRANTIES OR CONDITIONS OF ANY KIND, either express or implied.
See the License for the specific language governing permissions and
limitations under the License.
*/

package job

import (
	"path"
	"path/filepath"
	"time"

	"github.com/cortexlabs/cortex/pkg/config"
	"github.com/cortexlabs/cortex/pkg/lib/errors"
	"github.com/cortexlabs/cortex/pkg/lib/pointer"
	"github.com/cortexlabs/cortex/pkg/lib/strings"
	"github.com/cortexlabs/cortex/pkg/types/spec"
	"github.com/cortexlabs/cortex/pkg/types/status"
	"github.com/cortexlabs/cortex/pkg/types/userconfig"
)

const (
	_averageFilesPerJobState = 10
)

type State struct {
	spec.JobKey
	Status         status.JobCode
	LastUpdatedMap map[string]time.Time
	EndTime        *time.Time
}

func (j State) GetLastUpdated() time.Time {
	lastUpdated := time.Time{}

	for _, fileLastUpdated := range j.LastUpdatedMap {
		if lastUpdated.After(fileLastUpdated) {
			lastUpdated = fileLastUpdated
		}
	}

	return lastUpdated
}

func (j State) GetFirstCreated() time.Time {
	firstCreated := time.Unix(1<<63-62135596801, 999999999) // Max time

	for _, fileLastUpdated := range j.LastUpdatedMap {
		if firstCreated.After(fileLastUpdated) {
			firstCreated = fileLastUpdated
		}
	}

	return firstCreated
}

// Doesn't assume only status files are present. The order below matters.
func GetStatusCode(lastUpdatedMap map[string]time.Time) status.JobCode {
	if _, ok := lastUpdatedMap[status.JobStopped.String()]; ok {
		return status.JobStopped
	}

	if _, ok := lastUpdatedMap[status.JobTimedOut.String()]; ok {
		return status.JobTimedOut
	}

	if _, ok := lastUpdatedMap[status.JobWorkerOOM.String()]; ok {
		return status.JobWorkerOOM
	}

	if _, ok := lastUpdatedMap[status.JobWorkerError.String()]; ok {
		return status.JobWorkerError
	}

	if _, ok := lastUpdatedMap[status.JobEnqueueFailed.String()]; ok {
		return status.JobEnqueueFailed
	}

	if _, ok := lastUpdatedMap[status.JobUnexpectedError.String()]; ok {
		return status.JobUnexpectedError
	}

	if _, ok := lastUpdatedMap[status.JobCompletedWithFailures.String()]; ok {
		return status.JobCompletedWithFailures
	}

	if _, ok := lastUpdatedMap[status.JobSucceeded.String()]; ok {
		return status.JobSucceeded
	}

	if _, ok := lastUpdatedMap[status.JobRunning.String()]; ok {
		return status.JobRunning
	}

	if _, ok := lastUpdatedMap[status.JobEnqueuing.String()]; ok {
		return status.JobEnqueuing
	}

	return status.JobUnknown
}

func GetBatchStatusCode(lastUpdatedMap map[string]time.Time) status.JobCode {
	if _, ok := lastUpdatedMap[status.JobTimedOut.String()]; ok {
		return status.JobTimedOut
	}

	if _, ok := lastUpdatedMap[status.JobWorkerOOM.String()]; ok {
		return status.JobWorkerOOM
	}

	if _, ok := lastUpdatedMap[status.JobWorkerError.String()]; ok {
		return status.JobWorkerError
	}

	if _, ok := lastUpdatedMap[status.JobEnqueueFailed.String()]; ok {
		return status.JobEnqueueFailed
	}

	if _, ok := lastUpdatedMap[status.JobUnexpectedError.String()]; ok {
		return status.JobUnexpectedError
	}

	if _, ok := lastUpdatedMap[status.JobCompletedWithFailures.String()]; ok {
		return status.JobCompletedWithFailures
	}

	if _, ok := lastUpdatedMap[status.JobStopped.String()]; ok {
		return status.JobStopped
	}

	if _, ok := lastUpdatedMap[status.JobSucceeded.String()]; ok {
		return status.JobSucceeded
	}

	if _, ok := lastUpdatedMap[status.JobRunning.String()]; ok {
		return status.JobRunning
	}

	if _, ok := lastUpdatedMap[status.JobEnqueuing.String()]; ok {
		return status.JobEnqueuing
	}

	return status.JobUnknown
}

func GetJobState(jobKey spec.JobKey) (*State, error) {
	s3Objects, err := config.AWS.ListS3Prefix(config.ClusterConfig.Bucket, jobKey.Prefix(config.ClusterConfig.ClusterUID), false, nil, nil)
	if err != nil {
		return nil, errors.Wrap(err, "failed to get job state", jobKey.UserString())
	}

	if len(s3Objects) == 0 {
		return nil, errors.Wrap(ErrorJobNotFound(jobKey), "failed to get job state")
	}

	lastUpdatedMap := map[string]time.Time{}
	for _, object := range s3Objects {
		lastUpdatedMap[filepath.Base(*object.Key)] = *object.LastModified
	}

	jobState := getJobStateFromFiles(jobKey, lastUpdatedMap)
	return &jobState, nil
}

func getJobStateFromFiles(jobKey spec.JobKey, lastUpdatedFileMap map[string]time.Time) State {
	statusCode := GetStatusCode(lastUpdatedFileMap)
	if jobKey.Kind == userconfig.BatchAPIKind {
		statusCode = GetBatchStatusCode(lastUpdatedFileMap)
	}

	var jobEndTime *time.Time
	if statusCode.IsCompleted() {
		if endTime, ok := lastUpdatedFileMap[statusCode.String()]; ok {
			jobEndTime = &endTime
		}
	}

	return State{
		JobKey:         jobKey,
		LastUpdatedMap: lastUpdatedFileMap,
		Status:         statusCode,
		EndTime:        jobEndTime,
	}
}

func GetMostRecentlySubmittedJobStates(apiName string, count int, kind userconfig.Kind) ([]*State, error) {
	// a single job state may include 5 files on average, overshoot the number of files needed

	apiPrefix := strings.EnsureSuffix(spec.JobAPIPrefix(config.ClusterConfig.ClusterName, kind, apiName), "/")

	s3Objects, err := config.AWS.ListS3Prefix(
		config.ClusterConfig.Bucket,
<<<<<<< HEAD
		apiPrefix,
=======
		spec.JobAPIPrefix(config.ClusterConfig.ClusterUID, kind, apiName),
>>>>>>> 43b8efeb
		false,
		pointer.Int64(int64(count*_averageFilesPerJobState)),
		nil,
	)

	if err != nil {
		return nil, err
	}

	// job id -> file name -> last update timestamp
	lastUpdatedMaps := map[string]map[string]time.Time{}
	var jobIDOrder []string
	for _, object := range s3Objects {
		if object == nil {
			continue
		}
		fileName := filepath.Base(*object.Key)
		jobID := filepath.Base(filepath.Dir(*object.Key))
		if _, ok := lastUpdatedMaps[jobID]; !ok {
			jobIDOrder = append(jobIDOrder, jobID)
			lastUpdatedMaps[jobID] = map[string]time.Time{fileName: *object.LastModified}
		} else {
			lastUpdatedMaps[jobID][fileName] = *object.LastModified
		}
	}

	jobStates := make([]*State, 0, count)

	jobStateCount := 0
	for _, jobID := range jobIDOrder {

		// it is possible to have fragmented deletes, spec.json should always be there
		_, found := lastUpdatedMaps[jobID]["spec.json"]
		if !found {
			go config.AWS.DeleteS3Dir(config.ClusterConfig.Bucket, path.Join(apiPrefix, jobID), true)
			continue
		}

		jobState := getJobStateFromFiles(spec.JobKey{
			APIName: apiName,
			ID:      jobID,
			Kind:    kind,
		}, lastUpdatedMaps[jobID])
		jobStates = append(jobStates, &jobState)

		jobStateCount++
		if jobStateCount == count {
			break
		}
	}

	return jobStates, nil
}

func SetStatusForJob(jobKey spec.JobKey, jobStatus status.JobCode) error {
	switch jobStatus {
	case status.JobEnqueuing:
		return SetEnqueuingStatus(jobKey)
	case status.JobRunning:
		return SetRunningStatus(jobKey)
	case status.JobEnqueueFailed:
		return SetEnqueueFailedStatus(jobKey)
	case status.JobCompletedWithFailures:
		return SetCompletedWithFailuresStatus(jobKey)
	case status.JobSucceeded:
		return SetSucceededStatus(jobKey)
	case status.JobUnexpectedError:
		return SetUnexpectedErrorStatus(jobKey)
	case status.JobWorkerError:
		return SetWorkerErrorStatus(jobKey)
	case status.JobWorkerOOM:
		return SetWorkerOOMStatus(jobKey)
	case status.JobTimedOut:
		return SetTimedOutStatus(jobKey)
	case status.JobStopped:
		return SetStoppedStatus(jobKey)
	}
	return nil
}

func UpdateLiveness(jobKey spec.JobKey) error {
	s3Key := path.Join(jobKey.Prefix(config.ClusterConfig.ClusterUID), _enqueuingLivenessFile)
	err := config.AWS.UploadJSONToS3(time.Now(), config.ClusterConfig.Bucket, s3Key)
	if err != nil {
		return errors.Wrap(err, "failed to update liveness", jobKey.UserString())
	}
	return nil
}

func SetEnqueuingStatus(jobKey spec.JobKey) error {
	err := UpdateLiveness(jobKey)
	if err != nil {
		return err
	}

	err = config.AWS.UploadStringToS3("", config.ClusterConfig.Bucket, path.Join(jobKey.Prefix(config.ClusterConfig.ClusterUID), status.JobEnqueuing.String()))
	if err != nil {
		return err
	}

	err = uploadInProgressFile(jobKey)
	if err != nil {
		return err
	}

	return nil
}

func SetFailedStatus(jobKey spec.JobKey) error {
	err := config.AWS.UploadStringToS3("", config.ClusterConfig.Bucket, path.Join(jobKey.Prefix(config.ClusterConfig.ClusterUID), status.JobEnqueueFailed.String()))
	if err != nil {
		return err
	}

	err = DeleteInProgressFile(jobKey)
	if err != nil {
		return err
	}

	return nil
}

func SetRunningStatus(jobKey spec.JobKey) error {
	err := config.AWS.UploadStringToS3("", config.ClusterConfig.Bucket, path.Join(jobKey.Prefix(config.ClusterConfig.ClusterUID), status.JobRunning.String()))
	if err != nil {
		return err
	}

	err = uploadInProgressFile(jobKey) // in progress file should already be there but just in case
	if err != nil {
		return err
	}

	return nil
}

func SetStoppedStatus(jobKey spec.JobKey) error {
	err := config.AWS.UploadStringToS3("", config.ClusterConfig.Bucket, path.Join(jobKey.Prefix(config.ClusterConfig.ClusterUID), status.JobStopped.String()))
	if err != nil {
		return err
	}

	err = DeleteInProgressFile(jobKey)
	if err != nil {
		return err
	}

	return nil
}

func SetSucceededStatus(jobKey spec.JobKey) error {
	err := config.AWS.UploadStringToS3("", config.ClusterConfig.Bucket, path.Join(jobKey.Prefix(config.ClusterConfig.ClusterUID), status.JobSucceeded.String()))
	if err != nil {
		return err
	}

	err = DeleteInProgressFile(jobKey)
	if err != nil {
		return err
	}

	return nil
}

func SetCompletedWithFailuresStatus(jobKey spec.JobKey) error {
	err := config.AWS.UploadStringToS3("", config.ClusterConfig.Bucket, path.Join(jobKey.Prefix(config.ClusterConfig.ClusterUID), status.JobCompletedWithFailures.String()))
	if err != nil {
		return err
	}

	err = DeleteInProgressFile(jobKey)
	if err != nil {
		return err
	}

	return nil
}

func SetWorkerErrorStatus(jobKey spec.JobKey) error {
	err := config.AWS.UploadStringToS3("", config.ClusterConfig.Bucket, path.Join(jobKey.Prefix(config.ClusterConfig.ClusterUID), status.JobWorkerError.String()))
	if err != nil {
		return err
	}

	err = DeleteInProgressFile(jobKey)
	if err != nil {
		return err
	}

	return nil
}

func SetWorkerOOMStatus(jobKey spec.JobKey) error {
	err := config.AWS.UploadStringToS3("", config.ClusterConfig.Bucket, path.Join(jobKey.Prefix(config.ClusterConfig.ClusterUID), status.JobWorkerOOM.String()))
	if err != nil {
		return err
	}

	err = DeleteInProgressFile(jobKey)
	if err != nil {
		return err
	}

	return nil
}

func SetEnqueueFailedStatus(jobKey spec.JobKey) error {
	err := config.AWS.UploadStringToS3("", config.ClusterConfig.Bucket, path.Join(jobKey.Prefix(config.ClusterConfig.ClusterUID), status.JobEnqueueFailed.String()))
	if err != nil {
		return err
	}

	err = DeleteInProgressFile(jobKey)
	if err != nil {
		return err
	}

	return nil
}

func SetUnexpectedErrorStatus(jobKey spec.JobKey) error {
	err := config.AWS.UploadStringToS3("", config.ClusterConfig.Bucket, path.Join(jobKey.Prefix(config.ClusterConfig.ClusterUID), status.JobUnexpectedError.String()))
	if err != nil {
		return err
	}

	err = DeleteInProgressFile(jobKey)
	if err != nil {
		return err
	}

	return nil
}

func SetTimedOutStatus(jobKey spec.JobKey) error {
	err := config.AWS.UploadStringToS3("", config.ClusterConfig.Bucket, path.Join(jobKey.Prefix(config.ClusterConfig.ClusterUID), status.JobTimedOut.String()))
	if err != nil {
		return err
	}

	err = DeleteInProgressFile(jobKey)
	if err != nil {
		return err
	}

	return nil
}<|MERGE_RESOLUTION|>--- conflicted
+++ resolved
@@ -197,15 +197,11 @@
 func GetMostRecentlySubmittedJobStates(apiName string, count int, kind userconfig.Kind) ([]*State, error) {
 	// a single job state may include 5 files on average, overshoot the number of files needed
 
-	apiPrefix := strings.EnsureSuffix(spec.JobAPIPrefix(config.ClusterConfig.ClusterName, kind, apiName), "/")
+	apiPrefix := strings.EnsureSuffix(spec.JobAPIPrefix(config.ClusterConfig.ClusterUID, kind, apiName), "/")
 
 	s3Objects, err := config.AWS.ListS3Prefix(
 		config.ClusterConfig.Bucket,
-<<<<<<< HEAD
 		apiPrefix,
-=======
-		spec.JobAPIPrefix(config.ClusterConfig.ClusterUID, kind, apiName),
->>>>>>> 43b8efeb
 		false,
 		pointer.Int64(int64(count*_averageFilesPerJobState)),
 		nil,
