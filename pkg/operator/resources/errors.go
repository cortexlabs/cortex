--- conflicted
+++ resolved
@@ -22,15 +22,11 @@
 	"github.com/cortexlabs/cortex/pkg/lib/errors"
 	"github.com/cortexlabs/cortex/pkg/lib/strings"
 	s "github.com/cortexlabs/cortex/pkg/lib/strings"
-<<<<<<< HEAD
 	"github.com/cortexlabs/cortex/pkg/operator/operator"
-=======
->>>>>>> 63d78a60
 	"github.com/cortexlabs/cortex/pkg/types/userconfig"
 )
 
 const (
-<<<<<<< HEAD
 	ErrOperationIsOnlySupportedForKind = "resources.operation_is_only_supported_for_kind"
 	ErrAPINotDeployed                  = "resources.api_not_deployed"
 	ErrCannotChangeTypeOfDeployedAPI   = "resources.cannot_change_kind_of_deployed_api"
@@ -38,15 +34,7 @@
 	ErrJobIDRequired                   = "resources.job_id_required"
 	ErrAPIUsedByAPISplitter            = "resources.syncapi_used_by_apisplitter"
 	ErrNotDeployedAPIsAPISplitter      = "resources.trafficsplit_apis_not_deployed"
-=======
-	ErrOperationNotSupportedForKind  = "resources.operation_not_supported_for_kind"
-	ErrAPINotDeployed                = "resources.api_not_deployed"
-	ErrCannotChangeTypeOfDeployedAPI = "resources.cannot_change_kind_of_deployed_api"
-	ErrNoAvailableNodeComputeLimit   = "resources.no_available_node_compute_limit"
-	ErrAPIUsedByAPISplitter          = "resources.syncapi_used_by_apisplitter"
-	ErrNotDeployedAPIsAPISplitter    = "resources.trafficsplit_apis_not_deployed"
-	ErrAPIGatewayDisabled            = "resources.api_gateway_disabled"
->>>>>>> 63d78a60
+	ErrAPIGatewayDisabled              = "resources.api_gateway_disabled"
 )
 
 func ErrorOperationIsOnlySupportedForKind(resource operator.DeployedResource, supportedKind userconfig.Kind, supportedKinds ...userconfig.Kind) error {
