--- conflicted
+++ resolved
@@ -19,10 +19,6 @@
 import (
 	"context"
 	"fmt"
-<<<<<<< HEAD
-=======
-	"path/filepath"
->>>>>>> 2203a92c
 	"sort"
 	"time"
 
@@ -169,7 +165,6 @@
 	)
 }
 
-<<<<<<< HEAD
 func GetAllAPIs() ([]schema.APIResponse, error) {
 	ctx := context.Background()
 	apis := serverless.RealtimeAPIList{}
@@ -188,22 +183,9 @@
 		api := apis.Items[i]
 
 		metadata, err := metadataFromRealtimeAPI(&api)
-=======
-func GetAllAPIs(deployments []kapps.Deployment) ([]schema.APIResponse, error) {
-	realtimeAPIs := make([]schema.APIResponse, len(deployments))
-	mappedRealtimeAPIs := make(map[string]schema.APIResponse, len(deployments))
-	apiNames := make([]string, len(deployments))
-
-	for i := range deployments {
-		apiName := deployments[i].Labels["apiName"]
-		apiNames[i] = apiName
-
-		metadata, err := spec.MetadataFromDeployment(&deployments[i])
->>>>>>> 2203a92c
 		if err != nil {
-			return nil, errors.Wrap(err, fmt.Sprintf("api %s", apiName))
-		}
-<<<<<<< HEAD
+			return nil, errors.Wrap(err, fmt.Sprintf("api %s", api.Name))
+		}
 
 		mappedRealtimeAPIs[api.Name] = schema.APIResponse{
 			Metadata: metadata,
@@ -212,16 +194,10 @@
 				Requested: api.Status.Requested,
 				UpToDate:  api.Status.UpToDate,
 			},
-=======
-		mappedRealtimeAPIs[apiName] = schema.APIResponse{
-			Status:   status.FromDeployment(&deployments[i]),
-			Metadata: metadata,
->>>>>>> 2203a92c
 		}
 	}
 
 	sort.Strings(apiNames)
-<<<<<<< HEAD
 	for i, apiName := range apiNames {
 		realtimeAPIs[i] = mappedRealtimeAPIs[apiName]
 	}
@@ -239,90 +215,17 @@
 	}
 
 	metadata, err := metadataFromRealtimeAPI(&api)
-=======
-	for i := range apiNames {
-		realtimeAPIs[i] = mappedRealtimeAPIs[apiNames[i]]
-	}
-
-	return realtimeAPIs, nil
-}
-
-func GetAPIByName(deployedResource *operator.DeployedResource) ([]schema.APIResponse, error) {
-	deployment, err := config.K8s.GetDeployment(workloads.K8sName(deployedResource.Name))
-	if err != nil {
-		return nil, err
-	}
-
-	if deployment == nil {
-		return nil, errors.ErrorUnexpected("unable to find deployment", deployedResource.Name)
-	}
-
-	apiStatus := status.FromDeployment(deployment)
-	apiMetadata, err := spec.MetadataFromDeployment(deployment)
-	if err != nil {
-		return nil, errors.ErrorUnexpected("unable to obtain metadata", deployedResource.Name)
-	}
-
-	api, err := operator.DownloadAPISpec(apiMetadata.Name, apiMetadata.APIID)
-	if err != nil {
-		return nil, err
-	}
-
-	apiEndpoint, err := operator.APIEndpoint(api)
-	if err != nil {
-		return nil, err
-	}
-
-	dashboardURL := pointer.String(getDashboardURL(api.Name))
+	if err != nil {
+		return nil, err
+	}
+
+	apiSpec, err := operator.DownloadAPISpec(api.Name, api.Annotations["cortex.dev/api-id"])
+	if err != nil {
+		return nil, err
+	}
 
 	return []schema.APIResponse{
 		{
-			Spec:         api,
-			Metadata:     apiMetadata,
-			Status:       apiStatus,
-			Endpoint:     &apiEndpoint,
-			DashboardURL: dashboardURL,
-		},
-	}, nil
-}
-
-func DescribeAPIByName(deployedResource *operator.DeployedResource) ([]schema.APIResponse, error) {
-	deployment, err := config.K8s.GetDeployment(workloads.K8sName(deployedResource.Name))
-	if err != nil {
-		return nil, err
-	}
-
-	if deployment == nil {
-		return nil, errors.ErrorUnexpected("unable to find deployment", deployedResource.Name)
-	}
-
-	apiStatus := status.FromDeployment(deployment)
-	apiMetadata, err := spec.MetadataFromDeployment(deployment)
-	if err != nil {
-		return nil, errors.ErrorUnexpected("unable to obtain metadata", deployedResource.Name)
-	}
-
-	pods, err := config.K8s.ListPodsByLabel("apiName", deployment.Labels["apiName"])
->>>>>>> 2203a92c
-	if err != nil {
-		return nil, err
-	}
-	apiStatus.ReplicaCounts = GetReplicaCounts(deployment, pods)
-
-<<<<<<< HEAD
-	apiSpec, err := operator.DownloadAPISpec(api.Name, api.Annotations["cortex.dev/api-id"])
-=======
-	apiEndpoint, err := operator.APIEndpointFromResource(deployedResource)
->>>>>>> 2203a92c
-	if err != nil {
-		return nil, err
-	}
-
-	dashboardURL := pointer.String(getDashboardURL(deployedResource.Name))
-
-	return []schema.APIResponse{
-		{
-<<<<<<< HEAD
 			Spec:     apiSpec,
 			Metadata: metadata,
 			Status: &status.Status{
@@ -331,12 +234,7 @@
 				UpToDate:  api.Status.UpToDate,
 			},
 			Endpoint:     &api.Status.Endpoint,
-=======
-			Metadata:     apiMetadata,
-			Status:       apiStatus,
-			Endpoint:     &apiEndpoint,
->>>>>>> 2203a92c
-			DashboardURL: dashboardURL,
+			DashboardURL: pointer.String(getDashboardURL(apiName)),
 		},
 	}, nil
 }
@@ -350,28 +248,17 @@
 		return nil, errors.Wrap(err, "failed to get realtime api resource")
 	}
 
-<<<<<<< HEAD
 	metadata, err := metadataFromRealtimeAPI(&api)
-=======
-	replicaCounts := GetReplicaCounts(deployment, pods)
-
-	autoscalingSpec, err := userconfig.AutoscalingFromAnnotations(deployment)
->>>>>>> 2203a92c
-	if err != nil {
-		return nil, err
-	}
-
-<<<<<<< HEAD
+	if err != nil {
+		return nil, err
+	}
+
 	var podList kcore.PodList
 	if err = config.K8s.List(ctx, &podList, client.MatchingLabels{
 		"apiName": metadata.Name,
 		"apiKind": userconfig.RealtimeAPIKind.String(),
 	}); err != nil {
 		return nil, err
-=======
-	if replicaCounts.Ready < autoscalingSpec.MinReplicas && replicaCounts.TotalFailed() == 0 {
-		return true, nil
->>>>>>> 2203a92c
 	}
 
 	replicaCounts := getReplicaCounts(podList.Items, metadata)
