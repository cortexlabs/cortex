--- conflicted
+++ resolved
@@ -60,11 +60,7 @@
 		}
 
 		// Use api spec indexed by PredictorID for replicas to prevent rolling updates when SpecID changes without PredictorID changing
-<<<<<<< HEAD
-		if err := config.AWS.UploadMsgpackToS3(api, config.Cluster.Bucket, api.PredictorKey); err != nil {
-=======
 		if err := config.AWS.UploadJSONToS3(api, config.Cluster.Bucket, api.PredictorKey); err != nil {
->>>>>>> 601f38be
 			return nil, "", errors.Wrap(err, "upload predictor spec")
 		}
 
@@ -84,11 +80,7 @@
 		return api, fmt.Sprintf("creating %s", api.Resource.UserString()), nil
 	}
 
-<<<<<<< HEAD
-	if !areAPIsEqual(prevVirtualService, virtualServiceSpec(api)) {
-=======
 	if prevVirtualService.Labels["specID"] != api.SpecID || prevVirtualService.Labels["deploymentID"] != api.DeploymentID {
->>>>>>> 601f38be
 		isUpdating, err := isAPIUpdating(prevDeployment)
 		if err != nil {
 			return nil, "", err
@@ -101,11 +93,7 @@
 		}
 
 		// Use api spec indexed by PredictorID for replicas to prevent rolling updates when SpecID changes without PredictorID changing
-<<<<<<< HEAD
-		if err := config.AWS.UploadMsgpackToS3(api, config.Cluster.Bucket, api.PredictorKey); err != nil {
-=======
 		if err := config.AWS.UploadJSONToS3(api, config.Cluster.Bucket, api.PredictorKey); err != nil {
->>>>>>> 601f38be
 			return nil, "", errors.Wrap(err, "upload predictor spec")
 		}
 
@@ -480,12 +468,4 @@
 func isPodSpecLatest(deployment *kapps.Deployment, pod *kcore.Pod) bool {
 	return deployment.Spec.Template.Labels["predictorID"] == pod.Labels["predictorID"] &&
 		deployment.Spec.Template.Labels["deploymentID"] == pod.Labels["deploymentID"]
-<<<<<<< HEAD
-}
-
-func areAPIsEqual(vs1, vs2 *istioclientnetworking.VirtualService) bool {
-	return vs1.Labels["specID"] == vs2.Labels["specID"] &&
-		vs1.Labels["deploymentID"] == vs2.Labels["deploymentID"]
-=======
->>>>>>> 601f38be
 }