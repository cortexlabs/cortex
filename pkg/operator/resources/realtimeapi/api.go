/*
Copyright 2021 Cortex Labs, Inc.

Licensed under the Apache License, Version 2.0 (the "License");
you may not use this file except in compliance with the License.
You may obtain a copy of the License at

    http://www.apache.org/licenses/LICENSE-2.0

Unless required by applicable law or agreed to in writing, software
distributed under the License is distributed on an "AS IS" BASIS,
WITHOUT WARRANTIES OR CONDITIONS OF ANY KIND, either express or implied.
See the License for the specific language governing permissions and
limitations under the License.
*/

package realtimeapi

import (
	"context"
	"fmt"
	"path/filepath"
<<<<<<< HEAD
	"reflect"
=======
	"sort"
>>>>>>> 3ac0c14c
	"time"

	"github.com/cortexlabs/cortex/pkg/config"
	"github.com/cortexlabs/cortex/pkg/consts"
	serverless "github.com/cortexlabs/cortex/pkg/crds/apis/serverless/v1alpha1"
	"github.com/cortexlabs/cortex/pkg/lib/errors"
	"github.com/cortexlabs/cortex/pkg/lib/k8s"
	"github.com/cortexlabs/cortex/pkg/lib/maps"
	"github.com/cortexlabs/cortex/pkg/lib/parallel"
	"github.com/cortexlabs/cortex/pkg/lib/pointer"
	s "github.com/cortexlabs/cortex/pkg/lib/strings"
	"github.com/cortexlabs/cortex/pkg/operator/operator"
	"github.com/cortexlabs/cortex/pkg/operator/schema"
	"github.com/cortexlabs/cortex/pkg/types/spec"
	"github.com/cortexlabs/cortex/pkg/types/status"
	"github.com/cortexlabs/cortex/pkg/types/userconfig"
	"github.com/cortexlabs/cortex/pkg/workloads"
	kcore "k8s.io/api/core/v1"
	kerrors "k8s.io/apimachinery/pkg/api/errors"
	kresource "k8s.io/apimachinery/pkg/api/resource"
	kmeta "k8s.io/apimachinery/pkg/apis/meta/v1"
	ktypes "k8s.io/apimachinery/pkg/types"
	"k8s.io/apimachinery/pkg/util/intstr"
	"sigs.k8s.io/controller-runtime/pkg/client"
)

const _realtimeDashboardUID = "realtimeapi"

func generateDeploymentID() string {
	return k8s.RandomName()[:10]
}

func UpdateAPI(apiConfig *userconfig.API, force bool) (*spec.API, string, error) {
	ctx := context.Background()
	var api serverless.RealtimeAPI
	key := client.ObjectKey{Namespace: consts.DefaultNamespace, Name: apiConfig.Name}

	err := config.K8s.Get(ctx, key, &api)
	if err != nil {
		if kerrors.IsNotFound(err) {
			if kerrors.IsNotFound(err) {
				api = K8sResourceFromAPIConfig(*apiConfig)
				if err = config.K8s.Create(ctx, &api); err != nil {
					return nil, "", errors.Wrap(err, "failed to create realtime api resource")
				}

				apiSpec := &spec.API{
					API:                   apiConfig,
					ID:                    api.Annotations["cortex.dev/api-id"],
					SpecID:                api.Annotations["cortex.dev/spec-id"],
					PodID:                 api.Annotations["cortex.dev/pod-id"],
					DeploymentID:          api.Annotations["cortex.dev/deployment-id"],
					Key:                   spec.Key(apiConfig.Name, api.Annotations["cortex.dev/api-id"], config.ClusterConfig.ClusterUID),
					InitialDeploymentTime: api.CreationTimestamp.Unix(),
					LastUpdated:           api.CreationTimestamp.Unix(),
					MetadataRoot:          spec.MetadataRoot(apiConfig.Name, config.ClusterConfig.ClusterUID),
				}

				if err := config.AWS.UploadJSONToS3(apiSpec, config.ClusterConfig.Bucket, apiSpec.Key); err != nil {
					return nil, "", errors.Wrap(err, "failed to upload api spec")
				}

				return apiSpec, fmt.Sprintf("creating %s", apiConfig.Resource.UserString()), nil
			}
		}
		return nil, "", errors.Wrap(err, "failed to get realtime api resource")
	}

	desiredAPI := K8sResourceFromAPIConfig(*apiConfig)

	apiSpec := &spec.API{
		API:                   apiConfig,
		ID:                    desiredAPI.Annotations["cortex.dev/api-id"],
		SpecID:                desiredAPI.Annotations["cortex.dev/spec-id"],
		PodID:                 desiredAPI.Annotations["cortex.dev/pod-id"],
		DeploymentID:          desiredAPI.Annotations["cortex.dev/deployment-id"],
		Key:                   spec.Key(apiConfig.Name, desiredAPI.Annotations["cortex.dev/api-id"], config.ClusterConfig.ClusterUID),
		InitialDeploymentTime: api.CreationTimestamp.Unix(),
		MetadataRoot:          spec.MetadataRoot(apiConfig.Name, config.ClusterConfig.ClusterUID),
	}

	if !reflect.DeepEqual(api.Spec, desiredAPI.Spec) || force {
		api.Spec = desiredAPI.Spec
		api.Annotations = maps.MergeStrMapsString(api.Annotations, desiredAPI.Annotations)

		lastUpdated := time.Now().Unix()
		api.Annotations["cortex.dev/last-updated"] = s.Int64(lastUpdated)
		apiSpec.LastUpdated = lastUpdated

		if err = config.K8s.Update(ctx, &api); err != nil {
			return nil, "", errors.Wrap(err, "failed to update realtime api resource")
		}

		if err := config.AWS.UploadJSONToS3(apiSpec, config.ClusterConfig.Bucket, apiSpec.Key); err != nil {
			return nil, "", errors.Wrap(err, "failed to upload api spec")
		}

		return apiSpec, fmt.Sprintf("updating %s", apiConfig.Resource.UserString()), nil
	}

	return apiSpec, fmt.Sprintf("%s is up to date", apiConfig.Resource.UserString()), nil
}

func RefreshAPI(apiName string) (string, error) {
	ctx := context.Background()
	api := serverless.RealtimeAPI{
		ObjectMeta: kmeta.ObjectMeta{
			Namespace: consts.DefaultNamespace,
			Name:      apiName,
		},
	}

	// slashes are encoded as ~1 in the json patch
	patch := []byte(fmt.Sprintf(
		"[{\"op\": \"replace\", \"path\": \"/metadata/annotations/cortex.dev~1deployment-id\", \"value\": \"%s\" }]",
		generateDeploymentID()))
	if err := config.K8s.Patch(ctx, &api, client.RawPatch(ktypes.JSONPatchType, patch)); err != nil {
		return "", errors.Wrap(err, "failed to get realtime api resource")
	}

	apiResource := userconfig.Resource{
		Name: apiName,
		Kind: userconfig.RealtimeAPIKind,
	}

	return fmt.Sprintf("updating %s", apiResource.UserString()), nil
}

func DeleteAPI(apiName string, keepCache bool) error {
	return parallel.RunFirstErr(
		func() error {
			ctx := context.Background()
			api := serverless.RealtimeAPI{
				ObjectMeta: kmeta.ObjectMeta{
					Name:      apiName,
					Namespace: consts.DefaultNamespace,
				},
			}
			if err := config.K8s.Delete(ctx, &api); err != nil {
				return errors.Wrap(err, "failed to delete realtime api resource")
			}
			return nil
		},
		func() error {
			if keepCache {
				return nil
			}
			// best effort deletion, swallow errors because there could be weird error messages
			_ = deleteBucketResources(apiName)
			return nil
		},
	)
}

func GetAllAPIs() ([]schema.APIResponse, error) {
	ctx := context.Background()
	apis := serverless.RealtimeAPIList{}
	if err := config.K8s.List(ctx, &apis); err != nil {
		return nil, errors.Wrap(err, "failed to list realtime api resources")
	}

<<<<<<< HEAD
	apiNames := make([]string, len(apis.Items))
	apiIDs := make([]string, len(apis.Items))
	for i, api := range apis.Items {
		apiNames[i] = api.Name
		apiIDs[i] = api.Annotations["cortex.dev/api-id"]
	}

	apiSpecs, err := operator.DownloadAPISpecs(apiNames, apiIDs)
	if err != nil {
		return nil, err
	}

	realtimeAPIs := make([]schema.APIResponse, len(apis.Items))
	for i := range apis.Items {
		api := apis.Items[i]
		api.Status.ReplicaCounts.Requested = api.Spec.Pod.Replicas

		realtimeAPIs[i] = schema.APIResponse{
			Spec: apiSpecs[i],
			Status: &status.Status{
				APIName:       api.Name,
				APIID:         api.Annotations["cortex.dev/api-id"],
				Code:          api.Status.Status,
				ReplicaCounts: api.Status.ReplicaCounts,
			},
			Endpoint: api.Status.Endpoint,
=======
	return nil
}

func GetAllAPIs(deployments []kapps.Deployment) ([]schema.APIResponse, error) {
	realtimeAPIs := make([]schema.APIResponse, len(deployments))
	mappedRealtimeAPIs := make(map[string]schema.APIResponse, len(deployments))
	apiNames := make([]string, len(deployments))

	for i := range deployments {
		apiName := deployments[i].Labels["apiName"]
		apiNames[i] = apiName

		metadata, err := spec.MetadataFromDeployment(&deployments[i])
		if err != nil {
			return nil, errors.Wrap(err, fmt.Sprintf("api %s", apiName))
		}
		mappedRealtimeAPIs[apiName] = schema.APIResponse{
			Status:   status.FromDeployment(&deployments[i]),
			Metadata: metadata,
>>>>>>> 3ac0c14c
		}
	}

	sort.Strings(apiNames)
	for i := range apiNames {
		realtimeAPIs[i] = mappedRealtimeAPIs[apiNames[i]]
	}

	return realtimeAPIs, nil
}

<<<<<<< HEAD
func GetAPIByName(apiName string) ([]schema.APIResponse, error) {
	ctx := context.Background()

	api := serverless.RealtimeAPI{}
	key := client.ObjectKey{Namespace: consts.DefaultNamespace, Name: apiName}
	if err := config.K8s.Get(ctx, key, &api); err != nil {
		return nil, errors.Wrap(err, "failed to get realtime api resource")
	}

	apiSpec, err := operator.DownloadAPISpec(api.Name, api.Annotations["cortex.dev/api-id"])
=======
func GetAPIByName(deployedResource *operator.DeployedResource) ([]schema.APIResponse, error) {
	deployment, err := config.K8s.GetDeployment(workloads.K8sName(deployedResource.Name))
	if err != nil {
		return nil, err
	}

	if deployment == nil {
		return nil, errors.ErrorUnexpected("unable to find deployment", deployedResource.Name)
	}

	apiStatus := status.FromDeployment(deployment)
	apiMetadata, err := spec.MetadataFromDeployment(deployment)
	if err != nil {
		return nil, errors.ErrorUnexpected("unable to obtain metadata", deployedResource.Name)
	}

	api, err := operator.DownloadAPISpec(apiMetadata.Name, apiMetadata.APIID)
	if err != nil {
		return nil, err
	}

	apiEndpoint, err := operator.APIEndpoint(api)
	if err != nil {
		return nil, err
	}

	dashboardURL := pointer.String(getDashboardURL(api.Name))

	return []schema.APIResponse{
		{
			Spec:         api,
			Metadata:     apiMetadata,
			Status:       apiStatus,
			Endpoint:     &apiEndpoint,
			DashboardURL: dashboardURL,
		},
	}, nil
}

func DescribeAPIByName(deployedResource *operator.DeployedResource) ([]schema.APIResponse, error) {
	deployment, err := config.K8s.GetDeployment(workloads.K8sName(deployedResource.Name))
	if err != nil {
		return nil, err
	}

	if deployment == nil {
		return nil, errors.ErrorUnexpected("unable to find deployment", deployedResource.Name)
	}

	apiStatus := status.FromDeployment(deployment)
	apiMetadata, err := spec.MetadataFromDeployment(deployment)
	if err != nil {
		return nil, errors.ErrorUnexpected("unable to obtain metadata", deployedResource.Name)
	}

	pods, err := config.K8s.ListPodsByLabel("apiName", deployment.Labels["apiName"])
	if err != nil {
		return nil, err
	}
	apiStatus.ReplicaCounts = GetReplicaCounts(deployment, pods)

	apiEndpoint, err := operator.APIEndpointFromResource(deployedResource)
>>>>>>> 3ac0c14c
	if err != nil {
		return nil, err
	}

<<<<<<< HEAD
	dashboardURL := pointer.String(getDashboardURL(api.Name))
	api.Status.ReplicaCounts.Requested = api.Spec.Pod.Replicas

	return []schema.APIResponse{
		{
			Spec: *apiSpec,
			Status: &status.Status{
				APIName:       api.Name,
				APIID:         api.Annotations["cortex.dev/api-id"],
				Code:          api.Status.Status,
				ReplicaCounts: api.Status.ReplicaCounts,
			},
			Endpoint:     api.Status.Endpoint,
=======
	dashboardURL := pointer.String(getDashboardURL(deployedResource.Name))

	return []schema.APIResponse{
		{
			Metadata:     apiMetadata,
			Status:       apiStatus,
			Endpoint:     &apiEndpoint,
>>>>>>> 3ac0c14c
			DashboardURL: dashboardURL,
		},
	}, nil
}

func getDashboardURL(apiName string) string {
	loadBalancerURL, err := operator.LoadBalancerURL()
	if err != nil {
		return ""
	}

	dashboardURL := fmt.Sprintf(
		"%s/dashboard/d/%s/realtimeapi?orgId=1&refresh=30s&var-api_name=%s",
		loadBalancerURL, _realtimeDashboardUID, apiName,
	)

	return dashboardURL
}

// K8sResourceFromAPIConfig converts a cortex API config into a realtime API CRD resource
func K8sResourceFromAPIConfig(apiConfig userconfig.API) serverless.RealtimeAPI {
	containers := make([]serverless.ContainerSpec, len(apiConfig.Pod.Containers))
	for i := range apiConfig.Pod.Containers {
		container := apiConfig.Pod.Containers[i]
		var env []kcore.EnvVar
		for k, v := range container.Env {
			env = append(env, kcore.EnvVar{
				Name:  k,
				Value: v,
			})
		}

		var compute *serverless.ComputeSpec
		if container.Compute != nil {
			var cpu *kresource.Quantity
			if container.Compute.CPU != nil {
				cpu = &container.Compute.CPU.Quantity
			}
			var mem *kresource.Quantity
			if container.Compute.Mem != nil {
				mem = &container.Compute.Mem.Quantity
			}
			var shm *kresource.Quantity
			if container.Compute.Shm != nil {
				shm = &container.Compute.Shm.Quantity
			}

			compute = &serverless.ComputeSpec{
				CPU: cpu,
				GPU: container.Compute.GPU,
				Inf: container.Compute.Inf,
				Mem: mem,
				Shm: shm,
			}
		}

		containers[i] = serverless.ContainerSpec{
			Name:           container.Name,
			Image:          container.Image,
			Command:        container.Command,
			Args:           container.Args,
			Env:            env,
			Compute:        compute,
			ReadinessProbe: workloads.GetProbeSpec(container.ReadinessProbe),
			LivenessProbe:  workloads.GetProbeSpec(container.LivenessProbe),
		}
	}

	api := serverless.RealtimeAPI{
		ObjectMeta: kmeta.ObjectMeta{
			Name:      apiConfig.Name,
			Namespace: consts.DefaultNamespace,
		},
		Spec: serverless.RealtimeAPISpec{
			Pod: serverless.PodSpec{
				Port:           *apiConfig.Pod.Port,
				MaxConcurrency: int32(apiConfig.Pod.MaxConcurrency),
				MaxQueueLength: int32(apiConfig.Pod.MaxQueueLength),
				Replicas:       apiConfig.Autoscaling.InitReplicas,
				Containers:     containers,
			},
			Autoscaling: serverless.AutoscalingSpec{
				MinReplicas:                  apiConfig.Autoscaling.MinReplicas,
				MaxReplicas:                  apiConfig.Autoscaling.MaxReplicas,
				TargetInFlight:               fmt.Sprintf("%f", *apiConfig.Autoscaling.TargetInFlight),
				Window:                       kmeta.Duration{Duration: apiConfig.Autoscaling.Window},
				DownscaleStabilizationPeriod: kmeta.Duration{Duration: apiConfig.Autoscaling.DownscaleStabilizationPeriod},
				UpscaleStabilizationPeriod:   kmeta.Duration{Duration: apiConfig.Autoscaling.UpscaleStabilizationPeriod},
				MaxDownscaleFactor:           fmt.Sprintf("%f", apiConfig.Autoscaling.MaxDownscaleFactor),
				MaxUpscaleFactor:             fmt.Sprintf("%f", apiConfig.Autoscaling.MaxUpscaleFactor),
				DownscaleTolerance:           fmt.Sprintf("%f", apiConfig.Autoscaling.DownscaleTolerance),
				UpscaleTolerance:             fmt.Sprintf("%f", apiConfig.Autoscaling.UpscaleTolerance),
			},
			NodeGroups: apiConfig.NodeGroups,
			UpdateStrategy: serverless.UpdateStrategySpec{
				MaxSurge:       intstr.FromString(apiConfig.UpdateStrategy.MaxSurge),
				MaxUnavailable: intstr.FromString(apiConfig.UpdateStrategy.MaxUnavailable),
			},
			Networking: serverless.NetworkingSpec{
				Endpoint: *apiConfig.Networking.Endpoint,
			},
		},
	}

	deploymentID, podID, specID, apiID := api.GetOrCreateAPIIDs()
	api.Annotations = map[string]string{
		"cortex.dev/deployment-id": deploymentID,
		"cortex.dev/spec-id":       specID,
		"cortex.dev/pod-id":        podID,
		"cortex.dev/api-id":        apiID,
	}

	return api
}

func deleteBucketResources(apiName string) error {
	prefix := filepath.Join(config.ClusterConfig.ClusterUID, "apis", apiName)
	return config.AWS.DeleteS3Dir(config.ClusterConfig.Bucket, prefix, true)
<<<<<<< HEAD
=======
}

// returns true if min_replicas are not ready and no updated replicas have errored
func isAPIUpdating(deployment *kapps.Deployment) (bool, error) {
	pods, err := config.K8s.ListPodsByLabel("apiName", deployment.Labels["apiName"])
	if err != nil {
		return false, err
	}

	replicaCounts := GetReplicaCounts(deployment, pods)

	autoscalingSpec, err := userconfig.AutoscalingFromAnnotations(deployment)
	if err != nil {
		return false, err
	}

	if replicaCounts.Ready < autoscalingSpec.MinReplicas && replicaCounts.TotalFailed() == 0 {
		return true, nil
	}

	return false, nil
}

func isPodSpecLatest(deployment *kapps.Deployment, pod *kcore.Pod) bool {
	return deployment.Spec.Template.Labels["podID"] == pod.Labels["podID"] &&
		deployment.Spec.Template.Labels["deploymentID"] == pod.Labels["deploymentID"]
}

func getDashboardURL(apiName string) string {
	loadBalancerURL, err := operator.LoadBalancerURL()
	if err != nil {
		return ""
	}

	dashboardURL := fmt.Sprintf(
		"%s/dashboard/d/%s/realtimeapi?orgId=1&refresh=30s&var-api_name=%s",
		loadBalancerURL, _realtimeDashboardUID, apiName,
	)

	return dashboardURL
>>>>>>> 3ac0c14c
}<|MERGE_RESOLUTION|>--- conflicted
+++ resolved
@@ -20,11 +20,8 @@
 	"context"
 	"fmt"
 	"path/filepath"
-<<<<<<< HEAD
 	"reflect"
-=======
 	"sort"
->>>>>>> 3ac0c14c
 	"time"
 
 	"github.com/cortexlabs/cortex/pkg/config"
@@ -186,7 +183,6 @@
 		return nil, errors.Wrap(err, "failed to list realtime api resources")
 	}
 
-<<<<<<< HEAD
 	apiNames := make([]string, len(apis.Items))
 	apiIDs := make([]string, len(apis.Items))
 	for i, api := range apis.Items {
@@ -213,27 +209,6 @@
 				ReplicaCounts: api.Status.ReplicaCounts,
 			},
 			Endpoint: api.Status.Endpoint,
-=======
-	return nil
-}
-
-func GetAllAPIs(deployments []kapps.Deployment) ([]schema.APIResponse, error) {
-	realtimeAPIs := make([]schema.APIResponse, len(deployments))
-	mappedRealtimeAPIs := make(map[string]schema.APIResponse, len(deployments))
-	apiNames := make([]string, len(deployments))
-
-	for i := range deployments {
-		apiName := deployments[i].Labels["apiName"]
-		apiNames[i] = apiName
-
-		metadata, err := spec.MetadataFromDeployment(&deployments[i])
-		if err != nil {
-			return nil, errors.Wrap(err, fmt.Sprintf("api %s", apiName))
-		}
-		mappedRealtimeAPIs[apiName] = schema.APIResponse{
-			Status:   status.FromDeployment(&deployments[i]),
-			Metadata: metadata,
->>>>>>> 3ac0c14c
 		}
 	}
 
@@ -245,7 +220,6 @@
 	return realtimeAPIs, nil
 }
 
-<<<<<<< HEAD
 func GetAPIByName(apiName string) ([]schema.APIResponse, error) {
 	ctx := context.Background()
 
@@ -256,75 +230,10 @@
 	}
 
 	apiSpec, err := operator.DownloadAPISpec(api.Name, api.Annotations["cortex.dev/api-id"])
-=======
-func GetAPIByName(deployedResource *operator.DeployedResource) ([]schema.APIResponse, error) {
-	deployment, err := config.K8s.GetDeployment(workloads.K8sName(deployedResource.Name))
 	if err != nil {
 		return nil, err
 	}
 
-	if deployment == nil {
-		return nil, errors.ErrorUnexpected("unable to find deployment", deployedResource.Name)
-	}
-
-	apiStatus := status.FromDeployment(deployment)
-	apiMetadata, err := spec.MetadataFromDeployment(deployment)
-	if err != nil {
-		return nil, errors.ErrorUnexpected("unable to obtain metadata", deployedResource.Name)
-	}
-
-	api, err := operator.DownloadAPISpec(apiMetadata.Name, apiMetadata.APIID)
-	if err != nil {
-		return nil, err
-	}
-
-	apiEndpoint, err := operator.APIEndpoint(api)
-	if err != nil {
-		return nil, err
-	}
-
-	dashboardURL := pointer.String(getDashboardURL(api.Name))
-
-	return []schema.APIResponse{
-		{
-			Spec:         api,
-			Metadata:     apiMetadata,
-			Status:       apiStatus,
-			Endpoint:     &apiEndpoint,
-			DashboardURL: dashboardURL,
-		},
-	}, nil
-}
-
-func DescribeAPIByName(deployedResource *operator.DeployedResource) ([]schema.APIResponse, error) {
-	deployment, err := config.K8s.GetDeployment(workloads.K8sName(deployedResource.Name))
-	if err != nil {
-		return nil, err
-	}
-
-	if deployment == nil {
-		return nil, errors.ErrorUnexpected("unable to find deployment", deployedResource.Name)
-	}
-
-	apiStatus := status.FromDeployment(deployment)
-	apiMetadata, err := spec.MetadataFromDeployment(deployment)
-	if err != nil {
-		return nil, errors.ErrorUnexpected("unable to obtain metadata", deployedResource.Name)
-	}
-
-	pods, err := config.K8s.ListPodsByLabel("apiName", deployment.Labels["apiName"])
-	if err != nil {
-		return nil, err
-	}
-	apiStatus.ReplicaCounts = GetReplicaCounts(deployment, pods)
-
-	apiEndpoint, err := operator.APIEndpointFromResource(deployedResource)
->>>>>>> 3ac0c14c
-	if err != nil {
-		return nil, err
-	}
-
-<<<<<<< HEAD
 	dashboardURL := pointer.String(getDashboardURL(api.Name))
 	api.Status.ReplicaCounts.Requested = api.Spec.Pod.Replicas
 
@@ -338,15 +247,6 @@
 				ReplicaCounts: api.Status.ReplicaCounts,
 			},
 			Endpoint:     api.Status.Endpoint,
-=======
-	dashboardURL := pointer.String(getDashboardURL(deployedResource.Name))
-
-	return []schema.APIResponse{
-		{
-			Metadata:     apiMetadata,
-			Status:       apiStatus,
-			Endpoint:     &apiEndpoint,
->>>>>>> 3ac0c14c
 			DashboardURL: dashboardURL,
 		},
 	}, nil
@@ -465,9 +365,9 @@
 func deleteBucketResources(apiName string) error {
 	prefix := filepath.Join(config.ClusterConfig.ClusterUID, "apis", apiName)
 	return config.AWS.DeleteS3Dir(config.ClusterConfig.Bucket, prefix, true)
-<<<<<<< HEAD
-=======
-}
+}
+
+// TODO move the following functions into the CRD
 
 // returns true if min_replicas are not ready and no updated replicas have errored
 func isAPIUpdating(deployment *kapps.Deployment) (bool, error) {
@@ -507,5 +407,4 @@
 	)
 
 	return dashboardURL
->>>>>>> 3ac0c14c
 }