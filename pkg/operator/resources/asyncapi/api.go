--- conflicted
+++ resolved
@@ -249,12 +249,6 @@
 	apiNames := make([]string, 0)
 
 	for i := range deployments {
-<<<<<<< HEAD
-		if deployments[i].Labels["cortex.dev/async"] != "api" {
-			continue
-		}
-=======
->>>>>>> 2203a92c
 		apiName := deployments[i].Labels["apiName"]
 		apiNames = append(apiNames, apiName)
 
@@ -277,25 +271,7 @@
 }
 
 func GetAPIByName(deployedResource *operator.DeployedResource) ([]schema.APIResponse, error) {
-<<<<<<< HEAD
-	var apiDeployment *kapps.Deployment
-	var gatewayDeployment *kapps.Deployment
-
-	err := parallel.RunFirstErr(
-		func() error {
-			var err error
-			apiDeployment, err = config.K8s.GetDeployment(workloads.K8sName(deployedResource.Name))
-			return err
-		},
-		func() error {
-			var err error
-			gatewayDeployment, err = config.K8s.GetDeployment(getGatewayK8sName(deployedResource.Name))
-			return err
-		},
-	)
-=======
 	apiDeployment, err := config.K8s.GetDeployment(workloads.K8sName(deployedResource.Name))
->>>>>>> 2203a92c
 	if err != nil {
 		return nil, err
 	}
@@ -304,13 +280,6 @@
 		return nil, errors.ErrorUnexpected("unable to find api deployment", deployedResource.Name)
 	}
 
-<<<<<<< HEAD
-	if gatewayDeployment == nil {
-		return nil, errors.ErrorUnexpected("unable to find gateway deployment", deployedResource.Name)
-	}
-
-=======
->>>>>>> 2203a92c
 	apiStatus := status.FromDeployment(apiDeployment)
 	apiMetadata, err := spec.MetadataFromDeployment(apiDeployment)
 	if err != nil {
@@ -342,25 +311,8 @@
 
 func DescribeAPIByName(deployedResource *operator.DeployedResource) ([]schema.APIResponse, error) {
 	var apiDeployment *kapps.Deployment
-<<<<<<< HEAD
-	var gatewayDeployment *kapps.Deployment
-
-	err := parallel.RunFirstErr(
-		func() error {
-			var err error
-			apiDeployment, err = config.K8s.GetDeployment(workloads.K8sName(deployedResource.Name))
-			return err
-		},
-		func() error {
-			var err error
-			gatewayDeployment, err = config.K8s.GetDeployment(getGatewayK8sName(deployedResource.Name))
-			return err
-		},
-	)
-=======
 
 	apiDeployment, err := config.K8s.GetDeployment(workloads.K8sName(deployedResource.Name))
->>>>>>> 2203a92c
 	if err != nil {
 		return nil, err
 	}
@@ -369,22 +321,6 @@
 		return nil, errors.ErrorUnexpected("unable to find api deployment", deployedResource.Name)
 	}
 
-<<<<<<< HEAD
-	if gatewayDeployment == nil {
-		return nil, errors.ErrorUnexpected("unable to find gateway deployment", deployedResource.Name)
-	}
-
-	apiStatus := status.FromDeployment(apiDeployment)
-	apiMetadata, err := spec.MetadataFromDeployment(apiDeployment)
-	if err != nil {
-		return nil, errors.ErrorUnexpected("unable to obtain metadata", deployedResource.Name)
-	}
-
-	apiPods, err := config.K8s.ListPodsByLabels(map[string]string{
-		"apiName":          apiDeployment.Labels["apiName"],
-		"cortex.dev/async": "api",
-	})
-=======
 	apiStatus := status.FromDeployment(apiDeployment)
 	apiMetadata, err := spec.MetadataFromDeployment(apiDeployment)
 	if err != nil {
@@ -397,37 +333,20 @@
 	if err != nil {
 		return nil, err
 	}
-	apiStatus.ReplicaCounts = GetReplicaCounts(apiDeployment, apiPods)
 
 	apiEndpoint, err := operator.APIEndpointFromResource(deployedResource)
->>>>>>> 2203a92c
 	if err != nil {
 		return nil, err
 	}
 
-<<<<<<< HEAD
-	apiEndpoint, err := operator.APIEndpointFromResource(deployedResource)
-	if err != nil {
-		return nil, err
-	}
-
-=======
->>>>>>> 2203a92c
 	dashboardURL := pointer.String(getDashboardURL(deployedResource.Name))
 
 	return []schema.APIResponse{
 		{
-<<<<<<< HEAD
 			Metadata:      apiMetadata,
 			ReplicaCounts: GetReplicaCounts(apiStatus, apiDeployment, apiPods),
 			Endpoint:      &apiEndpoint,
 			DashboardURL:  dashboardURL,
-=======
-			Metadata:     apiMetadata,
-			Status:       apiStatus,
-			Endpoint:     &apiEndpoint,
-			DashboardURL: dashboardURL,
->>>>>>> 2203a92c
 		},
 	}, nil
 }
@@ -604,11 +523,7 @@
 		return false, err
 	}
 
-<<<<<<< HEAD
 	replicaCounts := GetReplicaCounts(nil, deployment, pods)
-=======
-	replicaCounts := GetReplicaCounts(deployment, pods)
->>>>>>> 2203a92c
 
 	autoscalingSpec, err := userconfig.AutoscalingFromAnnotations(deployment)
 	if err != nil {
@@ -623,10 +538,6 @@
 }
 
 func isPodSpecLatest(deployment *kapps.Deployment, pod *kcore.Pod) bool {
-<<<<<<< HEAD
-	// Note: the gateway deployment/pods don't have "podID" or "deploymentID" labels, which is ok since it is always up-to-date
-=======
->>>>>>> 2203a92c
 	return deployment.Spec.Template.Labels["podID"] == pod.Labels["podID"] &&
 		deployment.Spec.Template.Labels["deploymentID"] == pod.Labels["deploymentID"]
 }
