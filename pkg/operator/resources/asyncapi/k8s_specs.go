--- conflicted
+++ resolved
@@ -35,7 +35,6 @@
 var _gatewayHPATargetMemUtilization int32 = 80 // percentage
 
 func gatewayDeploymentSpec(api spec.API, prevDeployment *kapps.Deployment, queueURL string) kapps.Deployment {
-<<<<<<< HEAD
 	volumeMounts := []kcore.VolumeMount{
 		{
 			Name:      "cluster-config",
@@ -54,10 +53,7 @@
 			},
 		},
 	}
-	container := operator.AsyncGatewayContainers(api, queueURL, volumeMounts)
-=======
-	container := workloads.AsyncGatewayContainers(api, queueURL)
->>>>>>> 1c49e1d7
+	container := workloads.AsyncGatewayContainers(api, queueURL, volumeMounts)
 
 	return *k8s.Deployment(&k8s.DeploymentSpec{
 		Name:           getGatewayK8sName(api.Name),
@@ -92,18 +88,11 @@
 				RestartPolicy:                 "Always",
 				TerminationGracePeriodSeconds: pointer.Int64(_terminationGracePeriodSeconds),
 				Containers:                    []kcore.Container{container},
-<<<<<<< HEAD
-				NodeSelector:                  operator.NodeSelectors(),
-				Tolerations:                   operator.GenerateResourceTolerations(),
-				Affinity:                      operator.GenerateNodeAffinities(api.Compute.NodeGroups),
-				ServiceAccountName:            operator.ServiceAccountName,
-				Volumes:                       volumes,
-=======
 				NodeSelector:                  workloads.NodeSelectors(),
 				Tolerations:                   workloads.GenerateResourceTolerations(),
 				Affinity:                      workloads.GenerateNodeAffinities(api.Compute.NodeGroups),
+				Volumes:                       volumes,
 				ServiceAccountName:            workloads.ServiceAccountName,
->>>>>>> 1c49e1d7
 			},
 		},
 	})
