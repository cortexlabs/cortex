/*
Copyright 2021 Cortex Labs, Inc.

Licensed under the Apache License, Version 2.0 (the "License");
you may not use this file except in compliance with the License.
You may obtain a copy of the License at

    http://www.apache.org/licenses/LICENSE-2.0

Unless required by applicable law or agreed to in writing, software
distributed under the License is distributed on an "AS IS" BASIS,
WITHOUT WARRANTIES OR CONDITIONS OF ANY KIND, either express or implied.
See the License for the specific language governing permissions and
limitations under the License.
*/

package resources

import (
	"fmt"

	"github.com/cortexlabs/cortex/pkg/consts"
	"github.com/cortexlabs/cortex/pkg/lib/archive"
	"github.com/cortexlabs/cortex/pkg/lib/aws"
	"github.com/cortexlabs/cortex/pkg/lib/errors"
	"github.com/cortexlabs/cortex/pkg/lib/hash"
	"github.com/cortexlabs/cortex/pkg/lib/parallel"
	"github.com/cortexlabs/cortex/pkg/lib/pointer"
	"github.com/cortexlabs/cortex/pkg/lib/telemetry"
	"github.com/cortexlabs/cortex/pkg/operator/config"
	"github.com/cortexlabs/cortex/pkg/operator/lib/routines"
	"github.com/cortexlabs/cortex/pkg/operator/operator"
	"github.com/cortexlabs/cortex/pkg/operator/resources/asyncapi"
	"github.com/cortexlabs/cortex/pkg/operator/resources/job/batchapi"
	"github.com/cortexlabs/cortex/pkg/operator/resources/job/taskapi"
	"github.com/cortexlabs/cortex/pkg/operator/resources/realtimeapi"
	"github.com/cortexlabs/cortex/pkg/operator/resources/trafficsplitter"
	"github.com/cortexlabs/cortex/pkg/operator/schema"
	"github.com/cortexlabs/cortex/pkg/types/spec"
	"github.com/cortexlabs/cortex/pkg/types/userconfig"
	istioclientnetworking "istio.io/client-go/pkg/apis/networking/v1beta1"
	kapps "k8s.io/api/apps/v1"
	kbatch "k8s.io/api/batch/v1"
	kcore "k8s.io/api/core/v1"
	kmeta "k8s.io/apimachinery/pkg/apis/meta/v1"
	klabels "k8s.io/apimachinery/pkg/labels"
)

// Returns an error if resource doesn't exist
func GetDeployedResourceByName(resourceName string) (*operator.DeployedResource, error) {
	resource, err := GetDeployedResourceByNameOrNil(resourceName)
	if err != nil {
		return nil, err
	}

	if resource == nil {
		return nil, ErrorAPINotDeployed(resourceName)
	}

	return resource, nil
}

func GetDeployedResourceByNameOrNil(resourceName string) (*operator.DeployedResource, error) {
	virtualService, err := config.K8s.GetVirtualService(operator.K8sName(resourceName))
	if err != nil {
		return nil, err
	}

	if virtualService == nil {
		return nil, nil
	}

	return &operator.DeployedResource{
		Resource: userconfig.Resource{
			Name: virtualService.Labels["apiName"],
			Kind: userconfig.KindFromString(virtualService.Labels["apiKind"]),
		},
		VirtualService: virtualService,
	}, nil
}

func Deploy(projectBytes []byte, configFileName string, configBytes []byte, force bool) ([]schema.DeployResult, error) {
	projectID := hash.Bytes(projectBytes)
	projectFileMap, err := archive.UnzipMemToMem(projectBytes)
	if err != nil {
		return nil, err
	}

	projectFiles := ProjectFiles{
		ProjectByteMap: projectFileMap,
	}

	apiConfigs, err := spec.ExtractAPIConfigs(configBytes, configFileName)
	if err != nil {
		return nil, err
	}

	err = ValidateClusterAPIs(apiConfigs, projectFiles)
	if err != nil {
		err = errors.Append(err, fmt.Sprintf("\n\napi configuration schema can be found at https://docs.cortex.dev/v/%s/", consts.CortexVersionMinor))
		return nil, err
	}

	projectKey := spec.ProjectKey(projectID, config.CoreConfig.ClusterName)
	isProjectUploaded, err := config.AWS.IsS3File(config.CoreConfig.Bucket, projectKey)
	if err != nil {
		return nil, err
	}
	if !isProjectUploaded {
		if err = config.AWS.UploadBytesToS3(projectBytes, config.CoreConfig.Bucket, projectKey); err != nil {
			return nil, err
		}
	}

	// This is done if user specifies RealtimeAPIs in same file as TrafficSplitter
	apiConfigs = append(ExclusiveFilterAPIsByKind(apiConfigs, userconfig.TrafficSplitterKind), InclusiveFilterAPIsByKind(apiConfigs, userconfig.TrafficSplitterKind)...)

	results := make([]schema.DeployResult, 0, len(apiConfigs))
	for i := range apiConfigs {
		apiConfig := apiConfigs[i]

		api, msg, err := UpdateAPI(&apiConfig, projectID, force)

		result := schema.DeployResult{
			Message: msg,
			API:     api,
		}

		if err != nil {
			result.Error = errors.ErrorStr(err)
		}

		results = append(results, result)
	}

	return results, nil
}

func UpdateAPI(apiConfig *userconfig.API, projectID string, force bool) (*schema.APIResponse, string, error) {
	deployedResource, err := GetDeployedResourceByNameOrNil(apiConfig.Name)
	if err != nil {
		return nil, "", err
	}

	if deployedResource != nil && deployedResource.Kind != apiConfig.Kind {
		return nil, "", ErrorCannotChangeKindOfDeployedAPI(apiConfig.Name, apiConfig.Kind, deployedResource.Kind)
	}

<<<<<<< HEAD
	if deployedResource != nil {
		prevAPISpec, err := operator.DownloadAPISpec(deployedResource.Name, deployedResource.ID())
		if err != nil {
			return nil, "", err
		}

		if deployedResource.Kind == userconfig.RealtimeAPIKind && prevAPISpec != nil && !prevAPISpec.Predictor.IsGRPC() && apiConfig.Predictor.IsGRPC() {
			realtimeAPIName := deployedResource.Name

			virtualServices, err := config.K8s.ListVirtualServicesByLabel("apiKind", userconfig.TrafficSplitterKind.String())
			if err != nil {
				return nil, "", err
			}

			trafficSplitterList, err := trafficsplitter.GetAllAPIs(virtualServices)
			if err != nil {
				return nil, "", err
			}

			dependentTrafficSplitters := []string{}
			for _, trafficSplitter := range trafficSplitterList {
				for _, api := range trafficSplitter.Spec.APIs {
					if realtimeAPIName == api.Name {
						dependentTrafficSplitters = append(dependentTrafficSplitters, api.Name)
					}
				}
			}

			if len(dependentTrafficSplitters) > 0 {
				return nil, "", ErrorCannotChangeProtocolWhenUsedByTrafficSplitter(realtimeAPIName, dependentTrafficSplitters)
			}
		}
	}

	telemetry.Event("operator.deploy", apiConfig.TelemetryEvent(config.Provider))
=======
	telemetry.Event("operator.deploy", apiConfig.TelemetryEvent())
>>>>>>> cecdc7ea

	var api *spec.API
	var msg string
	switch apiConfig.Kind {
	case userconfig.RealtimeAPIKind:
		api, msg, err = realtimeapi.UpdateAPI(apiConfig, projectID, force)
	case userconfig.BatchAPIKind:
		api, msg, err = batchapi.UpdateAPI(apiConfig, projectID)
	case userconfig.TaskAPIKind:
		api, msg, err = taskapi.UpdateAPI(apiConfig, projectID)
	case userconfig.AsyncAPIKind:
		api, msg, err = asyncapi.UpdateAPI(*apiConfig, projectID, force)
	case userconfig.TrafficSplitterKind:
		api, msg, err = trafficsplitter.UpdateAPI(apiConfig)
	default:
		return nil, "", ErrorOperationIsOnlySupportedForKind(
			*deployedResource, userconfig.RealtimeAPIKind,
			userconfig.AsyncAPIKind,
			userconfig.BatchAPIKind,
			userconfig.TrafficSplitterKind,
			userconfig.TaskAPIKind,
		) // unexpected
	}

	if err == nil && api != nil {
		apiEndpoint, _ := operator.APIEndpoint(api)

		return &schema.APIResponse{
			Spec:     *api,
			Endpoint: apiEndpoint,
		}, msg, nil
	}

	return nil, msg, err
}

func Patch(configBytes []byte, configFileName string, force bool) ([]schema.DeployResult, error) {
	apiConfigs, err := spec.ExtractAPIConfigs(configBytes, configFileName)
	if err != nil {
		return nil, err
	}

	results := make([]schema.DeployResult, 0, len(apiConfigs))
	for i := range apiConfigs {
		apiConfig := &apiConfigs[i]
		result := schema.DeployResult{}

		apiSpec, msg, err := patchAPI(apiConfig, force)
		if err == nil && apiSpec != nil {
			apiEndpoint, _ := operator.APIEndpoint(apiSpec)

			result.API = &schema.APIResponse{
				Spec:     *apiSpec,
				Endpoint: apiEndpoint,
			}
		}

		result.Message = msg
		if err != nil {
			result.Error = errors.ErrorStr(err)
		}

		results = append(results, result)
	}
	return results, nil
}

func patchAPI(apiConfig *userconfig.API, force bool) (*spec.API, string, error) {
	deployedResource, err := GetDeployedResourceByName(apiConfig.Name)
	if err != nil {
		return nil, "", err
	}

	if deployedResource.Kind == userconfig.UnknownKind {
		return nil, "", ErrorOperationIsOnlySupportedForKind(*deployedResource, userconfig.RealtimeAPIKind, userconfig.AsyncAPIKind, userconfig.BatchAPIKind, userconfig.TaskAPIKind, userconfig.TrafficSplitterKind) // unexpected
	}

	var projectFiles ProjectFiles

	prevAPISpec, err := operator.DownloadAPISpec(deployedResource.Name, deployedResource.ID())
	if err != nil {
		return nil, "", err
	}

	if deployedResource.Kind != userconfig.TrafficSplitterKind {
		bytes, err := config.AWS.ReadBytesFromS3(config.CoreConfig.Bucket, prevAPISpec.ProjectKey)
		if err != nil {
			return nil, "", err
		}

		projectFileMap, err := archive.UnzipMemToMem(bytes)
		if err != nil {
			return nil, "", err
		}

		projectFiles = ProjectFiles{
			ProjectByteMap: projectFileMap,
		}
	}

	err = ValidateClusterAPIs([]userconfig.API{*apiConfig}, projectFiles)
	if err != nil {
		err = errors.Append(err, fmt.Sprintf("\n\napi configuration schema can be found at https://docs.cortex.dev/v/%s/", consts.CortexVersionMinor))
		return nil, "", err
	}

	if deployedResource.Kind == userconfig.RealtimeAPIKind && !prevAPISpec.Predictor.IsGRPC() && apiConfig.Predictor.IsGRPC() {
		realtimeAPIName := deployedResource.Name

		virtualServices, err := config.K8s.ListVirtualServicesByLabel("apiKind", userconfig.TrafficSplitterKind.String())
		if err != nil {
			return nil, "", err
		}

		trafficSplitterList, err := trafficsplitter.GetAllAPIs(virtualServices)
		if err != nil {
			return nil, "", err
		}

		dependentTrafficSplitters := []string{}
		for _, trafficSplitter := range trafficSplitterList {
			for _, api := range trafficSplitter.Spec.APIs {
				if realtimeAPIName == api.Name {
					dependentTrafficSplitters = append(dependentTrafficSplitters, api.Name)
				}
			}
		}

		if len(dependentTrafficSplitters) > 0 {
			return nil, "", ErrorCannotChangeProtocolWhenUsedByTrafficSplitter(realtimeAPIName, dependentTrafficSplitters)
		}
	}

	switch deployedResource.Kind {
	case userconfig.RealtimeAPIKind:
		return realtimeapi.UpdateAPI(apiConfig, prevAPISpec.ProjectID, force)
	case userconfig.BatchAPIKind:
		return batchapi.UpdateAPI(apiConfig, prevAPISpec.ProjectID)
	case userconfig.TaskAPIKind:
		return taskapi.UpdateAPI(apiConfig, prevAPISpec.ProjectID)
	case userconfig.AsyncAPIKind:
		return asyncapi.UpdateAPI(*apiConfig, prevAPISpec.ProjectID, force)
	default:
		return trafficsplitter.UpdateAPI(apiConfig)
	}
}

func RefreshAPI(apiName string, force bool) (string, error) {
	deployedResource, err := GetDeployedResourceByName(apiName)
	if err != nil {
		return "", err
	}

	switch deployedResource.Kind {
	case userconfig.RealtimeAPIKind:
		return realtimeapi.RefreshAPI(apiName, force)
	default:
		return "", ErrorOperationIsOnlySupportedForKind(*deployedResource, userconfig.RealtimeAPIKind)
	}
}

func DeleteAPI(apiName string, keepCache bool) (*schema.DeleteResponse, error) {
	deployedResource, err := GetDeployedResourceByNameOrNil(apiName)
	if err != nil {
		return nil, err
	}
	if deployedResource == nil {
		// Delete anyways just to be sure everything is deleted
		routines.RunWithPanicHandler(func() {
			err := parallel.RunFirstErr(
				func() error {
					return realtimeapi.DeleteAPI(apiName, keepCache)
				},
				func() error {
					return batchapi.DeleteAPI(apiName, keepCache)
				},
				func() error {
					return trafficsplitter.DeleteAPI(apiName, keepCache)
				},
				func() error {
					return taskapi.DeleteAPI(apiName, keepCache)
				},
				func() error {
					return asyncapi.DeleteAPI(apiName, keepCache)
				},
			)
			if err != nil {
				telemetry.Error(err)
			}
		})
		return nil, ErrorAPINotDeployed(apiName)
	}

	switch deployedResource.Kind {
	case userconfig.RealtimeAPIKind:
		err := checkIfUsedByTrafficSplitter(apiName)
		if err != nil {
			return nil, err
		}
		err = realtimeapi.DeleteAPI(apiName, keepCache)
		if err != nil {
			return nil, err
		}
	case userconfig.TrafficSplitterKind:
		err := trafficsplitter.DeleteAPI(apiName, keepCache)
		if err != nil {
			return nil, err
		}
	case userconfig.BatchAPIKind:
		err := batchapi.DeleteAPI(apiName, keepCache)
		if err != nil {
			return nil, err
		}
	case userconfig.TaskAPIKind:
		err := taskapi.DeleteAPI(apiName, keepCache)
		if err != nil {
			return nil, err
		}
	case userconfig.AsyncAPIKind:
		err = asyncapi.DeleteAPI(apiName, keepCache)
		if err != nil {
			return nil, err
		}
	default:
		return nil, ErrorOperationIsOnlySupportedForKind(*deployedResource, userconfig.RealtimeAPIKind, userconfig.AsyncAPIKind, userconfig.BatchAPIKind, userconfig.TrafficSplitterKind) // unexpected
	}

	return &schema.DeleteResponse{
		Message: fmt.Sprintf("deleting %s", apiName),
	}, nil
}

func GetAPIs() ([]schema.APIResponse, error) {
	var deployments []kapps.Deployment
	var k8sBatchJobs []kbatch.Job
	var k8sTaskJobs []kbatch.Job
	var pods []kcore.Pod
	var virtualServices []istioclientnetworking.VirtualService

	err := parallel.RunFirstErr(
		func() error {
			var err error
			deployments, err = config.K8s.ListDeploymentsWithLabelKeys("apiName")
			return err
		},
		func() error {
			var err error
			pods, err = config.K8s.ListPodsWithLabelKeys("apiName")
			return err
		},
		func() error {
			var err error
			k8sBatchJobs, err = config.K8s.ListJobs(
				&kmeta.ListOptions{
					LabelSelector: klabels.SelectorFromSet(
						map[string]string{
							"apiKind": userconfig.BatchAPIKind.String(),
						},
					).String(),
				},
			)
			return err
		},
		func() error {
			var err error
			k8sTaskJobs, err = config.K8s.ListJobs(
				&kmeta.ListOptions{
					LabelSelector: klabels.SelectorFromSet(
						map[string]string{
							"apiKind": userconfig.TaskAPIKind.String(),
						},
					).String(),
				},
			)
			return err
		},
		func() error {
			var err error
			virtualServices, err = config.K8s.ListVirtualServicesWithLabelKeys("apiName")
			return err
		},
	)
	if err != nil {
		return nil, err
	}

	var realtimeAPIDeployments []kapps.Deployment
	var asyncAPIDeployments []kapps.Deployment
	for _, deployment := range deployments {
		switch deployment.Labels["apiKind"] {
		case userconfig.RealtimeAPIKind.String():
			realtimeAPIDeployments = append(realtimeAPIDeployments, deployment)
		case userconfig.AsyncAPIKind.String():
			asyncAPIDeployments = append(asyncAPIDeployments, deployment)
		}
	}

	var realtimeAPIPods []kcore.Pod
	var batchAPIPods []kcore.Pod
	var taskAPIPods []kcore.Pod
	var asyncAPIPods []kcore.Pod
	for _, pod := range pods {
		switch pod.Labels["apiKind"] {
		case userconfig.RealtimeAPIKind.String():
			realtimeAPIPods = append(realtimeAPIPods, pod)
		case userconfig.BatchAPIKind.String():
			batchAPIPods = append(batchAPIPods, pod)
		case userconfig.TaskAPIKind.String():
			taskAPIPods = append(taskAPIPods, pod)
		case userconfig.AsyncAPIKind.String():
			asyncAPIPods = append(asyncAPIPods, pod)
		}
	}

	var batchAPIVirtualServices []istioclientnetworking.VirtualService
	var taskAPIVirtualServices []istioclientnetworking.VirtualService
	var trafficSplitterVirtualServices []istioclientnetworking.VirtualService

	for _, vs := range virtualServices {
		switch vs.Labels["apiKind"] {
		case userconfig.BatchAPIKind.String():
			batchAPIVirtualServices = append(batchAPIVirtualServices, vs)
		case userconfig.TrafficSplitterKind.String():
			trafficSplitterVirtualServices = append(trafficSplitterVirtualServices, vs)
		case userconfig.TaskAPIKind.String():
			taskAPIVirtualServices = append(taskAPIVirtualServices, vs)
		}
	}

	realtimeAPIList, err := realtimeapi.GetAllAPIs(realtimeAPIPods, realtimeAPIDeployments)
	if err != nil {
		return nil, err
	}

	var taskAPIList []schema.APIResponse
	taskAPIList, err = taskapi.GetAllAPIs(taskAPIVirtualServices, k8sTaskJobs, taskAPIPods)
	if err != nil {
		return nil, err
	}

	batchAPIList, err := batchapi.GetAllAPIs(batchAPIVirtualServices, k8sBatchJobs, batchAPIPods)
	if err != nil {
		return nil, err
	}

	asyncAPIList, err := asyncapi.GetAllAPIs(asyncAPIPods, asyncAPIDeployments)
	if err != nil {
		return nil, err
	}

	trafficSplitterList, err := trafficsplitter.GetAllAPIs(trafficSplitterVirtualServices)
	if err != nil {
		return nil, err
	}

	response := make([]schema.APIResponse, 0, len(realtimeAPIList)+len(batchAPIList)+len(trafficSplitterList))

	response = append(response, realtimeAPIList...)
	response = append(response, batchAPIList...)
	response = append(response, taskAPIList...)
	response = append(response, asyncAPIList...)
	response = append(response, trafficSplitterList...)

	return response, nil
}

func GetAPI(apiName string) ([]schema.APIResponse, error) {
	deployedResource, err := GetDeployedResourceByName(apiName)
	if err != nil {
		return nil, err
	}

	var apiResponse []schema.APIResponse

	switch deployedResource.Kind {
	case userconfig.RealtimeAPIKind:
		apiResponse, err = realtimeapi.GetAPIByName(deployedResource)
		if err != nil {
			return nil, err
		}
	case userconfig.BatchAPIKind:
		apiResponse, err = batchapi.GetAPIByName(deployedResource)
		if err != nil {
			return nil, err
		}
	case userconfig.TaskAPIKind:
		apiResponse, err = taskapi.GetAPIByName(deployedResource)
		if err != nil {
			return nil, err
		}
	case userconfig.AsyncAPIKind:
		apiResponse, err = asyncapi.GetAPIByName(deployedResource)
		if err != nil {
			return nil, err
		}
	case userconfig.TrafficSplitterKind:
		apiResponse, err = trafficsplitter.GetAPIByName(deployedResource)
		if err != nil {
			return nil, err
		}
	default:
		return nil, ErrorOperationIsOnlySupportedForKind(
			*deployedResource,
			userconfig.RealtimeAPIKind, userconfig.BatchAPIKind,
			userconfig.TaskAPIKind, userconfig.TrafficSplitterKind,
			userconfig.AsyncAPIKind,
		) // unexpected
	}

	// Get past API deploy times
	if len(apiResponse) > 0 {
		apiResponse[0].APIVersions, err = getPastAPIDeploys(deployedResource.Name)
		if err != nil {
			return nil, err
		}
	}

	return apiResponse, nil
}

func GetAPIByID(apiName string, apiID string) ([]schema.APIResponse, error) {
	// check if the API is currently running, so that additional information can be returned
	deployedResource, err := GetDeployedResourceByName(apiName)
	if err == nil && deployedResource != nil && deployedResource.ID() == apiID {
		return GetAPI(apiName)
	}

	// search for the API spec with the old ID
	apiSpec, err := operator.DownloadAPISpec(apiName, apiID)
	if err != nil {
		if aws.IsGenericNotFoundErr(err) {
			return nil, ErrorAPIIDNotFound(apiName, apiID)
		}
		return nil, err
	}

	return []schema.APIResponse{
		{
			Spec: *apiSpec,
		},
	}, nil
}

func getPastAPIDeploys(apiName string) ([]schema.APIVersion, error) {
	var apiVersions []schema.APIVersion

	apiIDs, err := config.AWS.ListS3DirOneLevel(config.CoreConfig.Bucket, spec.KeysPrefix(apiName, config.CoreConfig.ClusterName), pointer.Int64(10))
	if err != nil {
		return nil, err
	}

	for _, apiID := range apiIDs {
		lastUpdated, err := spec.TimeFromAPIID(apiID)
		if err != nil {
			return nil, err
		}
		apiVersions = append(apiVersions, schema.APIVersion{
			APIID:       apiID,
			LastUpdated: lastUpdated.Unix(),
		})
	}

	return apiVersions, nil
}

//checkIfUsedByTrafficSplitter checks if api is used by a deployed TrafficSplitter
func checkIfUsedByTrafficSplitter(apiName string) error {
	virtualServices, err := config.K8s.ListVirtualServicesByLabel("apiKind", userconfig.TrafficSplitterKind.String())
	if err != nil {
		return err
	}

	var usedByTrafficSplitters []string
	for _, vs := range virtualServices {
		trafficSplitterSpec, err := operator.DownloadAPISpec(vs.Labels["apiName"], vs.Labels["apiID"])
		if err != nil {
			return err
		}
		for _, api := range trafficSplitterSpec.APIs {
			if apiName == api.Name {
				usedByTrafficSplitters = append(usedByTrafficSplitters, trafficSplitterSpec.Name)
			}
		}
	}
	if len(usedByTrafficSplitters) > 0 {
		return ErrorAPIUsedByTrafficSplitter(usedByTrafficSplitters)
	}
	return nil
}<|MERGE_RESOLUTION|>--- conflicted
+++ resolved
@@ -146,7 +146,6 @@
 		return nil, "", ErrorCannotChangeKindOfDeployedAPI(apiConfig.Name, apiConfig.Kind, deployedResource.Kind)
 	}
 
-<<<<<<< HEAD
 	if deployedResource != nil {
 		prevAPISpec, err := operator.DownloadAPISpec(deployedResource.Name, deployedResource.ID())
 		if err != nil {
@@ -181,10 +180,7 @@
 		}
 	}
 
-	telemetry.Event("operator.deploy", apiConfig.TelemetryEvent(config.Provider))
-=======
 	telemetry.Event("operator.deploy", apiConfig.TelemetryEvent())
->>>>>>> cecdc7ea
 
 	var api *spec.API
 	var msg string
