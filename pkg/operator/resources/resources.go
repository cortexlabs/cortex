--- conflicted
+++ resolved
@@ -55,19 +55,7 @@
 	}, nil
 }
 
-<<<<<<< HEAD
-func Deploy(projectBytes []byte, configPath string, configBytes []byte, force bool) (*schema.DeployResponse, error) {
-=======
-func IsResourceUpdating(resource userconfig.Resource) (bool, error) {
-	if resource.Kind == userconfig.SyncAPIKind {
-		return syncapi.IsAPIUpdating(resource.Name)
-	}
-
-	return false, ErrorOperationNotSupportedForKind(resource.Kind)
-}
-
 func Deploy(projectBytes []byte, configFileName string, configBytes []byte, force bool) (*schema.DeployResponse, error) {
->>>>>>> 064fbaa2
 	projectID := hash.Bytes(projectBytes)
 	projectKey := spec.ProjectKey(projectID)
 	projectFileMap, err := zip.UnzipMemToMem(projectBytes)
@@ -229,12 +217,23 @@
 		return nil, err
 	}
 
-	syncAPIList, err := syncapi.GetAllAPIs(pods, deployments)
-	if err != nil {
-		return nil, err
-	}
-
-	batchAPIList, err := batchapi.GetAllAPIs(virtualServices, k8sJobs)
+	syncAPIPods := []kcore.Pod{}
+	batchAPIPods := []kcore.Pod{}
+	for _, pod := range pods {
+		switch pod.Labels["apiKind"] {
+		case userconfig.SyncAPIKind.String():
+			syncAPIPods = append(syncAPIPods, pod)
+		case userconfig.BatchAPIKind.String():
+			batchAPIPods = append(syncAPIPods, pod)
+		}
+	}
+
+	syncAPIList, err := syncapi.GetAllAPIs(syncAPIPods, deployments)
+	if err != nil {
+		return nil, err
+	}
+
+	batchAPIList, err := batchapi.GetAllAPIs(virtualServices, k8sJobs, batchAPIPods)
 	if err != nil {
 		return nil, err
 	}
