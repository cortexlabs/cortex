--- conflicted
+++ resolved
@@ -35,13 +35,9 @@
 var uploadedRequestHandlers = strset.New()
 
 func getAPIs(config *userconfig.Config,
-<<<<<<< HEAD
-	models context.Models,
 	metadataRoot string,
 	datasetVersion string,
-=======
 	deploymentVersion string,
->>>>>>> e3602745
 	impls map[string][]byte,
 	pythonPackages context.PythonPackages,
 ) (context.APIs, error) {
