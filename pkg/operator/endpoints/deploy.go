/*
Copyright 2019 Cortex Labs, Inc.

Licensed under the Apache License, Version 2.0 (the "License");
you may not use this file except in compliance with the License.
You may obtain a copy of the License at

    http://www.apache.org/licenses/LICENSE-2.0

Unless required by applicable law or agreed to in writing, software
distributed under the License is distributed on an "AS IS" BASIS,
WITHOUT WARRANTIES OR CONDITIONS OF ANY KIND, either express or implied.
See the License for the specific language governing permissions and
limitations under the License.
*/

package endpoints

import (
	"net/http"

	"github.com/cortexlabs/cortex/pkg/lib/errors"
	"github.com/cortexlabs/cortex/pkg/lib/files"
	"github.com/cortexlabs/cortex/pkg/lib/zip"
	"github.com/cortexlabs/cortex/pkg/operator/api/context"
	"github.com/cortexlabs/cortex/pkg/operator/api/resource"
	"github.com/cortexlabs/cortex/pkg/operator/api/schema"
	"github.com/cortexlabs/cortex/pkg/operator/api/userconfig"
	"github.com/cortexlabs/cortex/pkg/operator/config"
	ocontext "github.com/cortexlabs/cortex/pkg/operator/context"
	"github.com/cortexlabs/cortex/pkg/operator/workloads"
)

func Deploy(w http.ResponseWriter, r *http.Request) {
	config.Telemetry.ReportEvent("endpoint.deploy")

	ignoreCache := getOptionalBoolQParam("ignoreCache", false, r)
	force := getOptionalBoolQParam("force", false, r)

	zipBytes, err := files.ReadReqFile(r, "config.zip")
	if err != nil {
		RespondError(w, errors.WithStack(err))
		return
	}

	if len(zipBytes) == 0 {
		RespondError(w, ErrorFormFileMustBeProvided("config.zip"))
		return
	}

	zipContents, err := zip.UnzipMemToMem(zipBytes)
	if err != nil {
		RespondError(w, errors.Wrap(err, "form file", "config.zip"))
		return
	}

	userconf, err := userconfig.New(zipContents)
	if err != nil {
		RespondError(w, err)
		return
	}

	projectBytes, err := files.ReadReqFile(r, "project.zip")
	if err != nil {
		RespondError(w, errors.WithStack(err))
		return
	}

	ctx, err := ocontext.New(userconf, zipContents, projectBytes, ignoreCache)
	if err != nil {
		RespondError(w, err)
		return
	}

	if err != nil {
		RespondError(w, err)
		return
	}

	err = workloads.PopulateWorkloadIDs(ctx)
	if err != nil {
		RespondError(w, err)
		return
	}

	existingCtx := workloads.CurrentContext(ctx.App.Name)

	fullCtxMatch := false
	if existingCtx != nil && existingCtx.ID == ctx.ID && context.APIResourcesAndComputesMatch(ctx, existingCtx) {
		fullCtxMatch = true
	}

	err = workloads.ValidateDeploy(ctx)
	if err != nil {
		RespondError(w, err)
		return
	}

	deploymentStatus, err := workloads.GetDeploymentStatus(ctx.App.Name)
	if err != nil {
		RespondError(w, err)
		return
	}

	isUpdating := deploymentStatus == resource.UpdatingDeploymentStatus

	if isUpdating {
		if fullCtxMatch {
			Respond(w, schema.DeployResponse{Message: ResDeploymentUpToDateUpdating})
			return
		}
		if !force {
			Respond(w, schema.DeployResponse{Message: ResDifferentDeploymentUpdating})
			return
		}
	}

	err = config.AWS.UploadMsgpackToS3(ctx, ctx.Key)
	if err != nil {
		RespondError(w, err, ctx.App.Name, "upload context")
		return
	}

	err = workloads.Run(ctx)
	if err != nil {
		RespondError(w, err)
		return
	}

	switch {
	case isUpdating && ignoreCache:
		Respond(w, schema.DeployResponse{Message: ResCachedDeletedDeploymentStarted})
	case isUpdating && !ignoreCache:
		Respond(w, schema.DeployResponse{Message: ResDeploymentUpdated})
	case !isUpdating && ignoreCache:
		Respond(w, schema.DeployResponse{Message: ResCachedDeletedDeploymentStarted})
	case !isUpdating && !ignoreCache && existingCtx == nil:
		Respond(w, schema.DeployResponse{Message: ResDeploymentStarted})
	case !isUpdating && !ignoreCache && existingCtx != nil && !fullCtxMatch:
		Respond(w, schema.DeployResponse{Message: ResDeploymentUpdated})
	case !isUpdating && !ignoreCache && existingCtx != nil && fullCtxMatch:
		Respond(w, schema.DeployResponse{Message: ResDeploymentUpToDate})
	default:
		Respond(w, schema.DeployResponse{Message: ResDeploymentUpdated})
	}
<<<<<<< HEAD
=======

	zipContents, err := zip.UnzipMemToMem(zipBytes)
	if err != nil {
		return nil, errors.Wrap(err, "form file", "config.zip")
	}

	config, err := userconfig.New("cortex.yaml", zipContents["cortex.yaml"], true)
	if err != nil {
		return nil, err
	}

	ctx, err := ocontext.New(config, zipContents, ignoreCache)
	if err != nil {
		return nil, err
	}

	return ctx, nil
>>>>>>> 1a7e8441
}<|MERGE_RESOLUTION|>--- conflicted
+++ resolved
@@ -54,7 +54,7 @@
 		return
 	}
 
-	userconf, err := userconfig.New(zipContents)
+	userconf, err := userconfig.New("cortex.yaml", zipContents["cortex.yaml"], true)
 	if err != nil {
 		RespondError(w, err)
 		return
@@ -143,24 +143,4 @@
 	default:
 		Respond(w, schema.DeployResponse{Message: ResDeploymentUpdated})
 	}
-<<<<<<< HEAD
-=======
-
-	zipContents, err := zip.UnzipMemToMem(zipBytes)
-	if err != nil {
-		return nil, errors.Wrap(err, "form file", "config.zip")
-	}
-
-	config, err := userconfig.New("cortex.yaml", zipContents["cortex.yaml"], true)
-	if err != nil {
-		return nil, err
-	}
-
-	ctx, err := ocontext.New(config, zipContents, ignoreCache)
-	if err != nil {
-		return nil, err
-	}
-
-	return ctx, nil
->>>>>>> 1a7e8441
 }