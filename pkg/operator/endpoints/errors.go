--- conflicted
+++ resolved
@@ -94,12 +94,8 @@
 func ErrorAPIVersionMismatch(operatorVersion string, clientVersion string) error {
 	return errors.WithStack(&errors.CortexError{
 		Kind:    ErrAPIVersionMismatch,
-<<<<<<< HEAD
-		Message: fmt.Sprintf("API version mismatch (Cluster: %s; Client: %s)", operatorVersion, clientVersion),
+		Message: fmt.Sprintf("your CLI version (%s) doesn't match your Cortex operator version (%s); please update your cluster by following the instructions at https://www.cortex.dev/cluster-management/update, or update your CLI by following the instructions at https://www.cortex.dev/install", clientVersion, operatorVersion),
 		User:    true,
-=======
-		message: fmt.Sprintf("your CLI version (%s) doesn't match your Cortex operator version (%s); please update your cluster by following the instructions at https://www.cortex.dev/cluster-management/update, or update your CLI by following the instructions at https://www.cortex.dev/install", clientVersion, operatorVersion),
->>>>>>> da6324b3
 	})
 }
 
