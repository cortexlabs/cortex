/*
Copyright 2021 Cortex Labs, Inc.

Licensed under the Apache License, Version 2.0 (the "License");
you may not use this file except in compliance with the License.
You may obtain a copy of the License at

    http://www.apache.org/licenses/LICENSE-2.0

Unless required by applicable law or agreed to in writing, software
distributed under the License is distributed on an "AS IS" BASIS,
WITHOUT WARRANTIES OR CONDITIONS OF ANY KIND, either express or implied.
See the License for the specific language governing permissions and
limitations under the License.
*/

package endpoints

import (
	"net/http"

	"github.com/cortexlabs/cortex/pkg/operator/operator"
	"github.com/cortexlabs/cortex/pkg/operator/resources"
	"github.com/cortexlabs/cortex/pkg/types/userconfig"
	"github.com/gorilla/mux"
	"github.com/gorilla/websocket"
)

func ReadLogs(w http.ResponseWriter, r *http.Request) {
	apiName := mux.Vars(r)["apiName"]
	jobID := getOptionalQParam("jobID", r)

	if jobID != "" && config.Provider == types.AWSProviderType {
		ReadJobLogs(w, r)
		return
	}

	deployedResource, err := resources.GetDeployedResourceByName(apiName)
	if err != nil {
		respondError(w, r, err)
		return
	}

	if deployedResource.Kind == userconfig.BatchAPIKind || (deployedResource.Kind == userconfig.TaskAPIKind && jobID == "") {
		respondError(w, r, ErrorLogsJobIDRequired(*deployedResource))
		return
	} else if deployedResource.Kind != userconfig.RealtimeAPIKind && !(deployedResource.Kind == userconfig.TaskAPIKind && jobID != "") {
		respondError(w, r, resources.ErrorOperationIsOnlySupportedForKind(*deployedResource, userconfig.RealtimeAPIKind))
		return
	}

	deploymentID := deployedResource.VirtualService.Labels["deploymentID"]

<<<<<<< HEAD
	if config.Provider == types.GCPProviderType {
		var queryParams map[string]string
		if jobID == "" {
			queryParams = gcpLogsQueryParams(apiName)
		} else {
			queryParams = gcpJobLogsQueryParams(apiName, jobID)
		}
		respond(w, schema.GCPLogsResponse{QueryParams: queryParams})
=======
	upgrader := websocket.Upgrader{}
	socket, err := upgrader.Upgrade(w, r, nil)
	if err != nil {
		respondError(w, r, err)
		return
>>>>>>> 0dab2d79
	}
	defer socket.Close()

	operator.StreamLogsFromRandomPod(map[string]string{"apiName": apiName, "deploymentID": deploymentID}, socket)
}<|MERGE_RESOLUTION|>--- conflicted
+++ resolved
@@ -30,7 +30,7 @@
 	apiName := mux.Vars(r)["apiName"]
 	jobID := getOptionalQParam("jobID", r)
 
-	if jobID != "" && config.Provider == types.AWSProviderType {
+	if jobID != "" {
 		ReadJobLogs(w, r)
 		return
 	}
@@ -41,32 +41,21 @@
 		return
 	}
 
-	if deployedResource.Kind == userconfig.BatchAPIKind || (deployedResource.Kind == userconfig.TaskAPIKind && jobID == "") {
+	if deployedResource.Kind == userconfig.BatchAPIKind || deployedResource.Kind == userconfig.TaskAPIKind {
 		respondError(w, r, ErrorLogsJobIDRequired(*deployedResource))
 		return
-	} else if deployedResource.Kind != userconfig.RealtimeAPIKind && !(deployedResource.Kind == userconfig.TaskAPIKind && jobID != "") {
+	} else if deployedResource.Kind != userconfig.RealtimeAPIKind {
 		respondError(w, r, resources.ErrorOperationIsOnlySupportedForKind(*deployedResource, userconfig.RealtimeAPIKind))
 		return
 	}
 
 	deploymentID := deployedResource.VirtualService.Labels["deploymentID"]
 
-<<<<<<< HEAD
-	if config.Provider == types.GCPProviderType {
-		var queryParams map[string]string
-		if jobID == "" {
-			queryParams = gcpLogsQueryParams(apiName)
-		} else {
-			queryParams = gcpJobLogsQueryParams(apiName, jobID)
-		}
-		respond(w, schema.GCPLogsResponse{QueryParams: queryParams})
-=======
 	upgrader := websocket.Upgrader{}
 	socket, err := upgrader.Upgrade(w, r, nil)
 	if err != nil {
 		respondError(w, r, err)
 		return
->>>>>>> 0dab2d79
 	}
 	defer socket.Close()
 
