--- conflicted
+++ resolved
@@ -102,13 +102,8 @@
 	return nil
 }
 
-<<<<<<< HEAD
 func validateK8s(api *userconfig.API, virtualServices []istioclientnetworking.VirtualService, maxMem *kresource.Quantity) error {
-	if err := validateCompute(api.Compute, maxMem); err != nil {
-=======
-func validateK8s(api *userconfig.API, virtualServices []kunstructured.Unstructured, maxMem *kresource.Quantity) error {
 	if err := validateK8sCompute(api.Compute, maxMem); err != nil {
->>>>>>> eccb4583
 		return errors.Wrap(err, api.Identify(), userconfig.ComputeKey)
 	}
 
