/*
Copyright 2020 Cortex Labs, Inc.

Licensed under the Apache License, Version 2.0 (the "License");
you may not use this file except in compliance with the License.
You may obtain a copy of the License at

    http://www.apache.org/licenses/LICENSE-2.0

Unless required by applicable law or agreed to in writing, software
distributed under the License is distributed on an "AS IS" BASIS,
WITHOUT WARRANTIES OR CONDITIONS OF ANY KIND, either express or implied.
See the License for the specific language governing permissions and
limitations under the License.
*/

package operator

import (
	"fmt"

<<<<<<< HEAD
=======
	"github.com/cortexlabs/cortex/pkg/consts"
	"github.com/cortexlabs/cortex/pkg/lib/aws"
	"github.com/cortexlabs/cortex/pkg/lib/cast"
	cr "github.com/cortexlabs/cortex/pkg/lib/configreader"
	dockerlib "github.com/cortexlabs/cortex/pkg/lib/docker"
>>>>>>> 0493567e
	"github.com/cortexlabs/cortex/pkg/lib/errors"
	"github.com/cortexlabs/cortex/pkg/lib/files"
	"github.com/cortexlabs/cortex/pkg/lib/k8s"
	"github.com/cortexlabs/cortex/pkg/lib/parallel"
<<<<<<< HEAD
=======
	"github.com/cortexlabs/cortex/pkg/lib/pointer"
	"github.com/cortexlabs/cortex/pkg/lib/regex"
>>>>>>> 0493567e
	s "github.com/cortexlabs/cortex/pkg/lib/strings"
	"github.com/cortexlabs/cortex/pkg/operator/config"
	"github.com/cortexlabs/cortex/pkg/types/clusterconfig"
	"github.com/cortexlabs/cortex/pkg/types/spec"
	"github.com/cortexlabs/cortex/pkg/types/userconfig"
	dockertypes "github.com/docker/docker/api/types"
	dockerclient "github.com/docker/docker/client"
	kresource "k8s.io/apimachinery/pkg/api/resource"
	kunstructured "k8s.io/apimachinery/pkg/apis/meta/v1/unstructured"
)

<<<<<<< HEAD
type ClusterProjectFiles struct {
	ProjectByteMap map[string][]byte
=======
var _apiValidation = &cr.StructValidation{
	StructFieldValidations: []*cr.StructFieldValidation{
		{
			StructField: "Name",
			StringValidation: &cr.StringValidation{
				Required:  true,
				DNS1035:   true,
				MaxLength: 42, // k8s adds 21 characters to the pod name, and 63 is the max before it starts to truncate
			},
		},
		{
			StructField: "Endpoint",
			StringPtrValidation: &cr.StringPtrValidation{
				Validator: urls.ValidateEndpoint,
				MaxLength: 1000, // no particular reason other than it works
			},
		},
		_predictorValidation,
		_trackerValidation,
		_computeValidation,
		_autoscalingValidation,
		_updateStrategyValidation,
	},
}

var _predictorValidation = &cr.StructFieldValidation{
	StructField: "Predictor",
	StructValidation: &cr.StructValidation{
		Required: true,
		StructFieldValidations: []*cr.StructFieldValidation{
			{
				StructField: "Type",
				StringValidation: &cr.StringValidation{
					Required:      true,
					AllowedValues: userconfig.PredictorTypeStrings(),
				},
				Parser: func(str string) (interface{}, error) {
					return userconfig.PredictorTypeFromString(str), nil
				},
			},
			{
				StructField: "Path",
				StringValidation: &cr.StringValidation{
					Required: true,
				},
			},
			{
				StructField: "Model",
				StringPtrValidation: &cr.StringPtrValidation{
					Validator: cr.S3PathValidator,
				},
			},
			{
				StructField: "PythonPath",
				StringPtrValidation: &cr.StringPtrValidation{
					AllowEmpty: true,
					Validator: func(path string) (string, error) {
						return s.EnsureSuffix(path, "/"), nil
					},
				},
			},
			{
				StructField: "Image",
				StringValidation: &cr.StringValidation{
					Required:           false,
					AllowEmpty:         true,
					DockerImageOrEmpty: true,
				},
			},
			{
				StructField: "TFServeImage",
				StringValidation: &cr.StringValidation{
					Required:           false,
					AllowEmpty:         true,
					DockerImageOrEmpty: true,
				},
			},
			{
				StructField: "Config",
				InterfaceMapValidation: &cr.InterfaceMapValidation{
					StringKeysOnly: true,
					AllowEmpty:     true,
					Default:        map[string]interface{}{},
				},
			},
			{
				StructField: "Env",
				StringMapValidation: &cr.StringMapValidation{
					Default:    map[string]string{},
					AllowEmpty: true,
				},
			},
			{
				StructField:         "SignatureKey",
				StringPtrValidation: &cr.StringPtrValidation{},
			},
		},
	},
>>>>>>> 0493567e
}

func (cpf ClusterProjectFiles) GetAllPaths() []string {
	files := make([]string, len(cpf.ProjectByteMap))

	i := 0
	for path := range cpf.ProjectByteMap {
		files[i] = path
	}

	return files
}

func (cpf ClusterProjectFiles) GetFile(fileName string) ([]byte, error) {
	bytes, ok := cpf.ProjectByteMap[fileName]
	if !ok {
		return nil, files.ErrorFileDoesNotExist(fileName)
	}

	return bytes, nil
}

func ValidateClusterAPIs(apis []userconfig.API, projectFileMap map[string][]byte) error {
	if len(apis) == 0 {
		return spec.ErrorNoAPIs()
	}

	virtualServices, maxMem, err := getValidationK8sResources()
	if err != nil {
		return err
	}

	projectFiles := ClusterProjectFiles{
		ProjectByteMap: projectFileMap,
	}

	for i := range apis {
		if err := spec.ValidateAPI(&apis[i], projectFiles, "aws"); err != nil {
			return err
		}
		if err := validateK8s(&apis[i], config.Cluster, virtualServices, maxMem); err != nil {
			return err
		}
	}

	dups := spec.FindDuplicateNames(apis)
	if len(dups) > 0 {
		return spec.ErrorDuplicateName(dups)
	}

	dups = findDuplicateEndpoints(apis)
	if len(dups) > 0 {
		return spec.ErrorDuplicateEndpointInOneDeploy(dups)
	}

	return nil
}

func validateK8s(api *userconfig.API,
	config *clusterconfig.InternalConfig,
	virtualServices []kunstructured.Unstructured,
	maxMem *kresource.Quantity) error {

<<<<<<< HEAD
	if err := validateCompute(api.Compute, config, maxMem); err != nil {
=======
	api.ApplyDefaultDockerPaths()

	if err := validatePredictor(api.Predictor, projectFileMap); err != nil {
		return errors.Wrap(err, api.Identify(), userconfig.PredictorKey)
	}

	if err := validateCompute(api.Compute, maxMem); err != nil {
>>>>>>> 0493567e
		return errors.Wrap(err, api.Identify(), userconfig.ComputeKey)
	}

	if err := validateEndpointCollisions(api, virtualServices); err != nil {
		return err
	}

	return nil
}

<<<<<<< HEAD
func validateCompute(compute *userconfig.Compute, config *clusterconfig.InternalConfig, maxMem *kresource.Quantity) error {
=======
func validatePredictor(predictor *userconfig.Predictor, projectFileMap map[string][]byte) error {
	switch predictor.Type {
	case userconfig.PythonPredictorType:
		if err := validatePythonPredictor(predictor); err != nil {
			return err
		}
	case userconfig.TensorFlowPredictorType:
		if err := validateTensorFlowPredictor(predictor); err != nil {
			return err
		}
		if err := validateDockerImagePath(predictor.TFServeImage); err != nil {
			return errors.Wrap(err, userconfig.TFServeImageKey)
		}
	case userconfig.ONNXPredictorType:
		if err := validateONNXPredictor(predictor); err != nil {
			return err
		}
	}

	if err := validateDockerImagePath(predictor.Image); err != nil {
		return errors.Wrap(err, userconfig.ImageKey)
	}

	for key := range predictor.Env {
		if strings.HasPrefix(key, "CORTEX_") {
			return errors.Wrap(ErrorCortexPrefixedEnvVarNotAllowed(), userconfig.EnvKey, key)
		}
	}

	if _, ok := projectFileMap[predictor.Path]; !ok {
		return errors.Wrap(ErrorImplDoesNotExist(predictor.Path), userconfig.PathKey)
	}

	if predictor.PythonPath != nil {
		if err := validatePythonPath(*predictor.PythonPath, projectFileMap); err != nil {
			return errors.Wrap(err, userconfig.PythonPathKey)
		}
	}

	return nil
}

func validatePythonPredictor(predictor *userconfig.Predictor) error {
	if predictor.SignatureKey != nil {
		return ErrorFieldNotSupportedByPredictorType(userconfig.SignatureKeyKey, userconfig.PythonPredictorType)
	}

	if predictor.Model != nil {
		return ErrorFieldNotSupportedByPredictorType(userconfig.ModelKey, userconfig.PythonPredictorType)
	}

	if predictor.TFServeImage != "" {
		return ErrorFieldNotSupportedByPredictorType(userconfig.TFServeImageKey, userconfig.PythonPredictorType)
	}

	return nil
}

func validateTensorFlowPredictor(predictor *userconfig.Predictor) error {
	if predictor.Model == nil {
		return ErrorFieldMustBeDefinedForPredictorType(userconfig.ModelKey, userconfig.TensorFlowPredictorType)
	}

	model := *predictor.Model

	awsClient, err := aws.NewFromEnvS3Path(model)
	if err != nil {
		return errors.Wrap(err, userconfig.ModelKey)
	}

	if strings.HasSuffix(model, ".zip") {
		if ok, err := awsClient.IsS3PathFile(model); err != nil || !ok {
			return errors.Wrap(ErrorS3FileNotFound(model), userconfig.ModelKey)
		}
	} else {
		path, err := getTFServingExportFromS3Path(model, awsClient)
		if err != nil {
			return errors.Wrap(err, userconfig.ModelKey)
		} else if path == "" {
			return errors.Wrap(ErrorInvalidTensorFlowDir(model), userconfig.ModelKey)
		}
		predictor.Model = pointer.String(path)
	}

	return nil
}

func validateONNXPredictor(predictor *userconfig.Predictor) error {
	if predictor.Model == nil {
		return ErrorFieldMustBeDefinedForPredictorType(userconfig.ModelKey, userconfig.ONNXPredictorType)
	}

	model := *predictor.Model

	awsClient, err := aws.NewFromEnvS3Path(model)
	if err != nil {
		return errors.Wrap(err, userconfig.ModelKey)
	}

	if ok, err := awsClient.IsS3PathFile(model); err != nil || !ok {
		return errors.Wrap(ErrorS3FileNotFound(model), userconfig.ModelKey)
	}

	if predictor.SignatureKey != nil {
		return ErrorFieldNotSupportedByPredictorType(userconfig.SignatureKeyKey, userconfig.ONNXPredictorType)
	}

	if predictor.TFServeImage != "" {
		return ErrorFieldNotSupportedByPredictorType(userconfig.TFServeImageKey, userconfig.ONNXPredictorType)
	}

	return nil
}

func getTFServingExportFromS3Path(path string, awsClient *aws.Client) (string, error) {
	if isValidTensorFlowS3Directory(path, awsClient) {
		return path, nil
	}

	bucket, _, err := aws.SplitS3Path(path)
	if err != nil {
		return "", err
	}

	objects, err := awsClient.ListS3PathDir(path, pointer.Int64(2000))
	if err != nil {
		return "", err
	} else if len(objects) == 0 {
		return "", ErrorS3DirNotFoundOrEmpty(path)
	}

	highestVersion := int64(0)
	var highestPath string
	for _, key := range objects {
		if !strings.HasSuffix(*key.Key, "saved_model.pb") {
			continue
		}

		keyParts := strings.Split(*key.Key, "/")
		versionStr := keyParts[len(keyParts)-1]
		version, err := strconv.ParseInt(versionStr, 10, 64)
		if err != nil {
			version = 0
		}

		possiblePath := "s3://" + filepath.Join(bucket, filepath.Join(keyParts[:len(keyParts)-1]...))
		if version >= highestVersion && isValidTensorFlowS3Directory(possiblePath, awsClient) {
			highestVersion = version
			highestPath = possiblePath
		}
	}

	return highestPath, nil
}

// IsValidTensorFlowS3Directory checks that the path contains a valid S3 directory for TensorFlow models
// Must contain the following structure:
// - 1523423423/ (version prefix, usually a timestamp)
// 		- saved_model.pb
//		- variables/
//			- variables.index
//			- variables.data-00000-of-00001 (there are a variable number of these files)
func isValidTensorFlowS3Directory(path string, awsClient *aws.Client) bool {
	if valid, err := awsClient.IsS3PathFile(
		aws.JoinS3Path(path, "saved_model.pb"),
		aws.JoinS3Path(path, "variables/variables.index"),
	); err != nil || !valid {
		return false
	}

	if valid, err := awsClient.IsS3PathPrefix(
		aws.JoinS3Path(path, "variables/variables.data-00000-of"),
	); err != nil || !valid {
		return false
	}
	return true
}

func validatePythonPath(pythonPath string, projectFileMap map[string][]byte) error {
	validPythonPath := false
	for fileKey := range projectFileMap {
		if strings.HasPrefix(fileKey, pythonPath) {
			validPythonPath = true
			break
		}
	}
	if !validPythonPath {
		return ErrorImplDoesNotExist(pythonPath)
	}
	return nil
}

func validateCompute(compute *userconfig.Compute, maxMem *kresource.Quantity) error {
>>>>>>> 0493567e
	maxMem.Sub(_cortexMemReserve)

	maxCPU := config.InstanceMetadata.CPU
	maxCPU.Sub(_cortexCPUReserve)

	maxGPU := config.InstanceMetadata.GPU
	if maxGPU > 0 {
		// Reserve resources for nvidia device plugin daemonset
		maxCPU.Sub(_nvidiaCPUReserve)
		maxMem.Sub(_nvidiaMemReserve)
	}

	if maxCPU.Cmp(compute.CPU.Quantity) < 0 {
		return ErrorNoAvailableNodeComputeLimit("CPU", compute.CPU.String(), maxCPU.String())
	}
	if compute.Mem != nil {
		if maxMem.Cmp(compute.Mem.Quantity) < 0 {
			return ErrorNoAvailableNodeComputeLimit("memory", compute.Mem.String(), maxMem.String())
		}
	}
	if compute.GPU > maxGPU {
		return ErrorNoAvailableNodeComputeLimit("GPU", fmt.Sprintf("%d", compute.GPU), fmt.Sprintf("%d", maxGPU))
	}
	return nil
}

func validateEndpointCollisions(api *userconfig.API, virtualServices []kunstructured.Unstructured) error {
	for _, virtualService := range virtualServices {
		gateways, err := k8s.ExtractVirtualServiceGateways(&virtualService)
		if err != nil {
			return err
		}
		if !gateways.Has("apis-gateway") {
			continue
		}

		endpoints, err := k8s.ExtractVirtualServiceEndpoints(&virtualService)
		if err != nil {
			return err
		}

		for endpoint := range endpoints {
			if s.EnsureSuffix(endpoint, "/") == s.EnsureSuffix(*api.Endpoint, "/") && virtualService.GetLabels()["apiName"] != api.Name {
				return errors.Wrap(spec.ErrorDuplicateEndpoint(virtualService.GetLabels()["apiName"]), api.Identify(), userconfig.EndpointKey, endpoint)
			}
		}
	}

	return nil
}

func findDuplicateEndpoints(apis []userconfig.API) []userconfig.API {
	endpoints := make(map[string][]userconfig.API)

	for _, api := range apis {
		endpoints[*api.Endpoint] = append(endpoints[*api.Endpoint], api)
	}

	for endpoint := range endpoints {
		if len(endpoints[endpoint]) > 1 {
			return endpoints[endpoint]
		}
	}

	return nil
}

func getValidationK8sResources() ([]kunstructured.Unstructured, *kresource.Quantity, error) {
	var virtualServices []kunstructured.Unstructured
	var maxMem *kresource.Quantity

	err := parallel.RunFirstErr(
		func() error {
			var err error
			virtualServices, err = config.K8s.ListVirtualServices(nil)
			return err
		},
		func() error {
			var err error
			maxMem, err = updateMemoryCapacityConfigMap()
			return err
		},
	)

	return virtualServices, maxMem, err
}

func validateDockerImagePath(image string) error {
	if consts.DefaultImagePathsSet.Has(image) {
		return nil
	}
	if _, err := cr.ValidateImageVersion(image, consts.CortexVersion); err != nil {
		return err
	}

	dockerAuth := dockerlib.NoAuth
	if regex.IsValidECRURL(image) {
		operatorID, _, err := config.AWS.GetCachedAccountID()
		if err != nil {
			return err
		}
		registryID := aws.GetAccountIDFromECRURL(image)

		if operatorID != registryID {
			return ErrorRegistryAccountIDMismatch(registryID, operatorID)
		}

		ecrAuthConfig, err := config.AWS.GetECRAuthConfig()
		if err != nil {
			// because the operator's IAM user != instances's IAM role (which is created by eksctl and
			// has access to ECR), if the operator IAM doesn't include ECR access, then this will fail
			// even though the instance IAM role may have access; instead, ignore this error because the
			// instance will have access (this will result in missing the case where the image does not exist)
			return nil
		}

		dockerAuth, err = dockerlib.EncodeAuthConfig(dockertypes.AuthConfig{
			Username:      ecrAuthConfig.Username,
			Password:      ecrAuthConfig.AccessToken,
			ServerAddress: ecrAuthConfig.ProxyEndpoint,
		})
		if err != nil {
			return err
		}
	}

	client, err := dockerclient.NewEnvClient()
	if err != nil {
		return err
	}

	return dockerlib.CheckImageAccessible(client, image, dockerAuth)
}<|MERGE_RESOLUTION|>--- conflicted
+++ resolved
@@ -19,137 +19,22 @@
 import (
 	"fmt"
 
-<<<<<<< HEAD
-=======
-	"github.com/cortexlabs/cortex/pkg/consts"
-	"github.com/cortexlabs/cortex/pkg/lib/aws"
-	"github.com/cortexlabs/cortex/pkg/lib/cast"
-	cr "github.com/cortexlabs/cortex/pkg/lib/configreader"
-	dockerlib "github.com/cortexlabs/cortex/pkg/lib/docker"
->>>>>>> 0493567e
 	"github.com/cortexlabs/cortex/pkg/lib/errors"
 	"github.com/cortexlabs/cortex/pkg/lib/files"
 	"github.com/cortexlabs/cortex/pkg/lib/k8s"
 	"github.com/cortexlabs/cortex/pkg/lib/parallel"
-<<<<<<< HEAD
-=======
-	"github.com/cortexlabs/cortex/pkg/lib/pointer"
-	"github.com/cortexlabs/cortex/pkg/lib/regex"
->>>>>>> 0493567e
 	s "github.com/cortexlabs/cortex/pkg/lib/strings"
 	"github.com/cortexlabs/cortex/pkg/operator/config"
+	"github.com/cortexlabs/cortex/pkg/types"
 	"github.com/cortexlabs/cortex/pkg/types/clusterconfig"
 	"github.com/cortexlabs/cortex/pkg/types/spec"
 	"github.com/cortexlabs/cortex/pkg/types/userconfig"
-	dockertypes "github.com/docker/docker/api/types"
-	dockerclient "github.com/docker/docker/client"
 	kresource "k8s.io/apimachinery/pkg/api/resource"
 	kunstructured "k8s.io/apimachinery/pkg/apis/meta/v1/unstructured"
 )
 
-<<<<<<< HEAD
 type ClusterProjectFiles struct {
 	ProjectByteMap map[string][]byte
-=======
-var _apiValidation = &cr.StructValidation{
-	StructFieldValidations: []*cr.StructFieldValidation{
-		{
-			StructField: "Name",
-			StringValidation: &cr.StringValidation{
-				Required:  true,
-				DNS1035:   true,
-				MaxLength: 42, // k8s adds 21 characters to the pod name, and 63 is the max before it starts to truncate
-			},
-		},
-		{
-			StructField: "Endpoint",
-			StringPtrValidation: &cr.StringPtrValidation{
-				Validator: urls.ValidateEndpoint,
-				MaxLength: 1000, // no particular reason other than it works
-			},
-		},
-		_predictorValidation,
-		_trackerValidation,
-		_computeValidation,
-		_autoscalingValidation,
-		_updateStrategyValidation,
-	},
-}
-
-var _predictorValidation = &cr.StructFieldValidation{
-	StructField: "Predictor",
-	StructValidation: &cr.StructValidation{
-		Required: true,
-		StructFieldValidations: []*cr.StructFieldValidation{
-			{
-				StructField: "Type",
-				StringValidation: &cr.StringValidation{
-					Required:      true,
-					AllowedValues: userconfig.PredictorTypeStrings(),
-				},
-				Parser: func(str string) (interface{}, error) {
-					return userconfig.PredictorTypeFromString(str), nil
-				},
-			},
-			{
-				StructField: "Path",
-				StringValidation: &cr.StringValidation{
-					Required: true,
-				},
-			},
-			{
-				StructField: "Model",
-				StringPtrValidation: &cr.StringPtrValidation{
-					Validator: cr.S3PathValidator,
-				},
-			},
-			{
-				StructField: "PythonPath",
-				StringPtrValidation: &cr.StringPtrValidation{
-					AllowEmpty: true,
-					Validator: func(path string) (string, error) {
-						return s.EnsureSuffix(path, "/"), nil
-					},
-				},
-			},
-			{
-				StructField: "Image",
-				StringValidation: &cr.StringValidation{
-					Required:           false,
-					AllowEmpty:         true,
-					DockerImageOrEmpty: true,
-				},
-			},
-			{
-				StructField: "TFServeImage",
-				StringValidation: &cr.StringValidation{
-					Required:           false,
-					AllowEmpty:         true,
-					DockerImageOrEmpty: true,
-				},
-			},
-			{
-				StructField: "Config",
-				InterfaceMapValidation: &cr.InterfaceMapValidation{
-					StringKeysOnly: true,
-					AllowEmpty:     true,
-					Default:        map[string]interface{}{},
-				},
-			},
-			{
-				StructField: "Env",
-				StringMapValidation: &cr.StringMapValidation{
-					Default:    map[string]string{},
-					AllowEmpty: true,
-				},
-			},
-			{
-				StructField:         "SignatureKey",
-				StringPtrValidation: &cr.StringPtrValidation{},
-			},
-		},
-	},
->>>>>>> 0493567e
 }
 
 func (cpf ClusterProjectFiles) GetAllPaths() []string {
@@ -187,7 +72,7 @@
 	}
 
 	for i := range apis {
-		if err := spec.ValidateAPI(&apis[i], projectFiles, "aws"); err != nil {
+		if err := spec.ValidateAPI(&apis[i], projectFiles, types.AWSProviderType, config.AWS); err != nil {
 			return err
 		}
 		if err := validateK8s(&apis[i], config.Cluster, virtualServices, maxMem); err != nil {
@@ -212,18 +97,7 @@
 	config *clusterconfig.InternalConfig,
 	virtualServices []kunstructured.Unstructured,
 	maxMem *kresource.Quantity) error {
-
-<<<<<<< HEAD
 	if err := validateCompute(api.Compute, config, maxMem); err != nil {
-=======
-	api.ApplyDefaultDockerPaths()
-
-	if err := validatePredictor(api.Predictor, projectFileMap); err != nil {
-		return errors.Wrap(err, api.Identify(), userconfig.PredictorKey)
-	}
-
-	if err := validateCompute(api.Compute, maxMem); err != nil {
->>>>>>> 0493567e
 		return errors.Wrap(err, api.Identify(), userconfig.ComputeKey)
 	}
 
@@ -234,203 +108,7 @@
 	return nil
 }
 
-<<<<<<< HEAD
 func validateCompute(compute *userconfig.Compute, config *clusterconfig.InternalConfig, maxMem *kresource.Quantity) error {
-=======
-func validatePredictor(predictor *userconfig.Predictor, projectFileMap map[string][]byte) error {
-	switch predictor.Type {
-	case userconfig.PythonPredictorType:
-		if err := validatePythonPredictor(predictor); err != nil {
-			return err
-		}
-	case userconfig.TensorFlowPredictorType:
-		if err := validateTensorFlowPredictor(predictor); err != nil {
-			return err
-		}
-		if err := validateDockerImagePath(predictor.TFServeImage); err != nil {
-			return errors.Wrap(err, userconfig.TFServeImageKey)
-		}
-	case userconfig.ONNXPredictorType:
-		if err := validateONNXPredictor(predictor); err != nil {
-			return err
-		}
-	}
-
-	if err := validateDockerImagePath(predictor.Image); err != nil {
-		return errors.Wrap(err, userconfig.ImageKey)
-	}
-
-	for key := range predictor.Env {
-		if strings.HasPrefix(key, "CORTEX_") {
-			return errors.Wrap(ErrorCortexPrefixedEnvVarNotAllowed(), userconfig.EnvKey, key)
-		}
-	}
-
-	if _, ok := projectFileMap[predictor.Path]; !ok {
-		return errors.Wrap(ErrorImplDoesNotExist(predictor.Path), userconfig.PathKey)
-	}
-
-	if predictor.PythonPath != nil {
-		if err := validatePythonPath(*predictor.PythonPath, projectFileMap); err != nil {
-			return errors.Wrap(err, userconfig.PythonPathKey)
-		}
-	}
-
-	return nil
-}
-
-func validatePythonPredictor(predictor *userconfig.Predictor) error {
-	if predictor.SignatureKey != nil {
-		return ErrorFieldNotSupportedByPredictorType(userconfig.SignatureKeyKey, userconfig.PythonPredictorType)
-	}
-
-	if predictor.Model != nil {
-		return ErrorFieldNotSupportedByPredictorType(userconfig.ModelKey, userconfig.PythonPredictorType)
-	}
-
-	if predictor.TFServeImage != "" {
-		return ErrorFieldNotSupportedByPredictorType(userconfig.TFServeImageKey, userconfig.PythonPredictorType)
-	}
-
-	return nil
-}
-
-func validateTensorFlowPredictor(predictor *userconfig.Predictor) error {
-	if predictor.Model == nil {
-		return ErrorFieldMustBeDefinedForPredictorType(userconfig.ModelKey, userconfig.TensorFlowPredictorType)
-	}
-
-	model := *predictor.Model
-
-	awsClient, err := aws.NewFromEnvS3Path(model)
-	if err != nil {
-		return errors.Wrap(err, userconfig.ModelKey)
-	}
-
-	if strings.HasSuffix(model, ".zip") {
-		if ok, err := awsClient.IsS3PathFile(model); err != nil || !ok {
-			return errors.Wrap(ErrorS3FileNotFound(model), userconfig.ModelKey)
-		}
-	} else {
-		path, err := getTFServingExportFromS3Path(model, awsClient)
-		if err != nil {
-			return errors.Wrap(err, userconfig.ModelKey)
-		} else if path == "" {
-			return errors.Wrap(ErrorInvalidTensorFlowDir(model), userconfig.ModelKey)
-		}
-		predictor.Model = pointer.String(path)
-	}
-
-	return nil
-}
-
-func validateONNXPredictor(predictor *userconfig.Predictor) error {
-	if predictor.Model == nil {
-		return ErrorFieldMustBeDefinedForPredictorType(userconfig.ModelKey, userconfig.ONNXPredictorType)
-	}
-
-	model := *predictor.Model
-
-	awsClient, err := aws.NewFromEnvS3Path(model)
-	if err != nil {
-		return errors.Wrap(err, userconfig.ModelKey)
-	}
-
-	if ok, err := awsClient.IsS3PathFile(model); err != nil || !ok {
-		return errors.Wrap(ErrorS3FileNotFound(model), userconfig.ModelKey)
-	}
-
-	if predictor.SignatureKey != nil {
-		return ErrorFieldNotSupportedByPredictorType(userconfig.SignatureKeyKey, userconfig.ONNXPredictorType)
-	}
-
-	if predictor.TFServeImage != "" {
-		return ErrorFieldNotSupportedByPredictorType(userconfig.TFServeImageKey, userconfig.ONNXPredictorType)
-	}
-
-	return nil
-}
-
-func getTFServingExportFromS3Path(path string, awsClient *aws.Client) (string, error) {
-	if isValidTensorFlowS3Directory(path, awsClient) {
-		return path, nil
-	}
-
-	bucket, _, err := aws.SplitS3Path(path)
-	if err != nil {
-		return "", err
-	}
-
-	objects, err := awsClient.ListS3PathDir(path, pointer.Int64(2000))
-	if err != nil {
-		return "", err
-	} else if len(objects) == 0 {
-		return "", ErrorS3DirNotFoundOrEmpty(path)
-	}
-
-	highestVersion := int64(0)
-	var highestPath string
-	for _, key := range objects {
-		if !strings.HasSuffix(*key.Key, "saved_model.pb") {
-			continue
-		}
-
-		keyParts := strings.Split(*key.Key, "/")
-		versionStr := keyParts[len(keyParts)-1]
-		version, err := strconv.ParseInt(versionStr, 10, 64)
-		if err != nil {
-			version = 0
-		}
-
-		possiblePath := "s3://" + filepath.Join(bucket, filepath.Join(keyParts[:len(keyParts)-1]...))
-		if version >= highestVersion && isValidTensorFlowS3Directory(possiblePath, awsClient) {
-			highestVersion = version
-			highestPath = possiblePath
-		}
-	}
-
-	return highestPath, nil
-}
-
-// IsValidTensorFlowS3Directory checks that the path contains a valid S3 directory for TensorFlow models
-// Must contain the following structure:
-// - 1523423423/ (version prefix, usually a timestamp)
-// 		- saved_model.pb
-//		- variables/
-//			- variables.index
-//			- variables.data-00000-of-00001 (there are a variable number of these files)
-func isValidTensorFlowS3Directory(path string, awsClient *aws.Client) bool {
-	if valid, err := awsClient.IsS3PathFile(
-		aws.JoinS3Path(path, "saved_model.pb"),
-		aws.JoinS3Path(path, "variables/variables.index"),
-	); err != nil || !valid {
-		return false
-	}
-
-	if valid, err := awsClient.IsS3PathPrefix(
-		aws.JoinS3Path(path, "variables/variables.data-00000-of"),
-	); err != nil || !valid {
-		return false
-	}
-	return true
-}
-
-func validatePythonPath(pythonPath string, projectFileMap map[string][]byte) error {
-	validPythonPath := false
-	for fileKey := range projectFileMap {
-		if strings.HasPrefix(fileKey, pythonPath) {
-			validPythonPath = true
-			break
-		}
-	}
-	if !validPythonPath {
-		return ErrorImplDoesNotExist(pythonPath)
-	}
-	return nil
-}
-
-func validateCompute(compute *userconfig.Compute, maxMem *kresource.Quantity) error {
->>>>>>> 0493567e
 	maxMem.Sub(_cortexMemReserve)
 
 	maxCPU := config.InstanceMetadata.CPU
@@ -516,51 +194,4 @@
 	)
 
 	return virtualServices, maxMem, err
-}
-
-func validateDockerImagePath(image string) error {
-	if consts.DefaultImagePathsSet.Has(image) {
-		return nil
-	}
-	if _, err := cr.ValidateImageVersion(image, consts.CortexVersion); err != nil {
-		return err
-	}
-
-	dockerAuth := dockerlib.NoAuth
-	if regex.IsValidECRURL(image) {
-		operatorID, _, err := config.AWS.GetCachedAccountID()
-		if err != nil {
-			return err
-		}
-		registryID := aws.GetAccountIDFromECRURL(image)
-
-		if operatorID != registryID {
-			return ErrorRegistryAccountIDMismatch(registryID, operatorID)
-		}
-
-		ecrAuthConfig, err := config.AWS.GetECRAuthConfig()
-		if err != nil {
-			// because the operator's IAM user != instances's IAM role (which is created by eksctl and
-			// has access to ECR), if the operator IAM doesn't include ECR access, then this will fail
-			// even though the instance IAM role may have access; instead, ignore this error because the
-			// instance will have access (this will result in missing the case where the image does not exist)
-			return nil
-		}
-
-		dockerAuth, err = dockerlib.EncodeAuthConfig(dockertypes.AuthConfig{
-			Username:      ecrAuthConfig.Username,
-			Password:      ecrAuthConfig.AccessToken,
-			ServerAddress: ecrAuthConfig.ProxyEndpoint,
-		})
-		if err != nil {
-			return err
-		}
-	}
-
-	client, err := dockerclient.NewEnvClient()
-	if err != nil {
-		return err
-	}
-
-	return dockerlib.CheckImageAccessible(client, image, dockerAuth)
 }