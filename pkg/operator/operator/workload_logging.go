/*
Copyright 2021 Cortex Labs, Inc.

Licensed under the Apache License, Version 2.0 (the "License");
you may not use this file except in compliance with the License.
You may obtain a copy of the License at

    http://www.apache.org/licenses/LICENSE-2.0

Unless required by applicable law or agreed to in writing, software
distributed under the License is distributed on an "AS IS" BASIS,
WITHOUT WARRANTIES OR CONDITIONS OF ANY KIND, either express or implied.
See the License for the specific language governing permissions and
limitations under the License.
*/

package operator

import (
	"bufio"
	"encoding/json"
	"fmt"
	"io"
	"os/exec"
	"time"

	"github.com/cortexlabs/cortex/pkg/lib/errors"
	"github.com/cortexlabs/cortex/pkg/lib/k8s"
	"github.com/cortexlabs/cortex/pkg/lib/telemetry"
	"github.com/cortexlabs/cortex/pkg/operator/config"
	"github.com/cortexlabs/cortex/pkg/operator/lib/logging"
	"github.com/cortexlabs/cortex/pkg/operator/lib/routines"
	"github.com/gorilla/websocket"
)

const (
	_socketWriteDeadlineWait = 10 * time.Second
	_socketCloseGracePeriod  = 10 * time.Second
	_socketMaxMessageSize    = 8192
	_readBufferSize          = 4096

	_pendingPodCheckInterval = 1 * time.Second
	_pollPeriod              = 250 * time.Millisecond
)

func waitForPodToBeNotPending(podName string, cancelListener chan struct{}, socket *websocket.Conn) bool {
	wrotePending := false
	timer := time.NewTimer(0)

	for true {
		select {
		case <-cancelListener:
			return false
		case <-timer.C:
			pod, err := config.K8s.GetPod(podName)
			if err != nil {
				writeAndCloseSocket(socket, fmt.Sprintf("error encountered while attempting to stream logs from pod %s\n%s", podName, err.Error()))
				return false
			}
			if pod == nil {
				writeAndCloseSocket(socket, "unable to find replica/worker")
				return false
			}
			podStatus := k8s.GetPodStatus(pod)
			if podStatus == k8s.PodStatusPending {
				if !wrotePending {
					writeString(socket, "waiting for replica/worker to initialize ...\n")
				}
				wrotePending = true
				timer.Reset(_pendingPodCheckInterval)
				continue
			}
			return true
		}
	}
	return false
}

type jsonMessage struct {
	Message string `json:"message"`
	ExcInfo string `json:"exc_info"`
}

func startKubectlProcess(podName string, cancelListener chan struct{}, socket *websocket.Conn) {
	shouldContinue := waitForPodToBeNotPending(podName, cancelListener, socket)
	if !shouldContinue {
		return
	}

<<<<<<< HEAD
	kubectlArgs := []string{"/usr/local/bin/kubectl", "-n=" + "default", "logs", "--all-containers", podName, "--follow"}

	cmd := exec.Command(kubectlArgs[0], kubectlArgs[1:]...)

	cleanup := func() {
		// trigger a wait on the child process and while the process is being waited on,
		// send the kill signal to allow cleanup to happen correctly and prevent zombie processes
		time.AfterFunc(1*time.Second, func() {
			cmd.Process.Kill()
		})

		cmd.Process.Wait()
	}
	defer cleanup()
=======
	ctx, cancel := context.WithCancel(context.Background())
	defer cancel()

	cmd := exec.CommandContext(ctx, "/usr/local/bin/kubectl", "-n="+"default", "logs", "--all-containers", podName, "--follow")
>>>>>>> 6633591e

	logStream, err := cmd.StdoutPipe()
	if err != nil {
		telemetry.Error(errors.ErrorUnexpected(err.Error()))
		logging.Logger.Error(err)
	}

	cmd.Start()

	routines.RunWithPanicHandler(func() {
		pumpStdout(socket, logStream)
	})

	<-cancelListener
}

func pumpStdout(socket *websocket.Conn, reader io.Reader) {
	scanner := bufio.NewScanner(reader)
	for scanner.Scan() {
		logBytes := scanner.Bytes()
		var message jsonMessage
		err := json.Unmarshal(logBytes, &message)
		if err != nil {
			writeString(socket, string(logBytes)+"\n")
		} else {
			writeString(socket, message.Message+"\n")
			if message.ExcInfo != "" {
				writeString(socket, message.ExcInfo+"\n")
			}
		}
	}

	closeSocket(socket)
}

func StreamLogsFromRandomPod(podSearchLabels map[string]string, socket *websocket.Conn) {
	pods, err := config.K8s.ListPodsByLabels(podSearchLabels)
	if err != nil {
		writeAndCloseSocket(socket, err.Error())
		return
	}
	if len(pods) == 0 {
		writeAndCloseSocket(socket, "there are no currently running replicas/workers; please visit your logging dashboard for historical logs\n")
		return
	}

	cancelListener := make(chan struct{})
	defer close(cancelListener)
	routines.RunWithPanicHandler(func() {
		startKubectlProcess(pods[0].Name, cancelListener, socket)
	})
	pumpStdin(socket)
	cancelListener <- struct{}{}
}

func pumpStdin(socket *websocket.Conn) {
	socket.SetReadLimit(_socketMaxMessageSize)
	for {
		_, _, err := socket.ReadMessage()
		if err != nil {
			break
		}
	}
}

func writeString(socket *websocket.Conn, message string) {
	socket.WriteMessage(websocket.TextMessage, []byte(message))
}

func writeAndCloseSocket(socket *websocket.Conn, message string) {
	writeString(socket, message)
	closeSocket(socket)
}

func closeSocket(socket *websocket.Conn) {
	socket.SetWriteDeadline(time.Now().Add(_socketWriteDeadlineWait))
	socket.WriteMessage(websocket.CloseMessage, websocket.FormatCloseMessage(websocket.CloseNormalClosure, ""))
	time.Sleep(_socketCloseGracePeriod)
}<|MERGE_RESOLUTION|>--- conflicted
+++ resolved
@@ -87,10 +87,7 @@
 		return
 	}
 
-<<<<<<< HEAD
-	kubectlArgs := []string{"/usr/local/bin/kubectl", "-n=" + "default", "logs", "--all-containers", podName, "--follow"}
-
-	cmd := exec.Command(kubectlArgs[0], kubectlArgs[1:]...)
+	cmd := exec.Command("/usr/local/bin/kubectl", "-n="+"default", "logs", "--all-containers", podName, "--follow")
 
 	cleanup := func() {
 		// trigger a wait on the child process and while the process is being waited on,
@@ -102,12 +99,6 @@
 		cmd.Process.Wait()
 	}
 	defer cleanup()
-=======
-	ctx, cancel := context.WithCancel(context.Background())
-	defer cancel()
-
-	cmd := exec.CommandContext(ctx, "/usr/local/bin/kubectl", "-n="+"default", "logs", "--all-containers", podName, "--follow")
->>>>>>> 6633591e
 
 	logStream, err := cmd.StdoutPipe()
 	if err != nil {
