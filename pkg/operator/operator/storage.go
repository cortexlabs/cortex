/*
Copyright 2021 Cortex Labs, Inc.

Licensed under the Apache License, Version 2.0 (the "License");
you may not use this file except in compliance with the License.
You may obtain a copy of the License at

    http://www.apache.org/licenses/LICENSE-2.0

Unless required by applicable law or agreed to in writing, software
distributed under the License is distributed on an "AS IS" BASIS,
WITHOUT WARRANTIES OR CONDITIONS OF ANY KIND, either express or implied.
See the License for the specific language governing permissions and
limitations under the License.
*/

package operator

import (
	"github.com/cortexlabs/cortex/pkg/config"
	"github.com/cortexlabs/cortex/pkg/lib/errors"
	"github.com/cortexlabs/cortex/pkg/lib/parallel"
	"github.com/cortexlabs/cortex/pkg/types/spec"
)

func DownloadAPISpec(apiName string, apiID string) (*spec.API, error) {
<<<<<<< HEAD
	bucketKey := spec.Key(apiName, apiID, config.CoreConfig.ClusterUID)
=======
	bucketKey := spec.Key(apiName, apiID, config.ClusterConfig.ClusterName)
>>>>>>> f9ee4a99
	var api spec.API
	if err := config.AWS.ReadJSONFromS3(&api, config.ClusterConfig.Bucket, bucketKey); err != nil {
		return nil, err
	}
	return &api, nil
}

func DownloadAPISpecs(apiNames []string, apiIDs []string) ([]spec.API, error) {
	apis := make([]spec.API, len(apiNames))
	fns := make([]func() error, len(apiNames))

	for i := range apiNames {
		localIdx := i
		fns[i] = func() error {
			api, err := DownloadAPISpec(apiNames[localIdx], apiIDs[localIdx])
			if err != nil {
				return err
			}
			apis[localIdx] = *api
			return nil
		}
	}

	if len(fns) > 0 {
		err := parallel.RunFirstErr(fns[0], fns[1:]...)
		if err != nil {
			return nil, err
		}
	}

	return apis, nil
}

func DownloadBatchJobSpec(jobKey spec.JobKey) (*spec.BatchJob, error) {
	jobSpec := spec.BatchJob{}
<<<<<<< HEAD
	if err := config.AWS.ReadJSONFromS3(&jobSpec, config.CoreConfig.Bucket, jobKey.SpecFilePath(config.CoreConfig.ClusterUID)); err != nil {
=======
	if err := config.AWS.ReadJSONFromS3(&jobSpec, config.ClusterConfig.Bucket, jobKey.SpecFilePath(config.ClusterConfig.ClusterName)); err != nil {
>>>>>>> f9ee4a99
		return nil, errors.Wrap(err, "unable to download job specification", jobKey.UserString())
	}
	return &jobSpec, nil
}

func DownloadTaskJobSpec(jobKey spec.JobKey) (*spec.TaskJob, error) {
	jobSpec := spec.TaskJob{}
<<<<<<< HEAD
	if err := config.AWS.ReadJSONFromS3(&jobSpec, config.CoreConfig.Bucket, jobKey.SpecFilePath(config.CoreConfig.ClusterUID)); err != nil {
=======
	if err := config.AWS.ReadJSONFromS3(&jobSpec, config.ClusterConfig.Bucket, jobKey.SpecFilePath(config.ClusterConfig.ClusterName)); err != nil {
>>>>>>> f9ee4a99
		return nil, errors.Wrap(err, "unable to download job specification", jobKey.UserString())
	}
	return &jobSpec, nil
}<|MERGE_RESOLUTION|>--- conflicted
+++ resolved
@@ -24,11 +24,7 @@
 )
 
 func DownloadAPISpec(apiName string, apiID string) (*spec.API, error) {
-<<<<<<< HEAD
-	bucketKey := spec.Key(apiName, apiID, config.CoreConfig.ClusterUID)
-=======
-	bucketKey := spec.Key(apiName, apiID, config.ClusterConfig.ClusterName)
->>>>>>> f9ee4a99
+	bucketKey := spec.Key(apiName, apiID, config.ClusterConfig.ClusterUID)
 	var api spec.API
 	if err := config.AWS.ReadJSONFromS3(&api, config.ClusterConfig.Bucket, bucketKey); err != nil {
 		return nil, err
@@ -64,11 +60,7 @@
 
 func DownloadBatchJobSpec(jobKey spec.JobKey) (*spec.BatchJob, error) {
 	jobSpec := spec.BatchJob{}
-<<<<<<< HEAD
-	if err := config.AWS.ReadJSONFromS3(&jobSpec, config.CoreConfig.Bucket, jobKey.SpecFilePath(config.CoreConfig.ClusterUID)); err != nil {
-=======
-	if err := config.AWS.ReadJSONFromS3(&jobSpec, config.ClusterConfig.Bucket, jobKey.SpecFilePath(config.ClusterConfig.ClusterName)); err != nil {
->>>>>>> f9ee4a99
+	if err := config.AWS.ReadJSONFromS3(&jobSpec, config.ClusterConfig.Bucket, jobKey.SpecFilePath(config.ClusterConfig.ClusterUID)); err != nil {
 		return nil, errors.Wrap(err, "unable to download job specification", jobKey.UserString())
 	}
 	return &jobSpec, nil
@@ -76,11 +68,7 @@
 
 func DownloadTaskJobSpec(jobKey spec.JobKey) (*spec.TaskJob, error) {
 	jobSpec := spec.TaskJob{}
-<<<<<<< HEAD
-	if err := config.AWS.ReadJSONFromS3(&jobSpec, config.CoreConfig.Bucket, jobKey.SpecFilePath(config.CoreConfig.ClusterUID)); err != nil {
-=======
-	if err := config.AWS.ReadJSONFromS3(&jobSpec, config.ClusterConfig.Bucket, jobKey.SpecFilePath(config.ClusterConfig.ClusterName)); err != nil {
->>>>>>> f9ee4a99
+	if err := config.AWS.ReadJSONFromS3(&jobSpec, config.ClusterConfig.Bucket, jobKey.SpecFilePath(config.ClusterConfig.ClusterUID)); err != nil {
 		return nil, errors.Wrap(err, "unable to download job specification", jobKey.UserString())
 	}
 	return &jobSpec, nil
