--- conflicted
+++ resolved
@@ -411,9 +411,6 @@
 			)
 		}
 
-<<<<<<< HEAD
-		if api.Predictor.ModelPath != nil || api.Predictor.Models != nil || (api.Predictor.DynamicModelLoading != nil && (api.Predictor.DynamicModelLoading.ModelPath != nil || api.Predictor.DynamicModelLoading.Models != nil)) {
-=======
 		if api.Predictor.Type == userconfig.PythonPredictorType && api.Predictor.MultiModelReloading != nil {
 			envVars = append(envVars,
 				kcore.EnvVar{
@@ -423,7 +420,6 @@
 			)
 		}
 		if api.Predictor.Type != userconfig.PythonPredictorType {
->>>>>>> 927e2f50
 			envVars = append(envVars,
 				kcore.EnvVar{
 					Name:  "CORTEX_MODEL_DIR",
