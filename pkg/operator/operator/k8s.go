/*
Copyright 2021 Cortex Labs, Inc.

Licensed under the Apache License, Version 2.0 (the "License");
you may not use this file except in compliance with the License.
You may obtain a copy of the License at

    http://www.apache.org/licenses/LICENSE-2.0

Unless required by applicable law or agreed to in writing, software
distributed under the License is distributed on an "AS IS" BASIS,
WITHOUT WARRANTIES OR CONDITIONS OF ANY KIND, either express or implied.
See the License for the specific language governing permissions and
limitations under the License.
*/

package operator

import (
	"encoding/base64"
	"encoding/json"
	"fmt"
	"path"
	"strings"

	"github.com/cortexlabs/cortex/pkg/consts"
	"github.com/cortexlabs/cortex/pkg/lib/aws"
	"github.com/cortexlabs/cortex/pkg/lib/k8s"
	"github.com/cortexlabs/cortex/pkg/lib/pointer"
	s "github.com/cortexlabs/cortex/pkg/lib/strings"
	"github.com/cortexlabs/cortex/pkg/lib/urls"
	"github.com/cortexlabs/cortex/pkg/operator/config"
	"github.com/cortexlabs/cortex/pkg/types/spec"
	"github.com/cortexlabs/cortex/pkg/types/userconfig"
	kcore "k8s.io/api/core/v1"
	kresource "k8s.io/apimachinery/pkg/api/resource"
	"k8s.io/apimachinery/pkg/util/intstr"
)

const (
	DefaultPortInt32               = int32(8888)
	DefaultPortStr                 = "8888"
	DefaultRequestMonitorPortStr   = "15000"
	DefaultRequestMonitorPortInt32 = int32(15000)
	APIContainerName               = "api"
	ServiceAccountName             = "default"
)

const (
	_specCacheDir                                  = "/mnt/spec"
	_modelDir                                      = "/mnt/model"
	_clientConfigDir                               = "/mnt/client"
	_emptyDirMountPath                             = "/mnt"
	_emptyDirVolumeName                            = "mnt"
	_tfServingContainerName                        = "serve"
	_requestMonitorContainerName                   = "request-monitor"
	_gatewayContainerName                          = "gateway"
	_downloaderInitContainerName                   = "downloader"
	_downloaderLastLog                             = "downloading the %s serving image"
	_neuronRTDContainerName                        = "neuron-rtd"
	_tfBaseServingPortInt32, _tfBaseServingPortStr = int32(9000), "9000"
	_tfServingHost                                 = "localhost"
	_tfServingEmptyModelConfig                     = "/etc/tfs/model_config_server.conf"
	_tfServingMaxNumLoadRetries                    = "0"        // maximum retries to load a model that didn't get loaded the first time
	_tfServingLoadTimeMicros                       = "30000000" // 30 seconds (how much time a model can take to load into memory)
	_tfServingBatchConfig                          = "/etc/tfs/batch_config.conf"
	_apiReadinessFile                              = "/mnt/workspace/api_readiness.txt"
	_neuronRTDSocket                               = "/sock/neuron.sock"
	_requestMonitorReadinessFile                   = "/request_monitor_ready.txt"
)

var (
	_requestMonitorCPURequest = kresource.MustParse("10m")
	_requestMonitorMemRequest = kresource.MustParse("10Mi")

	_asyncGatewayCPURequest = kresource.MustParse("100m")
	_asyncGatewayMemRequest = kresource.MustParse("100Mi")

	// each Inferentia chip requires 128 HugePages with each HugePage having a size of 2Mi
	_hugePagesMemPerInf = int64(128 * 2 * 1024 * 1024) // bytes
)

type downloadContainerConfig struct {
	DownloadArgs []downloadContainerArg `json:"download_args"`
	LastLog      string                 `json:"last_log"` // string to log at the conclusion of the downloader (if "" nothing will be logged)
}

type downloadContainerArg struct {
	From             string `json:"from"`
	To               string `json:"to"`
	ToFile           bool   `json:"to_file"` // whether "To" path reflects the path to a file or just the directory in which "From" object is copied to
	Unzip            bool   `json:"unzip"`
	ItemName         string `json:"item_name"`          // name of the item being downloaded, just for logging (if "" nothing will be logged)
	HideFromLog      bool   `json:"hide_from_log"`      // if true, don't log where the file is being downloaded from
	HideUnzippingLog bool   `json:"hide_unzipping_log"` // if true, don't log when unzipping
}

func TaskInitContainer(api *spec.API) kcore.Container {
	return kcore.Container{
		Name:            _downloaderInitContainerName,
		Image:           config.CoreConfig.ImageDownloader,
		ImagePullPolicy: "Always",
		Args:            []string{"--download=" + pythonDownloadArgs(api)},
		EnvFrom:         baseEnvVars(),
		Env: []kcore.EnvVar{
			{
				Name:  "CORTEX_LOG_LEVEL",
				Value: strings.ToUpper(api.TaskDefinition.LogLevel.String()),
			},
		},
		VolumeMounts: defaultVolumeMounts(),
	}
}

func InitContainer(api *spec.API) kcore.Container {
	downloadArgs := ""

	switch api.Predictor.Type {
	case userconfig.TensorFlowPredictorType:
		downloadArgs = tfDownloadArgs(api)
	case userconfig.ONNXPredictorType:
		downloadArgs = onnxDownloadArgs(api)
	case userconfig.PythonPredictorType:
		downloadArgs = pythonDownloadArgs(api)
	}

	return kcore.Container{
		Name:            _downloaderInitContainerName,
		Image:           config.CoreConfig.ImageDownloader,
		ImagePullPolicy: "Always",
		Args:            []string{"--download=" + downloadArgs},
		EnvFrom:         baseEnvVars(),
		Env:             getEnvVars(api, _downloaderInitContainerName),
		VolumeMounts:    defaultVolumeMounts(),
	}
}

func TaskContainers(api *spec.API) ([]kcore.Container, []kcore.Volume) {
	apiPodResourceList := kcore.ResourceList{}
	apiPodResourceLimitsList := kcore.ResourceList{}
	apiPodVolumeMounts := defaultVolumeMounts()
	volumes := DefaultVolumes()
	var containers []kcore.Container

	if api.Compute.GPU > 0 {
		apiPodResourceList["nvidia.com/gpu"] = *kresource.NewQuantity(api.Compute.GPU, kresource.DecimalSI)
		apiPodResourceLimitsList["nvidia.com/gpu"] = *kresource.NewQuantity(api.Compute.GPU, kresource.DecimalSI)
	} else if api.Compute.Inf > 0 {
		volumes = append(volumes, kcore.Volume{
			Name: "neuron-sock",
		})
		rtdVolumeMounts := []kcore.VolumeMount{
			{
				Name:      "neuron-sock",
				MountPath: "/sock",
			},
		}
		apiPodVolumeMounts = append(apiPodVolumeMounts, rtdVolumeMounts...)
		neuronContainer := *neuronRuntimeDaemonContainer(api, rtdVolumeMounts)

		if api.Compute.CPU != nil {
			q1, q2 := k8s.SplitInTwo(k8s.QuantityPtr(api.Compute.CPU.Quantity.DeepCopy()))
			apiPodResourceList[kcore.ResourceCPU] = *q1
			neuronContainer.Resources.Requests[kcore.ResourceCPU] = *q2
		}

		if api.Compute.Mem != nil {
			q1, q2 := k8s.SplitInTwo(k8s.QuantityPtr(api.Compute.Mem.Quantity.DeepCopy()))
			apiPodResourceList[kcore.ResourceMemory] = *q1
			neuronContainer.Resources.Requests[kcore.ResourceMemory] = *q2
		}

		containers = append(containers, neuronContainer)
	} else {
		if api.Compute.CPU != nil {
			apiPodResourceList[kcore.ResourceCPU] = api.Compute.CPU.DeepCopy()
		}
		if api.Compute.Mem != nil {
			apiPodResourceList[kcore.ResourceMemory] = api.Compute.Mem.DeepCopy()
		}
	}

	containers = append(containers, kcore.Container{
		Name:            APIContainerName,
		Image:           api.TaskDefinition.Image,
		ImagePullPolicy: kcore.PullAlways,
		Env:             getTaskEnvVars(api, APIContainerName),
		EnvFrom:         baseEnvVars(),
		VolumeMounts:    apiPodVolumeMounts,
		Resources: kcore.ResourceRequirements{
			Requests: apiPodResourceList,
			Limits:   apiPodResourceLimitsList,
		},
		Ports: []kcore.ContainerPort{
			{ContainerPort: DefaultPortInt32},
		},
		SecurityContext: &kcore.SecurityContext{
			Privileged: pointer.Bool(true),
		}},
	)

	return containers, volumes
}

func AsyncPythonPredictorContainers(api spec.API, queueURL string) ([]kcore.Container, []kcore.Volume) {
	return pythonPredictorContainers(&api, getAsyncAPIEnvVars(api, queueURL))
}

func AsyncTensorflowPredictorContainers(api spec.API, queueURL string) ([]kcore.Container, []kcore.Volume) {
	return tensorFlowPredictorContainers(&api, getAsyncAPIEnvVars(api, queueURL))
}

func AsyncONNXPredictorContainers(api spec.API, queueURL string) ([]kcore.Container, []kcore.Volume) {
	return onnxPredictorContainers(&api, getAsyncAPIEnvVars(api, queueURL))
}

func AsyncGatewayContainers(api spec.API, queueURL string) kcore.Container {
	image := config.CoreConfig.ImageAsyncGateway
	region := config.CoreConfig.Region
	bucket := config.CoreConfig.Bucket
	clusterName := config.CoreConfig.ClusterName

	return kcore.Container{
		Name:            _gatewayContainerName,
		Image:           image,
		ImagePullPolicy: kcore.PullAlways,
		Args: []string{
			"-queue", queueURL,
			"-region", region,
			"-bucket", bucket,
			"-cluster", clusterName,
			"-port", s.Int32(DefaultPortInt32),
			api.Name,
		},
		Ports: []kcore.ContainerPort{
			{ContainerPort: DefaultPortInt32},
		},
		Env: []kcore.EnvVar{
			{
				Name:  "CORTEX_LOG_LEVEL",
				Value: strings.ToUpper(api.Predictor.LogLevel.String()),
			},
		},
		Resources: kcore.ResourceRequirements{
			Requests: kcore.ResourceList{
				kcore.ResourceCPU:    _asyncGatewayCPURequest,
				kcore.ResourceMemory: _asyncGatewayMemRequest,
			},
		},
		LivenessProbe: &kcore.Probe{
			Handler: kcore.Handler{
				HTTPGet: &kcore.HTTPGetAction{
					Path: "/healthz",
					Port: intstr.FromInt(8888),
				},
			},
		},
		ReadinessProbe: &kcore.Probe{
			Handler: kcore.Handler{
				HTTPGet: &kcore.HTTPGetAction{
					Path: "/healthz",
					Port: intstr.FromInt(8888),
				},
			},
		},
	}
}

func PythonPredictorContainers(api *spec.API) ([]kcore.Container, []kcore.Volume) {
	return pythonPredictorContainers(api, getEnvVars(api, APIContainerName))
}

func pythonPredictorContainers(api *spec.API, envVars []kcore.EnvVar) ([]kcore.Container, []kcore.Volume) {
	apiPodResourceList := kcore.ResourceList{}
	apiPodResourceLimitsList := kcore.ResourceList{}
	apiPodVolumeMounts := defaultVolumeMounts()
	volumes := DefaultVolumes()
	var containers []kcore.Container

	if api.Compute.Inf == 0 {
		if api.Compute.CPU != nil {
			userPodCPURequest := k8s.QuantityPtr(api.Compute.CPU.Quantity.DeepCopy())
			if api.Kind == userconfig.RealtimeAPIKind {
				userPodCPURequest.Sub(_requestMonitorCPURequest)
			}
			apiPodResourceList[kcore.ResourceCPU] = *userPodCPURequest
		}

		if api.Compute.Mem != nil {
			userPodMemRequest := k8s.QuantityPtr(api.Compute.Mem.Quantity.DeepCopy())
			if api.Kind == userconfig.RealtimeAPIKind {
				userPodMemRequest.Sub(_requestMonitorMemRequest)
			}
			apiPodResourceList[kcore.ResourceMemory] = *userPodMemRequest
		}

		if api.Compute.GPU > 0 {
			apiPodResourceList["nvidia.com/gpu"] = *kresource.NewQuantity(api.Compute.GPU, kresource.DecimalSI)
			apiPodResourceLimitsList["nvidia.com/gpu"] = *kresource.NewQuantity(api.Compute.GPU, kresource.DecimalSI)
		}
	} else {
		volumes = append(volumes, kcore.Volume{
			Name: "neuron-sock",
		})
		rtdVolumeMounts := []kcore.VolumeMount{
			{
				Name:      "neuron-sock",
				MountPath: "/sock",
			},
		}
		apiPodVolumeMounts = append(apiPodVolumeMounts, rtdVolumeMounts...)
		neuronContainer := *neuronRuntimeDaemonContainer(api, rtdVolumeMounts)

		if api.Compute.CPU != nil {
			userPodCPURequest := k8s.QuantityPtr(api.Compute.CPU.Quantity.DeepCopy())
			if api.Kind == userconfig.RealtimeAPIKind {
				userPodCPURequest.Sub(_requestMonitorCPURequest)
			}
			q1, q2 := k8s.SplitInTwo(userPodCPURequest)
			apiPodResourceList[kcore.ResourceCPU] = *q1
			neuronContainer.Resources.Requests[kcore.ResourceCPU] = *q2
		}

		if api.Compute.Mem != nil {
			userPodMemRequest := k8s.QuantityPtr(api.Compute.Mem.Quantity.DeepCopy())
			if api.Kind == userconfig.RealtimeAPIKind {
				userPodMemRequest.Sub(_requestMonitorMemRequest)
			}
			q1, q2 := k8s.SplitInTwo(userPodMemRequest)
			apiPodResourceList[kcore.ResourceMemory] = *q1
			neuronContainer.Resources.Requests[kcore.ResourceMemory] = *q2
		}

		containers = append(containers, neuronContainer)
	}

	if api.Predictor.ShmSize != nil {
		volumes = append(volumes, kcore.Volume{
			Name: "dshm",
			VolumeSource: kcore.VolumeSource{
				EmptyDir: &kcore.EmptyDirVolumeSource{
					Medium:    kcore.StorageMediumMemory,
					SizeLimit: k8s.QuantityPtr(api.Predictor.ShmSize.Quantity),
				},
			},
		})
		apiPodVolumeMounts = append(apiPodVolumeMounts, kcore.VolumeMount{
			Name:      "dshm",
			MountPath: "/dev/shm",
		})
	}

	containers = append(containers, kcore.Container{
		Name:            APIContainerName,
		Image:           api.Predictor.Image,
		ImagePullPolicy: kcore.PullAlways,
		Env:             envVars,
		EnvFrom:         baseEnvVars(),
		VolumeMounts:    apiPodVolumeMounts,
		ReadinessProbe:  FileExistsProbe(_apiReadinessFile),
		Lifecycle:       nginxGracefulStopper(api.Kind),
		Resources: kcore.ResourceRequirements{
			Requests: apiPodResourceList,
			Limits:   apiPodResourceLimitsList,
		},
		Ports: []kcore.ContainerPort{
			{ContainerPort: DefaultPortInt32},
		},
		SecurityContext: &kcore.SecurityContext{
			Privileged: pointer.Bool(true),
		}},
	)

	return containers, volumes
}

func TensorFlowPredictorContainers(api *spec.API) ([]kcore.Container, []kcore.Volume) {
	return tensorFlowPredictorContainers(api, getEnvVars(api, APIContainerName))
}

func tensorFlowPredictorContainers(api *spec.API, envVars []kcore.EnvVar) ([]kcore.Container, []kcore.Volume) {
	apiResourceList := kcore.ResourceList{}
	tfServingResourceList := kcore.ResourceList{}
	tfServingLimitsList := kcore.ResourceList{}
	volumeMounts := defaultVolumeMounts()
	volumes := DefaultVolumes()
	var containers []kcore.Container

	if api.Compute.Inf == 0 {
		if api.Compute.CPU != nil {
			userPodCPURequest := k8s.QuantityPtr(api.Compute.CPU.Quantity.DeepCopy())
			if api.Kind == userconfig.RealtimeAPIKind {
				userPodCPURequest.Sub(_requestMonitorCPURequest)
			}
			q1, q2 := k8s.SplitInTwo(userPodCPURequest)
			apiResourceList[kcore.ResourceCPU] = *q1
			tfServingResourceList[kcore.ResourceCPU] = *q2
		}

		if api.Compute.Mem != nil {
			userPodMemRequest := k8s.QuantityPtr(api.Compute.Mem.Quantity.DeepCopy())
			if api.Kind == userconfig.RealtimeAPIKind {
				userPodMemRequest.Sub(_requestMonitorMemRequest)
			}
			q1, q2 := k8s.SplitInTwo(userPodMemRequest)
			apiResourceList[kcore.ResourceMemory] = *q1
			tfServingResourceList[kcore.ResourceMemory] = *q2
		}

		if api.Compute.GPU > 0 {
			tfServingResourceList["nvidia.com/gpu"] = *kresource.NewQuantity(api.Compute.GPU, kresource.DecimalSI)
			tfServingLimitsList["nvidia.com/gpu"] = *kresource.NewQuantity(api.Compute.GPU, kresource.DecimalSI)
		}
	} else {
		volumes = append(volumes, kcore.Volume{
			Name: "neuron-sock",
		})
		rtdVolumeMounts := []kcore.VolumeMount{
			{
				Name:      "neuron-sock",
				MountPath: "/sock",
			},
		}
		volumeMounts = append(volumeMounts, rtdVolumeMounts...)

		neuronContainer := *neuronRuntimeDaemonContainer(api, rtdVolumeMounts)

		if api.Compute.CPU != nil {
			userPodCPURequest := k8s.QuantityPtr(api.Compute.CPU.Quantity.DeepCopy())
			if api.Kind == userconfig.RealtimeAPIKind {
				userPodCPURequest.Sub(_requestMonitorCPURequest)
			}
			q1, q2, q3 := k8s.SplitInThree(userPodCPURequest)
			apiResourceList[kcore.ResourceCPU] = *q1
			tfServingResourceList[kcore.ResourceCPU] = *q2
			neuronContainer.Resources.Requests[kcore.ResourceCPU] = *q3
		}

		if api.Compute.Mem != nil {
			userPodMemRequest := k8s.QuantityPtr(api.Compute.Mem.Quantity.DeepCopy())
			if api.Kind == userconfig.RealtimeAPIKind {
				userPodMemRequest.Sub(_requestMonitorMemRequest)
			}
			q1, q2, q3 := k8s.SplitInThree(userPodMemRequest)
			apiResourceList[kcore.ResourceMemory] = *q1
			tfServingResourceList[kcore.ResourceMemory] = *q2
			neuronContainer.Resources.Requests[kcore.ResourceMemory] = *q3
		}

		containers = append(containers, neuronContainer)
	}

	if api.Predictor.ShmSize != nil {
		volumes = append(volumes, kcore.Volume{
			Name: "dshm",
			VolumeSource: kcore.VolumeSource{
				EmptyDir: &kcore.EmptyDirVolumeSource{
					Medium:    kcore.StorageMediumMemory,
					SizeLimit: k8s.QuantityPtr(api.Predictor.ShmSize.Quantity),
				},
			},
		})
		volumeMounts = append(volumeMounts, kcore.VolumeMount{
			Name:      "dshm",
			MountPath: "/dev/shm",
		})
	}

	containers = append(containers, kcore.Container{
		Name:            APIContainerName,
		Image:           api.Predictor.Image,
		ImagePullPolicy: kcore.PullAlways,
		Env:             envVars,
		EnvFrom:         baseEnvVars(),
		VolumeMounts:    volumeMounts,
		ReadinessProbe:  FileExistsProbe(_apiReadinessFile),
		Lifecycle:       nginxGracefulStopper(api.Kind),
		Resources: kcore.ResourceRequirements{
			Requests: apiResourceList,
		},
		Ports: []kcore.ContainerPort{
			{ContainerPort: DefaultPortInt32},
		},
		SecurityContext: &kcore.SecurityContext{
			Privileged: pointer.Bool(true),
		}},
		*tensorflowServingContainer(
			api,
			volumeMounts,
			kcore.ResourceRequirements{
				Limits:   tfServingLimitsList,
				Requests: tfServingResourceList,
			},
		),
	)

	return containers, volumes
}

func ONNXPredictorContainers(api *spec.API) ([]kcore.Container, []kcore.Volume) {
	return onnxPredictorContainers(api, getEnvVars(api, APIContainerName))
}

func onnxPredictorContainers(api *spec.API, envVars []kcore.EnvVar) ([]kcore.Container, []kcore.Volume) {
	resourceList := kcore.ResourceList{}
	resourceLimitsList := kcore.ResourceList{}
	apiPodVolumeMounts := defaultVolumeMounts()
	volumes := DefaultVolumes()
	var containers []kcore.Container

	if api.Compute.CPU != nil {
		userPodCPURequest := k8s.QuantityPtr(api.Compute.CPU.Quantity.DeepCopy())
		if api.Kind == userconfig.RealtimeAPIKind {
			userPodCPURequest.Sub(_requestMonitorCPURequest)
		}
		resourceList[kcore.ResourceCPU] = *userPodCPURequest
	}

	if api.Compute.Mem != nil {
		userPodMemRequest := k8s.QuantityPtr(api.Compute.Mem.Quantity.DeepCopy())
		if api.Kind == userconfig.RealtimeAPIKind {
			userPodMemRequest.Sub(_requestMonitorMemRequest)
		}
		resourceList[kcore.ResourceMemory] = *userPodMemRequest
	}

	if api.Compute.GPU > 0 {
		resourceList["nvidia.com/gpu"] = *kresource.NewQuantity(api.Compute.GPU, kresource.DecimalSI)
		resourceLimitsList["nvidia.com/gpu"] = *kresource.NewQuantity(api.Compute.GPU, kresource.DecimalSI)
	}

	if api.Predictor.ShmSize != nil {
		volumes = append(volumes, kcore.Volume{
			Name: "dshm",
			VolumeSource: kcore.VolumeSource{
				EmptyDir: &kcore.EmptyDirVolumeSource{
					Medium:    kcore.StorageMediumMemory,
					SizeLimit: k8s.QuantityPtr(api.Predictor.ShmSize.Quantity),
				},
			},
		})
		apiPodVolumeMounts = append(apiPodVolumeMounts, kcore.VolumeMount{
			Name:      "dshm",
			MountPath: "/dev/shm",
		})
	}

	containers = append(containers, kcore.Container{
		Name:            APIContainerName,
		Image:           api.Predictor.Image,
		ImagePullPolicy: kcore.PullAlways,
		Env:             envVars,
		EnvFrom:         baseEnvVars(),
		VolumeMounts:    apiPodVolumeMounts,
		ReadinessProbe:  FileExistsProbe(_apiReadinessFile),
		Lifecycle:       nginxGracefulStopper(api.Kind),
		Resources: kcore.ResourceRequirements{
			Requests: resourceList,
			Limits:   resourceLimitsList,
		},
		Ports: []kcore.ContainerPort{
			{ContainerPort: DefaultPortInt32},
		},
		SecurityContext: &kcore.SecurityContext{
			Privileged: pointer.Bool(true),
		},
	})

	return containers, volumes
}

func getTaskEnvVars(api *spec.API, container string) []kcore.EnvVar {
	envVars := []kcore.EnvVar{
		{
			Name:  "CORTEX_KIND",
			Value: api.Kind.String(),
		},
		{
			Name:  "CORTEX_LOG_LEVEL",
			Value: strings.ToUpper(api.TaskDefinition.LogLevel.String()),
		},
	}

	for name, val := range api.TaskDefinition.Env {
		envVars = append(envVars, kcore.EnvVar{
			Name:  name,
			Value: val,
		})
	}

	if container == APIContainerName {
		envVars = append(envVars,
			kcore.EnvVar{
				Name: "HOST_IP",
				ValueFrom: &kcore.EnvVarSource{
					FieldRef: &kcore.ObjectFieldSelector{
						FieldPath: "status.hostIP",
					},
				},
			},
			kcore.EnvVar{
				Name:  "CORTEX_PROJECT_DIR",
				Value: path.Join(_emptyDirMountPath, "project"),
			},
			kcore.EnvVar{
				Name:  "CORTEX_DEPENDENCIES_PIP",
				Value: api.TaskDefinition.Dependencies.Pip,
			},
			kcore.EnvVar{
				Name:  "CORTEX_DEPENDENCIES_CONDA",
				Value: api.TaskDefinition.Dependencies.Conda,
			},
			kcore.EnvVar{
				Name:  "CORTEX_DEPENDENCIES_SHELL",
				Value: api.TaskDefinition.Dependencies.Shell,
			},
			kcore.EnvVar{
				Name:  "CORTEX_CACHE_DIR",
				Value: _specCacheDir,
			},
			kcore.EnvVar{
				Name:  "CORTEX_API_SPEC",
				Value: aws.S3Path(config.CoreConfig.Bucket, api.Key),
			},
			kcore.EnvVar{
				Name:  "CORTEX_CLI_CONFIG_DIR",
				Value: _clientConfigDir,
			},
		)

		cortexPythonPath := path.Join(_emptyDirMountPath, "project")
		if api.TaskDefinition.PythonPath != nil {
			cortexPythonPath = path.Join(_emptyDirMountPath, "project", *api.TaskDefinition.PythonPath)
		}
		envVars = append(envVars, kcore.EnvVar{
			Name:  "CORTEX_PYTHON_PATH",
			Value: cortexPythonPath,
		})

		if api.Compute.Inf > 0 {
			envVars = append(envVars,
				kcore.EnvVar{
					Name:  "NEURONCORE_GROUP_SIZES",
					Value: s.Int64(api.Compute.Inf * consts.NeuronCoresPerInf),
				},
				kcore.EnvVar{
					Name:  "NEURON_RTD_ADDRESS",
					Value: fmt.Sprintf("unix:%s", _neuronRTDSocket),
				},
			)
		}
	}
	return envVars
}

func getAsyncAPIEnvVars(api spec.API, queueURL string) []kcore.EnvVar {
	envVars := []kcore.EnvVar{
		{
			Name:  "CORTEX_KIND",
			Value: api.Kind.String(),
		},
		{
			Name:  "CORTEX_TELEMETRY_SENTRY_USER_ID",
			Value: config.OperatorMetadata.OperatorID,
		},
		{
			Name:  "CORTEX_TELEMETRY_SENTRY_ENVIRONMENT",
			Value: "api",
		},
	}

	for name, val := range api.Predictor.Env {
		envVars = append(envVars, kcore.EnvVar{
			Name:  name,
			Value: val,
		})
	}

	envVars = append(envVars,
		kcore.EnvVar{
			Name:  "CORTEX_LOG_LEVEL",
			Value: strings.ToUpper(api.Predictor.LogLevel.String()),
		},
		kcore.EnvVar{
			Name: "HOST_IP",
			ValueFrom: &kcore.EnvVarSource{
				FieldRef: &kcore.ObjectFieldSelector{
					FieldPath: "status.hostIP",
				},
			},
		},
		kcore.EnvVar{
			Name:  "CORTEX_SERVING_PORT",
			Value: DefaultPortStr,
		},
		kcore.EnvVar{
			Name:  "CORTEX_CACHE_DIR",
			Value: _specCacheDir,
		},
		kcore.EnvVar{
			Name:  "CORTEX_PROJECT_DIR",
			Value: path.Join(_emptyDirMountPath, "project"),
		},
		kcore.EnvVar{
			Name:  "CORTEX_DEPENDENCIES_PIP",
			Value: api.Predictor.Dependencies.Pip,
		},
		kcore.EnvVar{
			Name:  "CORTEX_DEPENDENCIES_CONDA",
			Value: api.Predictor.Dependencies.Conda,
		},
		kcore.EnvVar{
			Name:  "CORTEX_DEPENDENCIES_SHELL",
			Value: api.Predictor.Dependencies.Shell,
		},
		kcore.EnvVar{
			Name:  "CORTEX_QUEUE_URL",
			Value: queueURL,
		},
		kcore.EnvVar{
			Name:  "CORTEX_ASYNC_WORKLOAD_PATH",
			Value: fmt.Sprintf("%s/apis/%s/workloads", config.ClusterName(), api.Name),
		},
		kcore.EnvVar{
			Name:  "CORTEX_API_SPEC",
			Value: config.BucketPath(api.PredictorKey),
		},
		kcore.EnvVar{
			Name:  "CORTEX_PROCESSES_PER_REPLICA",
			Value: s.Int32(api.Predictor.ProcessesPerReplica),
		},
	)

	if api.Predictor.Type == userconfig.TensorFlowPredictorType {
		envVars = append(envVars,
			kcore.EnvVar{
				Name:  "CORTEX_TF_BASE_SERVING_PORT",
				Value: _tfBaseServingPortStr,
			},
			kcore.EnvVar{
<<<<<<< HEAD
				Name:  "CORTEX_ASYNC_WORKLOAD_PATH",
				Value: fmt.Sprintf("%s/apis/%s/workloads", config.CoreConfig.ClusterName, api.Name),
=======
				Name:  "CORTEX_TF_SERVING_HOST",
				Value: _tfServingHost,
>>>>>>> 5dc5c434
			},
		)
	}

	if api.Autoscaling != nil {
		envVars = append(envVars,
			kcore.EnvVar{
<<<<<<< HEAD
				Name:  "CORTEX_API_SPEC",
				Value: aws.S3Path(config.CoreConfig.Bucket, api.PredictorKey),
=======
				Name:  "CORTEX_MAX_REPLICA_CONCURRENCY",
				Value: s.Int64(api.Autoscaling.MaxReplicaConcurrency),
>>>>>>> 5dc5c434
			},
		)
	}

	if api.Predictor.Type != userconfig.PythonPredictorType {
		envVars = append(envVars,
			kcore.EnvVar{
				Name:  "CORTEX_MODEL_DIR",
				Value: path.Join(_emptyDirMountPath, "model"),
			},
		)
	}

	cortexPythonPath := path.Join(_emptyDirMountPath, "project")
	if api.Predictor.PythonPath != nil {
		cortexPythonPath = path.Join(_emptyDirMountPath, "project", *api.Predictor.PythonPath)
	}
	envVars = append(envVars, kcore.EnvVar{
		Name:  "CORTEX_PYTHON_PATH",
		Value: cortexPythonPath,
	})

	if api.Compute.Inf > 0 {
		envVars = append(envVars,
			kcore.EnvVar{
				Name:  "NEURONCORE_GROUP_SIZES",
				Value: s.Int64(api.Compute.Inf * consts.NeuronCoresPerInf / int64(api.Predictor.ProcessesPerReplica)),
			},
			kcore.EnvVar{
				Name:  "NEURON_RTD_ADDRESS",
				Value: fmt.Sprintf("unix:%s", _neuronRTDSocket),
			},
		)

		if api.Predictor.Type == userconfig.TensorFlowPredictorType {
			envVars = append(envVars,
				kcore.EnvVar{
					Name:  "CORTEX_MULTIPLE_TF_SERVERS",
					Value: "yes",
				},
				kcore.EnvVar{
					Name:  "CORTEX_ACTIVE_NEURON",
					Value: "yes",
				},
			)
		}
	}

	return envVars
}

func getEnvVars(api *spec.API, container string) []kcore.EnvVar {
	if container == _requestMonitorContainerName || container == _downloaderInitContainerName {
		return []kcore.EnvVar{
			{
				Name:  "CORTEX_LOG_LEVEL",
				Value: strings.ToUpper(api.Predictor.LogLevel.String()),
			},
		}
	}

	envVars := []kcore.EnvVar{
		{
			Name:  "CORTEX_KIND",
			Value: api.Kind.String(),
		},
		{
			Name:  "CORTEX_TELEMETRY_SENTRY_USER_ID",
			Value: config.OperatorMetadata.OperatorID,
		},
		{
			Name:  "CORTEX_TELEMETRY_SENTRY_ENVIRONMENT",
			Value: "api",
		},
	}

	for name, val := range api.Predictor.Env {
		envVars = append(envVars, kcore.EnvVar{
			Name:  name,
			Value: val,
		})
	}

	if container == APIContainerName {
		envVars = append(envVars,
			kcore.EnvVar{
				Name:  "CORTEX_LOG_LEVEL",
				Value: strings.ToUpper(api.Predictor.LogLevel.String()),
			},
			kcore.EnvVar{
				Name: "HOST_IP",
				ValueFrom: &kcore.EnvVarSource{
					FieldRef: &kcore.ObjectFieldSelector{
						FieldPath: "status.hostIP",
					},
				},
			},
			kcore.EnvVar{
				Name:  "CORTEX_PROCESSES_PER_REPLICA",
				Value: s.Int32(api.Predictor.ProcessesPerReplica),
			},
			kcore.EnvVar{
				Name:  "CORTEX_THREADS_PER_PROCESS",
				Value: s.Int32(api.Predictor.ThreadsPerProcess),
			},
			kcore.EnvVar{
				Name:  "CORTEX_SERVING_PORT",
				Value: DefaultPortStr,
			},
			kcore.EnvVar{
				Name:  "CORTEX_CACHE_DIR",
				Value: _specCacheDir,
			},
			kcore.EnvVar{
				Name:  "CORTEX_PROJECT_DIR",
				Value: path.Join(_emptyDirMountPath, "project"),
			},
			kcore.EnvVar{
				Name:  "CORTEX_DEPENDENCIES_PIP",
				Value: api.Predictor.Dependencies.Pip,
			},
			kcore.EnvVar{
				Name:  "CORTEX_DEPENDENCIES_CONDA",
				Value: api.Predictor.Dependencies.Conda,
			},
			kcore.EnvVar{
				Name:  "CORTEX_DEPENDENCIES_SHELL",
				Value: api.Predictor.Dependencies.Shell,
			},
			kcore.EnvVar{
				Name:  "CORTEX_CLI_CONFIG_DIR",
				Value: _clientConfigDir,
			},
		)

		if api.Kind == userconfig.RealtimeAPIKind {
			envVars = append(envVars,
				kcore.EnvVar{
					Name:  "CORTEX_API_SPEC",
					Value: aws.S3Path(config.CoreConfig.Bucket, api.PredictorKey),
				},
			)
		} else {
			envVars = append(envVars,
				kcore.EnvVar{
					Name:  "CORTEX_API_SPEC",
					Value: aws.S3Path(config.CoreConfig.Bucket, api.Key),
				},
			)
		}

		if api.Autoscaling != nil {
			envVars = append(envVars,
				kcore.EnvVar{
					Name:  "CORTEX_MAX_REPLICA_CONCURRENCY",
					Value: s.Int64(api.Autoscaling.MaxReplicaConcurrency),
				},
			)
		}

		if api.Predictor.Type != userconfig.PythonPredictorType || api.Predictor.MultiModelReloading != nil {
			envVars = append(envVars,
				kcore.EnvVar{
					Name:  "CORTEX_MODEL_DIR",
					Value: path.Join(_emptyDirMountPath, "model"),
				},
			)
		}

		cortexPythonPath := path.Join(_emptyDirMountPath, "project")
		if api.Predictor.PythonPath != nil {
			cortexPythonPath = path.Join(_emptyDirMountPath, "project", *api.Predictor.PythonPath)
		}
		envVars = append(envVars, kcore.EnvVar{
			Name:  "CORTEX_PYTHON_PATH",
			Value: cortexPythonPath,
		})

		if api.Predictor.Type == userconfig.TensorFlowPredictorType {
			envVars = append(envVars,
				kcore.EnvVar{
					Name:  "CORTEX_TF_BASE_SERVING_PORT",
					Value: _tfBaseServingPortStr,
				},
				kcore.EnvVar{
					Name:  "CORTEX_TF_SERVING_HOST",
					Value: _tfServingHost,
				},
			)
		}
	}

	if container == _tfServingContainerName {
		envVars = append(envVars, kcore.EnvVar{
			Name:  "TF_CPP_MIN_LOG_LEVEL",
			Value: s.Int(userconfig.TFNumericLogLevelFromLogLevel(api.Predictor.LogLevel)),
		})

		if api.Predictor.ServerSideBatching != nil {
			var numBatchedThreads int32
			if api.Compute.Inf > 0 {
				// because there are processes_per_replica TF servers
				numBatchedThreads = 1
			} else {
				numBatchedThreads = api.Predictor.ProcessesPerReplica
			}

			envVars = append(envVars,
				kcore.EnvVar{
					Name:  "TF_MAX_BATCH_SIZE",
					Value: s.Int32(api.Predictor.ServerSideBatching.MaxBatchSize),
				},
				kcore.EnvVar{
					Name:  "TF_BATCH_TIMEOUT_MICROS",
					Value: s.Int64(api.Predictor.ServerSideBatching.BatchInterval.Microseconds()),
				},
				kcore.EnvVar{
					Name:  "TF_NUM_BATCHED_THREADS",
					Value: s.Int32(numBatchedThreads),
				},
			)
		}
	}

	if api.Compute.Inf > 0 {
		if (api.Predictor.Type == userconfig.PythonPredictorType && container == APIContainerName) ||
			(api.Predictor.Type == userconfig.TensorFlowPredictorType && container == _tfServingContainerName) {
			envVars = append(envVars,
				kcore.EnvVar{
					Name:  "NEURONCORE_GROUP_SIZES",
					Value: s.Int64(api.Compute.Inf * consts.NeuronCoresPerInf / int64(api.Predictor.ProcessesPerReplica)),
				},
				kcore.EnvVar{
					Name:  "NEURON_RTD_ADDRESS",
					Value: fmt.Sprintf("unix:%s", _neuronRTDSocket),
				},
			)
		}

		if api.Predictor.Type == userconfig.TensorFlowPredictorType {
			if container == _tfServingContainerName {
				envVars = append(envVars,
					kcore.EnvVar{
						Name:  "TF_PROCESSES",
						Value: s.Int32(api.Predictor.ProcessesPerReplica),
					},
					kcore.EnvVar{
						Name:  "CORTEX_TF_BASE_SERVING_PORT",
						Value: _tfBaseServingPortStr,
					},
					kcore.EnvVar{
						Name:  "TF_EMPTY_MODEL_CONFIG",
						Value: _tfServingEmptyModelConfig,
					},
					kcore.EnvVar{
						Name:  "TF_MAX_NUM_LOAD_RETRIES",
						Value: _tfServingMaxNumLoadRetries,
					},
					kcore.EnvVar{
						Name:  "TF_LOAD_RETRY_INTERVAL_MICROS",
						Value: _tfServingLoadTimeMicros,
					},
					kcore.EnvVar{
						Name:  "TF_GRPC_MAX_CONCURRENT_STREAMS",
						Value: fmt.Sprintf(`--grpc_channel_arguments="grpc.max_concurrent_streams=%d"`, api.Predictor.ThreadsPerProcess+10),
					},
				)
			}
			if container == APIContainerName {
				envVars = append(envVars,
					kcore.EnvVar{
						Name:  "CORTEX_MULTIPLE_TF_SERVERS",
						Value: "yes",
					},
					kcore.EnvVar{
						Name:  "CORTEX_ACTIVE_NEURON",
						Value: "yes",
					},
				)
			}
		}
	}

	return envVars
}

func tfDownloadArgs(api *spec.API) string {
	downloadConfig := downloadContainerConfig{
		LastLog: fmt.Sprintf(_downloaderLastLog, "tensorflow"),
		DownloadArgs: []downloadContainerArg{
			{
				From:             aws.S3Path(config.CoreConfig.Bucket, api.ProjectKey),
				To:               path.Join(_emptyDirMountPath, "project"),
				Unzip:            true,
				ItemName:         "the project code",
				HideFromLog:      true,
				HideUnzippingLog: true,
			},
		},
	}

	downloadArgsBytes, _ := json.Marshal(downloadConfig)
	return base64.URLEncoding.EncodeToString(downloadArgsBytes)
}

func pythonDownloadArgs(api *spec.API) string {
	downloadConfig := downloadContainerConfig{
		LastLog: fmt.Sprintf(_downloaderLastLog, "python"),
		DownloadArgs: []downloadContainerArg{
			{
				From:             aws.S3Path(config.CoreConfig.Bucket, api.ProjectKey),
				To:               path.Join(_emptyDirMountPath, "project"),
				Unzip:            true,
				ItemName:         "the project code",
				HideFromLog:      true,
				HideUnzippingLog: true,
			},
		},
	}

	downloadArgsBytes, _ := json.Marshal(downloadConfig)
	return base64.URLEncoding.EncodeToString(downloadArgsBytes)
}

func onnxDownloadArgs(api *spec.API) string {
	downloadContainerArs := []downloadContainerArg{
		{
			From:             aws.S3Path(config.CoreConfig.Bucket, api.ProjectKey),
			To:               path.Join(_emptyDirMountPath, "project"),
			Unzip:            true,
			ItemName:         "the project code",
			HideFromLog:      true,
			HideUnzippingLog: true,
		},
	}

	if api.Predictor.Models.Path != nil && strings.HasSuffix(*api.Predictor.Models.Path, ".onnx") {
		downloadContainerArs = append(downloadContainerArs, downloadContainerArg{
			From:     *api.Predictor.Models.Path,
			To:       path.Join(_modelDir, consts.SingleModelName, "1"),
			ItemName: "the onnx model",
		})
	}

	for _, model := range api.Predictor.Models.Paths {
		if model == nil {
			continue
		}
		if strings.HasSuffix(model.Path, ".onnx") {
			downloadContainerArs = append(downloadContainerArs, downloadContainerArg{
				From:     model.Path,
				To:       path.Join(_modelDir, model.Name, "1"),
				ItemName: fmt.Sprintf("%s onnx model", model.Name),
			})
		}
	}

	downloadConfig := downloadContainerConfig{
		LastLog:      fmt.Sprintf(_downloaderLastLog, "onnx"),
		DownloadArgs: downloadContainerArs,
	}

	downloadArgsBytes, _ := json.Marshal(downloadConfig)
	return base64.URLEncoding.EncodeToString(downloadArgsBytes)
}

func tensorflowServingContainer(api *spec.API, volumeMounts []kcore.VolumeMount, resources kcore.ResourceRequirements) *kcore.Container {
	var cmdArgs []string
	ports := []kcore.ContainerPort{
		{
			ContainerPort: _tfBaseServingPortInt32,
		},
	}

	if api.Compute.Inf > 0 {
		numPorts := api.Predictor.ProcessesPerReplica
		for i := int32(1); i < numPorts; i++ {
			ports = append(ports, kcore.ContainerPort{
				ContainerPort: _tfBaseServingPortInt32 + i,
			})
		}
	}

	if api.Compute.Inf == 0 {
		// the entrypoint is different for Inferentia-based APIs
		cmdArgs = []string{
			"--port=" + _tfBaseServingPortStr,
			"--model_config_file=" + _tfServingEmptyModelConfig,
			"--max_num_load_retries=" + _tfServingMaxNumLoadRetries,
			"--load_retry_interval_micros=" + _tfServingLoadTimeMicros,
			fmt.Sprintf(`--grpc_channel_arguments="grpc.max_concurrent_streams=%d"`, api.Predictor.ProcessesPerReplica*api.Predictor.ThreadsPerProcess+10),
		}
		if api.Predictor.ServerSideBatching != nil {
			cmdArgs = append(cmdArgs,
				"--enable_batching=true",
				"--batching_parameters_file="+_tfServingBatchConfig,
			)
		}
	}

	var probeHandler kcore.Handler
	if len(ports) == 1 {
		probeHandler = kcore.Handler{
			TCPSocket: &kcore.TCPSocketAction{
				Port: intstr.IntOrString{
					IntVal: _tfBaseServingPortInt32,
				},
			},
		}
	} else {
		probeHandler = kcore.Handler{
			Exec: &kcore.ExecAction{
				Command: []string{"/bin/bash", "-c", `test $(nc -zv localhost ` + fmt.Sprintf("%d-%d", _tfBaseServingPortInt32, _tfBaseServingPortInt32+int32(len(ports))-1) + ` 2>&1 | wc -l) -eq ` + fmt.Sprintf("%d", len(ports))},
			},
		}
	}

	return &kcore.Container{
		Name:            _tfServingContainerName,
		Image:           api.Predictor.TensorFlowServingImage,
		ImagePullPolicy: kcore.PullAlways,
		Args:            cmdArgs,
		Env:             getEnvVars(api, _tfServingContainerName),
		EnvFrom:         baseEnvVars(),
		VolumeMounts:    volumeMounts,
		ReadinessProbe: &kcore.Probe{
			InitialDelaySeconds: 5,
			TimeoutSeconds:      5,
			PeriodSeconds:       5,
			SuccessThreshold:    1,
			FailureThreshold:    2,
			Handler:             probeHandler,
		},
		Lifecycle: waitAPIContainerToStop(api.Kind),
		Resources: resources,
		Ports:     ports,
	}
}

func neuronRuntimeDaemonContainer(api *spec.API, volumeMounts []kcore.VolumeMount) *kcore.Container {
	totalHugePages := api.Compute.Inf * _hugePagesMemPerInf
	return &kcore.Container{
		Name:            _neuronRTDContainerName,
		Image:           config.CoreConfig.ImageNeuronRTD,
		ImagePullPolicy: kcore.PullAlways,
		SecurityContext: &kcore.SecurityContext{
			Capabilities: &kcore.Capabilities{
				Add: []kcore.Capability{
					"SYS_ADMIN",
					"IPC_LOCK",
				},
			},
		},
		VolumeMounts:   volumeMounts,
		ReadinessProbe: socketExistsProbe(_neuronRTDSocket),
		Lifecycle:      waitAPIContainerToStop(api.Kind),
		Resources: kcore.ResourceRequirements{
			Requests: kcore.ResourceList{
				"hugepages-2Mi":         *kresource.NewQuantity(totalHugePages, kresource.BinarySI),
				"aws.amazon.com/neuron": *kresource.NewQuantity(api.Compute.Inf, kresource.DecimalSI),
			},
			Limits: kcore.ResourceList{
				"hugepages-2Mi":         *kresource.NewQuantity(totalHugePages, kresource.BinarySI),
				"aws.amazon.com/neuron": *kresource.NewQuantity(api.Compute.Inf, kresource.DecimalSI),
			},
		},
	}
}

func RequestMonitorContainer(api *spec.API) kcore.Container {
	requests := kcore.ResourceList{}
	if api.Compute != nil {
		if api.Compute.CPU != nil {
			requests[kcore.ResourceCPU] = _requestMonitorCPURequest
		}
		if api.Compute.Mem != nil {
			requests[kcore.ResourceMemory] = _requestMonitorMemRequest
		}
	}

	return kcore.Container{
		Name:            _requestMonitorContainerName,
		Image:           config.CoreConfig.ImageRequestMonitor,
		ImagePullPolicy: kcore.PullAlways,
		Args:            []string{"-p", DefaultRequestMonitorPortStr},
		Ports: []kcore.ContainerPort{
			{Name: "metrics", ContainerPort: DefaultRequestMonitorPortInt32},
		},
		Env:            getEnvVars(api, _requestMonitorContainerName),
		EnvFrom:        baseEnvVars(),
		VolumeMounts:   defaultVolumeMounts(),
		ReadinessProbe: FileExistsProbe(_requestMonitorReadinessFile),
		Resources: kcore.ResourceRequirements{
			Requests: requests,
		},
	}
}

func FileExistsProbe(fileName string) *kcore.Probe {
	return &kcore.Probe{
		InitialDelaySeconds: 3,
		TimeoutSeconds:      5,
		PeriodSeconds:       5,
		SuccessThreshold:    1,
		FailureThreshold:    1,
		Handler: kcore.Handler{
			Exec: &kcore.ExecAction{
				Command: []string{"/bin/bash", "-c", fmt.Sprintf("test -f %s", fileName)},
			},
		},
	}
}

func socketExistsProbe(socketName string) *kcore.Probe {
	return &kcore.Probe{
		InitialDelaySeconds: 3,
		TimeoutSeconds:      5,
		PeriodSeconds:       5,
		SuccessThreshold:    1,
		FailureThreshold:    1,
		Handler: kcore.Handler{
			Exec: &kcore.ExecAction{
				Command: []string{"/bin/bash", "-c", fmt.Sprintf("test -S %s", socketName)},
			},
		},
	}
}

func nginxGracefulStopper(apiKind userconfig.Kind) *kcore.Lifecycle {
	if apiKind == userconfig.RealtimeAPIKind {
		return &kcore.Lifecycle{
			PreStop: &kcore.Handler{
				Exec: &kcore.ExecAction{
					// the sleep is required to wait for any k8s-related race conditions
					// as described in https://medium.com/codecademy-engineering/kubernetes-nginx-and-zero-downtime-in-production-2c910c6a5ed8
					Command: []string{"/bin/sh", "-c", "sleep 5; /usr/sbin/nginx -s quit; while pgrep -x nginx; do sleep 1; done"},
				},
			},
		}
	}
	return nil
}

func waitAPIContainerToStop(apiKind userconfig.Kind) *kcore.Lifecycle {
	if apiKind == userconfig.RealtimeAPIKind {
		return &kcore.Lifecycle{
			PreStop: &kcore.Handler{
				Exec: &kcore.ExecAction{
					Command: []string{"/bin/sh", "-c", fmt.Sprintf("while curl localhost:%s/nginx_status; do sleep 1; done", DefaultPortStr)},
				},
			},
		}
	}
	return nil
}

func baseEnvVars() []kcore.EnvFromSource {
	envVars := []kcore.EnvFromSource{
		{
			ConfigMapRef: &kcore.ConfigMapEnvSource{
				LocalObjectReference: kcore.LocalObjectReference{
					Name: "env-vars",
				},
			},
		},
	}

	return envVars
}

func DefaultVolumes() []kcore.Volume {
	var defaultVolumes = []kcore.Volume{
		k8s.EmptyDirVolume(_emptyDirVolumeName),
		{
			Name: "client-config",
			VolumeSource: kcore.VolumeSource{
				ConfigMap: &kcore.ConfigMapVolumeSource{
					LocalObjectReference: kcore.LocalObjectReference{
						Name: "client-config",
					},
				},
			},
		},
	}

	return defaultVolumes
}

func defaultVolumeMounts() []kcore.VolumeMount {
	var volumeMounts = []kcore.VolumeMount{
		k8s.EmptyDirVolumeMount(_emptyDirVolumeName, _emptyDirMountPath),
		{
			Name:      "client-config",
			MountPath: path.Join(_clientConfigDir, "cli.yaml"),
			SubPath:   "cli.yaml",
		},
	}

	return volumeMounts
}

func NodeSelectors() map[string]string {
	return map[string]string{"workload": "true"}
}

func GenerateResourceTolerations() []kcore.Toleration {
	tolerations := []kcore.Toleration{
		{
			Key:      "workload",
			Operator: kcore.TolerationOpEqual,
			Value:    "true",
			Effect:   kcore.TaintEffectNoSchedule,
		},
		{
			Key:      "nvidia.com/gpu",
			Operator: kcore.TolerationOpExists,
			Effect:   kcore.TaintEffectNoSchedule,
		},
		{
			Key:      "aws.amazon.com/neuron",
			Operator: kcore.TolerationOpEqual,
			Value:    "true",
			Effect:   kcore.TaintEffectNoSchedule,
		},
	}

	return tolerations
}

func GeneratePreferredNodeAffinities() []kcore.PreferredSchedulingTerm {
	affinities := []kcore.PreferredSchedulingTerm{}

	numNodeGroups := len(config.ManagedConfig.NodeGroups)
	for idx, nodeGroup := range config.ManagedConfig.NodeGroups {
		var nodeGroupPrefix string
		if nodeGroup.Spot {
			nodeGroupPrefix = "cx-ws-"
		} else {
			nodeGroupPrefix = "cx-wd-"
		}
		affinities = append(affinities, kcore.PreferredSchedulingTerm{
			Weight: int32(100 * (1 - float64(idx)/float64(numNodeGroups))),
			Preference: kcore.NodeSelectorTerm{
				MatchExpressions: []kcore.NodeSelectorRequirement{
					{
						Key:      "alpha.eksctl.io/nodegroup-name",
						Operator: kcore.NodeSelectorOpIn,
						Values:   []string{nodeGroupPrefix + nodeGroup.Name},
					},
				},
			},
		})
	}

	return affinities
}

func K8sName(apiName string) string {
	return "api-" + apiName
}

// APILoadBalancerURL returns the http endpoint of the ingress load balancer for deployed APIs
func APILoadBalancerURL() (string, error) {
	return getLoadBalancerURL("ingressgateway-apis")
}

// LoadBalancerURL returns the http endpoint of the ingress load balancer for the operator
func LoadBalancerURL() (string, error) {
	return getLoadBalancerURL("ingressgateway-operator")
}

func getLoadBalancerURL(name string) (string, error) {
	service, err := config.K8sIstio.GetService(name)
	if err != nil {
		return "", err
	}
	if service == nil {
		return "", ErrorCortexInstallationBroken()
	}
	if len(service.Status.LoadBalancer.Ingress) == 0 {
		return "", ErrorLoadBalancerInitializing()
	}
	if service.Status.LoadBalancer.Ingress[0].Hostname != "" {
		return "http://" + service.Status.LoadBalancer.Ingress[0].Hostname, nil
	}
	return "http://" + service.Status.LoadBalancer.Ingress[0].IP, nil
}

func APIEndpoint(api *spec.API) (string, error) {
	var err error
	baseAPIEndpoint := ""

	baseAPIEndpoint, err = APILoadBalancerURL()
	if err != nil {
		return "", err
	}
	baseAPIEndpoint = strings.Replace(baseAPIEndpoint, "https://", "http://", 1)

	return urls.Join(baseAPIEndpoint, *api.Networking.Endpoint), nil
}<|MERGE_RESOLUTION|>--- conflicted
+++ resolved
@@ -719,11 +719,11 @@
 		},
 		kcore.EnvVar{
 			Name:  "CORTEX_ASYNC_WORKLOAD_PATH",
-			Value: fmt.Sprintf("%s/apis/%s/workloads", config.ClusterName(), api.Name),
+			Value: fmt.Sprintf("%s/apis/%s/workloads", config.CoreConfig.ClusterName, api.Name),
 		},
 		kcore.EnvVar{
 			Name:  "CORTEX_API_SPEC",
-			Value: config.BucketPath(api.PredictorKey),
+			Value: aws.S3Path(config.CoreConfig.Bucket, api.PredictorKey),
 		},
 		kcore.EnvVar{
 			Name:  "CORTEX_PROCESSES_PER_REPLICA",
@@ -738,13 +738,8 @@
 				Value: _tfBaseServingPortStr,
 			},
 			kcore.EnvVar{
-<<<<<<< HEAD
-				Name:  "CORTEX_ASYNC_WORKLOAD_PATH",
-				Value: fmt.Sprintf("%s/apis/%s/workloads", config.CoreConfig.ClusterName, api.Name),
-=======
 				Name:  "CORTEX_TF_SERVING_HOST",
 				Value: _tfServingHost,
->>>>>>> 5dc5c434
 			},
 		)
 	}
@@ -752,13 +747,8 @@
 	if api.Autoscaling != nil {
 		envVars = append(envVars,
 			kcore.EnvVar{
-<<<<<<< HEAD
-				Name:  "CORTEX_API_SPEC",
-				Value: aws.S3Path(config.CoreConfig.Bucket, api.PredictorKey),
-=======
 				Name:  "CORTEX_MAX_REPLICA_CONCURRENCY",
 				Value: s.Int64(api.Autoscaling.MaxReplicaConcurrency),
->>>>>>> 5dc5c434
 			},
 		)
 	}
@@ -1330,7 +1320,7 @@
 }
 
 func DefaultVolumes() []kcore.Volume {
-	var defaultVolumes = []kcore.Volume{
+	return []kcore.Volume{
 		k8s.EmptyDirVolume(_emptyDirVolumeName),
 		{
 			Name: "client-config",
@@ -1343,12 +1333,10 @@
 			},
 		},
 	}
-
-	return defaultVolumes
 }
 
 func defaultVolumeMounts() []kcore.VolumeMount {
-	var volumeMounts = []kcore.VolumeMount{
+	return []kcore.VolumeMount{
 		k8s.EmptyDirVolumeMount(_emptyDirVolumeName, _emptyDirMountPath),
 		{
 			Name:      "client-config",
@@ -1356,12 +1344,12 @@
 			SubPath:   "cli.yaml",
 		},
 	}
-
-	return volumeMounts
 }
 
 func NodeSelectors() map[string]string {
-	return map[string]string{"workload": "true"}
+	return map[string]string{
+		"workload": "true",
+	}
 }
 
 func GenerateResourceTolerations() []kcore.Toleration {
