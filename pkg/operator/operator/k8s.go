--- conflicted
+++ resolved
@@ -24,1107 +24,6 @@
 	"github.com/cortexlabs/cortex/pkg/types/spec"
 )
 
-<<<<<<< HEAD
-const (
-	DefaultPortInt32               = int32(8888)
-	DefaultPortStr                 = "8888"
-	DefaultRequestMonitorPortStr   = "15000"
-	DefaultRequestMonitorPortInt32 = int32(15000)
-	APIContainerName               = "api"
-	ServiceAccountName             = "default"
-)
-
-const (
-	_specCacheDir                                  = "/mnt/spec"
-	_modelDir                                      = "/mnt/model"
-	_clientConfigDir                               = "/mnt/client"
-	_emptyDirMountPath                             = "/mnt"
-	_emptyDirVolumeName                            = "mnt"
-	_tfServingContainerName                        = "serve"
-	_requestMonitorContainerName                   = "request-monitor"
-	_gatewayContainerName                          = "gateway"
-	_downloaderInitContainerName                   = "downloader"
-	_downloaderLastLog                             = "downloading the %s serving image"
-	_neuronRTDContainerName                        = "neuron-rtd"
-	_tfBaseServingPortInt32, _tfBaseServingPortStr = int32(9000), "9000"
-	_tfServingHost                                 = "localhost"
-	_tfServingEmptyModelConfig                     = "/etc/tfs/model_config_server.conf"
-	_tfServingMaxNumLoadRetries                    = "0"        // maximum retries to load a model that didn't get loaded the first time
-	_tfServingLoadTimeMicros                       = "30000000" // 30 seconds (how much time a model can take to load into memory)
-	_tfServingBatchConfig                          = "/etc/tfs/batch_config.conf"
-	_apiReadinessFile                              = "/mnt/workspace/api_readiness.txt"
-	_neuronRTDSocket                               = "/sock/neuron.sock"
-	_requestMonitorReadinessFile                   = "/request_monitor_ready.txt"
-	APISpecPath                                    = "/mnt/spec/spec.json"
-	TaskSpecPath                                   = "/mnt/spec/task.json"
-	BatchSpecPath                                  = "/mnt/spec/batch.json"
-)
-
-var (
-	_requestMonitorCPURequest = kresource.MustParse("10m")
-	_requestMonitorMemRequest = kresource.MustParse("10Mi")
-
-	_asyncGatewayCPURequest = kresource.MustParse("100m")
-	_asyncGatewayMemRequest = kresource.MustParse("100Mi")
-
-	// each Inferentia chip requires 128 HugePages with each HugePage having a size of 2Mi
-	_hugePagesMemPerInf = int64(128 * 2 * 1024 * 1024) // bytes
-)
-
-type downloadContainerConfig struct {
-	DownloadArgs []downloadContainerArg `json:"download_args"`
-	LastLog      string                 `json:"last_log"` // string to log at the conclusion of the downloader (if "" nothing will be logged)
-}
-
-type downloadContainerArg struct {
-	From             string `json:"from"`
-	To               string `json:"to"`
-	ToFile           bool   `json:"to_file"` // whether "To" path reflects the path to a file or just the directory in which "From" object is copied to
-	Unzip            bool   `json:"unzip"`
-	ItemName         string `json:"item_name"`          // name of the item being downloaded, just for logging (if "" nothing will be logged)
-	HideFromLog      bool   `json:"hide_from_log"`      // if true, don't log where the file is being downloaded from
-	HideUnzippingLog bool   `json:"hide_unzipping_log"` // if true, don't log when unzipping
-}
-
-func TaskInitContainer(api *spec.API, job *spec.TaskJob) kcore.Container {
-	downloadConfig := downloadContainerConfig{
-		LastLog: fmt.Sprintf(_downloaderLastLog, "task"),
-		DownloadArgs: []downloadContainerArg{
-			{
-				From:             aws.S3Path(config.CoreConfig.Bucket, api.ProjectKey),
-				To:               path.Join(_emptyDirMountPath, "project"),
-				Unzip:            true,
-				ItemName:         "the project code",
-				HideFromLog:      true,
-				HideUnzippingLog: true,
-			},
-			{
-				From:             aws.S3Path(config.CoreConfig.Bucket, api.Key),
-				To:               APISpecPath,
-				Unzip:            false,
-				ToFile:           true,
-				ItemName:         "the api spec",
-				HideFromLog:      true,
-				HideUnzippingLog: true,
-			},
-			{
-				From:             aws.S3Path(config.CoreConfig.Bucket, job.SpecFilePath(config.CoreConfig.ClusterUID)),
-				To:               TaskSpecPath,
-				Unzip:            false,
-				ToFile:           true,
-				ItemName:         "the task spec",
-				HideFromLog:      true,
-				HideUnzippingLog: true,
-			},
-		},
-	}
-
-	downloadArgsBytes, _ := json.Marshal(downloadConfig)
-	downloadArgs := base64.URLEncoding.EncodeToString(downloadArgsBytes)
-
-	return kcore.Container{
-		Name:            _downloaderInitContainerName,
-		Image:           config.CoreConfig.ImageDownloader,
-		ImagePullPolicy: "Always",
-		Args:            []string{"--download=" + downloadArgs},
-		EnvFrom:         baseEnvVars(),
-		Env:             downloaderEnvVars(api),
-		VolumeMounts:    defaultVolumeMounts(),
-	}
-}
-
-func BatchInitContainer(api *spec.API, job *spec.BatchJob) kcore.Container {
-	downloadConfig := downloadContainerConfig{
-		LastLog: fmt.Sprintf(_downloaderLastLog, api.Handler.Type.String()),
-		DownloadArgs: []downloadContainerArg{
-			{
-				From:             aws.S3Path(config.CoreConfig.Bucket, api.ProjectKey),
-				To:               path.Join(_emptyDirMountPath, "project"),
-				Unzip:            true,
-				ItemName:         "the project code",
-				HideFromLog:      true,
-				HideUnzippingLog: true,
-			},
-			{
-				From:             aws.S3Path(config.CoreConfig.Bucket, api.Key),
-				To:               APISpecPath,
-				Unzip:            false,
-				ToFile:           true,
-				ItemName:         "the api spec",
-				HideFromLog:      true,
-				HideUnzippingLog: true,
-			},
-			{
-				From:             aws.S3Path(config.CoreConfig.Bucket, job.SpecFilePath(config.CoreConfig.ClusterUID)),
-				To:               BatchSpecPath,
-				Unzip:            false,
-				ToFile:           true,
-				ItemName:         "the job spec",
-				HideFromLog:      true,
-				HideUnzippingLog: true,
-			},
-		},
-	}
-
-	downloadArgsBytes, _ := json.Marshal(downloadConfig)
-	downloadArgs := base64.URLEncoding.EncodeToString(downloadArgsBytes)
-
-	return kcore.Container{
-		Name:            _downloaderInitContainerName,
-		Image:           config.CoreConfig.ImageDownloader,
-		ImagePullPolicy: "Always",
-		Args:            []string{"--download=" + downloadArgs},
-		EnvFrom:         baseEnvVars(),
-		Env:             downloaderEnvVars(api),
-		VolumeMounts:    defaultVolumeMounts(),
-	}
-}
-
-// for async and realtime apis
-func InitContainer(api *spec.API) kcore.Container {
-	downloadConfig := downloadContainerConfig{
-		LastLog: fmt.Sprintf(_downloaderLastLog, api.Handler.Type.String()),
-		DownloadArgs: []downloadContainerArg{
-			{
-				From:             aws.S3Path(config.CoreConfig.Bucket, api.ProjectKey),
-				To:               path.Join(_emptyDirMountPath, "project"),
-				Unzip:            true,
-				ItemName:         "the project code",
-				HideFromLog:      true,
-				HideUnzippingLog: true,
-			},
-			{
-				From:             aws.S3Path(config.CoreConfig.Bucket, api.HandlerKey),
-				To:               APISpecPath,
-				Unzip:            false,
-				ToFile:           true,
-				ItemName:         "the api spec",
-				HideFromLog:      true,
-				HideUnzippingLog: true,
-			},
-		},
-	}
-
-	downloadArgsBytes, _ := json.Marshal(downloadConfig)
-	downloadArgs := base64.URLEncoding.EncodeToString(downloadArgsBytes)
-
-	return kcore.Container{
-		Name:            _downloaderInitContainerName,
-		Image:           config.CoreConfig.ImageDownloader,
-		ImagePullPolicy: "Always",
-		Args:            []string{"--download=" + downloadArgs},
-		EnvFrom:         baseEnvVars(),
-		Env:             downloaderEnvVars(api),
-		VolumeMounts:    defaultVolumeMounts(),
-	}
-}
-
-func TaskContainers(api *spec.API) ([]kcore.Container, []kcore.Volume) {
-	apiPodResourceList := kcore.ResourceList{}
-	apiPodResourceLimitsList := kcore.ResourceList{}
-	apiPodVolumeMounts := defaultVolumeMounts()
-	volumes := DefaultVolumes()
-	var containers []kcore.Container
-
-	if api.Compute.GPU > 0 {
-		apiPodResourceList["nvidia.com/gpu"] = *kresource.NewQuantity(api.Compute.GPU, kresource.DecimalSI)
-		apiPodResourceLimitsList["nvidia.com/gpu"] = *kresource.NewQuantity(api.Compute.GPU, kresource.DecimalSI)
-	} else if api.Compute.Inf > 0 {
-		volumes = append(volumes, kcore.Volume{
-			Name: "neuron-sock",
-		})
-		rtdVolumeMounts := []kcore.VolumeMount{
-			{
-				Name:      "neuron-sock",
-				MountPath: "/sock",
-			},
-		}
-		apiPodVolumeMounts = append(apiPodVolumeMounts, rtdVolumeMounts...)
-		neuronContainer := *neuronRuntimeDaemonContainer(api, rtdVolumeMounts)
-
-		if api.Compute.CPU != nil {
-			q1, q2 := k8s.SplitInTwo(k8s.QuantityPtr(api.Compute.CPU.Quantity.DeepCopy()))
-			apiPodResourceList[kcore.ResourceCPU] = *q1
-			neuronContainer.Resources.Requests[kcore.ResourceCPU] = *q2
-		}
-
-		if api.Compute.Mem != nil {
-			q1, q2 := k8s.SplitInTwo(k8s.QuantityPtr(api.Compute.Mem.Quantity.DeepCopy()))
-			apiPodResourceList[kcore.ResourceMemory] = *q1
-			neuronContainer.Resources.Requests[kcore.ResourceMemory] = *q2
-		}
-
-		containers = append(containers, neuronContainer)
-	} else {
-		if api.Compute.CPU != nil {
-			apiPodResourceList[kcore.ResourceCPU] = api.Compute.CPU.DeepCopy()
-		}
-		if api.Compute.Mem != nil {
-			apiPodResourceList[kcore.ResourceMemory] = api.Compute.Mem.DeepCopy()
-		}
-	}
-
-	if api.TaskDefinition.ShmSize != nil {
-		volumes = append(volumes, kcore.Volume{
-			Name: "dshm",
-			VolumeSource: kcore.VolumeSource{
-				EmptyDir: &kcore.EmptyDirVolumeSource{
-					Medium:    kcore.StorageMediumMemory,
-					SizeLimit: k8s.QuantityPtr(api.TaskDefinition.ShmSize.Quantity),
-				},
-			},
-		})
-		apiPodVolumeMounts = append(apiPodVolumeMounts, kcore.VolumeMount{
-			Name:      "dshm",
-			MountPath: "/dev/shm",
-		})
-	}
-
-	containers = append(containers, kcore.Container{
-		Name:            APIContainerName,
-		Image:           api.TaskDefinition.Image,
-		ImagePullPolicy: kcore.PullAlways,
-		Env:             taskEnvVars(api),
-		EnvFrom:         baseEnvVars(),
-		VolumeMounts:    apiPodVolumeMounts,
-		Resources: kcore.ResourceRequirements{
-			Requests: apiPodResourceList,
-			Limits:   apiPodResourceLimitsList,
-		},
-		Ports: []kcore.ContainerPort{
-			{ContainerPort: DefaultPortInt32},
-		},
-		SecurityContext: &kcore.SecurityContext{
-			Privileged: pointer.Bool(true),
-		}},
-	)
-
-	return containers, volumes
-}
-
-func AsyncPythonHandlerContainers(api spec.API, queueURL string) ([]kcore.Container, []kcore.Volume) {
-	return pythonHandlerContainers(&api, getAsyncAPIEnvVars(api, queueURL))
-}
-
-func AsyncTensorflowHandlerContainers(api spec.API, queueURL string) ([]kcore.Container, []kcore.Volume) {
-	return tensorFlowHandlerContainers(&api, getAsyncAPIEnvVars(api, queueURL))
-}
-
-func AsyncGatewayContainers(api spec.API, queueURL string) kcore.Container {
-	image := config.CoreConfig.ImageAsyncGateway
-	region := config.CoreConfig.Region
-	bucket := config.CoreConfig.Bucket
-	clusterName := config.CoreConfig.ClusterName
-
-	return kcore.Container{
-		Name:            _gatewayContainerName,
-		Image:           image,
-		ImagePullPolicy: kcore.PullAlways,
-		Args: []string{
-			"-queue", queueURL,
-			"-region", region,
-			"-bucket", bucket,
-			"-cluster", clusterName,
-			"-port", s.Int32(DefaultPortInt32),
-			api.Name,
-		},
-		Ports: []kcore.ContainerPort{
-			{ContainerPort: DefaultPortInt32},
-		},
-		Env: []kcore.EnvVar{
-			{
-				Name:  "CORTEX_LOG_LEVEL",
-				Value: strings.ToUpper(api.Handler.LogLevel.String()),
-			},
-		},
-		Resources: kcore.ResourceRequirements{
-			Requests: kcore.ResourceList{
-				kcore.ResourceCPU:    _asyncGatewayCPURequest,
-				kcore.ResourceMemory: _asyncGatewayMemRequest,
-			},
-		},
-		LivenessProbe: &kcore.Probe{
-			Handler: kcore.Handler{
-				HTTPGet: &kcore.HTTPGetAction{
-					Path: "/healthz",
-					Port: intstr.FromInt(8888),
-				},
-			},
-		},
-		ReadinessProbe: &kcore.Probe{
-			Handler: kcore.Handler{
-				HTTPGet: &kcore.HTTPGetAction{
-					Path: "/healthz",
-					Port: intstr.FromInt(8888),
-				},
-			},
-		},
-	}
-}
-
-func PythonHandlerContainers(api *spec.API) ([]kcore.Container, []kcore.Volume) {
-	return pythonHandlerContainers(api, apiContainerEnvVars(api))
-}
-
-func pythonHandlerContainers(api *spec.API, envVars []kcore.EnvVar) ([]kcore.Container, []kcore.Volume) {
-	apiPodResourceList := kcore.ResourceList{}
-	apiPodResourceLimitsList := kcore.ResourceList{}
-	apiPodVolumeMounts := defaultVolumeMounts()
-	volumes := DefaultVolumes()
-	var containers []kcore.Container
-
-	if api.Compute.Inf == 0 {
-		if api.Compute.CPU != nil {
-			userPodCPURequest := k8s.QuantityPtr(api.Compute.CPU.Quantity.DeepCopy())
-			if api.Kind == userconfig.RealtimeAPIKind {
-				userPodCPURequest.Sub(_requestMonitorCPURequest)
-			}
-			apiPodResourceList[kcore.ResourceCPU] = *userPodCPURequest
-		}
-
-		if api.Compute.Mem != nil {
-			userPodMemRequest := k8s.QuantityPtr(api.Compute.Mem.Quantity.DeepCopy())
-			if api.Kind == userconfig.RealtimeAPIKind {
-				userPodMemRequest.Sub(_requestMonitorMemRequest)
-			}
-			apiPodResourceList[kcore.ResourceMemory] = *userPodMemRequest
-		}
-
-		if api.Compute.GPU > 0 {
-			apiPodResourceList["nvidia.com/gpu"] = *kresource.NewQuantity(api.Compute.GPU, kresource.DecimalSI)
-			apiPodResourceLimitsList["nvidia.com/gpu"] = *kresource.NewQuantity(api.Compute.GPU, kresource.DecimalSI)
-		}
-	} else {
-		volumes = append(volumes, kcore.Volume{
-			Name: "neuron-sock",
-		})
-		rtdVolumeMounts := []kcore.VolumeMount{
-			{
-				Name:      "neuron-sock",
-				MountPath: "/sock",
-			},
-		}
-		apiPodVolumeMounts = append(apiPodVolumeMounts, rtdVolumeMounts...)
-		neuronContainer := *neuronRuntimeDaemonContainer(api, rtdVolumeMounts)
-
-		if api.Compute.CPU != nil {
-			userPodCPURequest := k8s.QuantityPtr(api.Compute.CPU.Quantity.DeepCopy())
-			if api.Kind == userconfig.RealtimeAPIKind {
-				userPodCPURequest.Sub(_requestMonitorCPURequest)
-			}
-			q1, q2 := k8s.SplitInTwo(userPodCPURequest)
-			apiPodResourceList[kcore.ResourceCPU] = *q1
-			neuronContainer.Resources.Requests[kcore.ResourceCPU] = *q2
-		}
-
-		if api.Compute.Mem != nil {
-			userPodMemRequest := k8s.QuantityPtr(api.Compute.Mem.Quantity.DeepCopy())
-			if api.Kind == userconfig.RealtimeAPIKind {
-				userPodMemRequest.Sub(_requestMonitorMemRequest)
-			}
-			q1, q2 := k8s.SplitInTwo(userPodMemRequest)
-			apiPodResourceList[kcore.ResourceMemory] = *q1
-			neuronContainer.Resources.Requests[kcore.ResourceMemory] = *q2
-		}
-
-		containers = append(containers, neuronContainer)
-	}
-
-	if api.Handler.ShmSize != nil {
-		volumes = append(volumes, kcore.Volume{
-			Name: "dshm",
-			VolumeSource: kcore.VolumeSource{
-				EmptyDir: &kcore.EmptyDirVolumeSource{
-					Medium:    kcore.StorageMediumMemory,
-					SizeLimit: k8s.QuantityPtr(api.Handler.ShmSize.Quantity),
-				},
-			},
-		})
-		apiPodVolumeMounts = append(apiPodVolumeMounts, kcore.VolumeMount{
-			Name:      "dshm",
-			MountPath: "/dev/shm",
-		})
-	}
-
-	containers = append(containers, kcore.Container{
-		Name:            APIContainerName,
-		Image:           api.Handler.Image,
-		ImagePullPolicy: kcore.PullAlways,
-		Env:             envVars,
-		EnvFrom:         baseEnvVars(),
-		VolumeMounts:    apiPodVolumeMounts,
-		ReadinessProbe:  FileExistsProbe(_apiReadinessFile),
-		Lifecycle:       nginxGracefulStopper(api.Kind),
-		Resources: kcore.ResourceRequirements{
-			Requests: apiPodResourceList,
-			Limits:   apiPodResourceLimitsList,
-		},
-		Ports: []kcore.ContainerPort{
-			{ContainerPort: DefaultPortInt32},
-		},
-		SecurityContext: &kcore.SecurityContext{
-			Privileged: pointer.Bool(true),
-		}},
-	)
-
-	return containers, volumes
-}
-
-func TensorFlowHandlerContainers(api *spec.API) ([]kcore.Container, []kcore.Volume) {
-	return tensorFlowHandlerContainers(api, apiContainerEnvVars(api))
-}
-
-func tensorFlowHandlerContainers(api *spec.API, envVars []kcore.EnvVar) ([]kcore.Container, []kcore.Volume) {
-	apiResourceList := kcore.ResourceList{}
-	tfServingResourceList := kcore.ResourceList{}
-	tfServingLimitsList := kcore.ResourceList{}
-	volumeMounts := defaultVolumeMounts()
-	volumes := DefaultVolumes()
-	var containers []kcore.Container
-
-	if api.Compute.Inf == 0 {
-		if api.Compute.CPU != nil {
-			userPodCPURequest := k8s.QuantityPtr(api.Compute.CPU.Quantity.DeepCopy())
-			if api.Kind == userconfig.RealtimeAPIKind {
-				userPodCPURequest.Sub(_requestMonitorCPURequest)
-			}
-			q1, q2 := k8s.SplitInTwo(userPodCPURequest)
-			apiResourceList[kcore.ResourceCPU] = *q1
-			tfServingResourceList[kcore.ResourceCPU] = *q2
-		}
-
-		if api.Compute.Mem != nil {
-			userPodMemRequest := k8s.QuantityPtr(api.Compute.Mem.Quantity.DeepCopy())
-			if api.Kind == userconfig.RealtimeAPIKind {
-				userPodMemRequest.Sub(_requestMonitorMemRequest)
-			}
-			q1, q2 := k8s.SplitInTwo(userPodMemRequest)
-			apiResourceList[kcore.ResourceMemory] = *q1
-			tfServingResourceList[kcore.ResourceMemory] = *q2
-		}
-
-		if api.Compute.GPU > 0 {
-			tfServingResourceList["nvidia.com/gpu"] = *kresource.NewQuantity(api.Compute.GPU, kresource.DecimalSI)
-			tfServingLimitsList["nvidia.com/gpu"] = *kresource.NewQuantity(api.Compute.GPU, kresource.DecimalSI)
-		}
-	} else {
-		volumes = append(volumes, kcore.Volume{
-			Name: "neuron-sock",
-		})
-		rtdVolumeMounts := []kcore.VolumeMount{
-			{
-				Name:      "neuron-sock",
-				MountPath: "/sock",
-			},
-		}
-		volumeMounts = append(volumeMounts, rtdVolumeMounts...)
-
-		neuronContainer := *neuronRuntimeDaemonContainer(api, rtdVolumeMounts)
-
-		if api.Compute.CPU != nil {
-			userPodCPURequest := k8s.QuantityPtr(api.Compute.CPU.Quantity.DeepCopy())
-			if api.Kind == userconfig.RealtimeAPIKind {
-				userPodCPURequest.Sub(_requestMonitorCPURequest)
-			}
-			q1, q2, q3 := k8s.SplitInThree(userPodCPURequest)
-			apiResourceList[kcore.ResourceCPU] = *q1
-			tfServingResourceList[kcore.ResourceCPU] = *q2
-			neuronContainer.Resources.Requests[kcore.ResourceCPU] = *q3
-		}
-
-		if api.Compute.Mem != nil {
-			userPodMemRequest := k8s.QuantityPtr(api.Compute.Mem.Quantity.DeepCopy())
-			if api.Kind == userconfig.RealtimeAPIKind {
-				userPodMemRequest.Sub(_requestMonitorMemRequest)
-			}
-			q1, q2, q3 := k8s.SplitInThree(userPodMemRequest)
-			apiResourceList[kcore.ResourceMemory] = *q1
-			tfServingResourceList[kcore.ResourceMemory] = *q2
-			neuronContainer.Resources.Requests[kcore.ResourceMemory] = *q3
-		}
-
-		containers = append(containers, neuronContainer)
-	}
-
-	if api.Handler.ShmSize != nil {
-		volumes = append(volumes, kcore.Volume{
-			Name: "dshm",
-			VolumeSource: kcore.VolumeSource{
-				EmptyDir: &kcore.EmptyDirVolumeSource{
-					Medium:    kcore.StorageMediumMemory,
-					SizeLimit: k8s.QuantityPtr(api.Handler.ShmSize.Quantity),
-				},
-			},
-		})
-		volumeMounts = append(volumeMounts, kcore.VolumeMount{
-			Name:      "dshm",
-			MountPath: "/dev/shm",
-		})
-	}
-
-	containers = append(containers, kcore.Container{
-		Name:            APIContainerName,
-		Image:           api.Handler.Image,
-		ImagePullPolicy: kcore.PullAlways,
-		Env:             envVars,
-		EnvFrom:         baseEnvVars(),
-		VolumeMounts:    volumeMounts,
-		ReadinessProbe:  FileExistsProbe(_apiReadinessFile),
-		Lifecycle:       nginxGracefulStopper(api.Kind),
-		Resources: kcore.ResourceRequirements{
-			Requests: apiResourceList,
-		},
-		Ports: []kcore.ContainerPort{
-			{ContainerPort: DefaultPortInt32},
-		},
-		SecurityContext: &kcore.SecurityContext{
-			Privileged: pointer.Bool(true),
-		}},
-		*tensorflowServingContainer(
-			api,
-			volumeMounts,
-			kcore.ResourceRequirements{
-				Limits:   tfServingLimitsList,
-				Requests: tfServingResourceList,
-			},
-		),
-	)
-
-	return containers, volumes
-}
-
-func taskEnvVars(api *spec.API) []kcore.EnvVar {
-	envVars := apiContainerEnvVars(api)
-	envVars = append(envVars,
-
-		kcore.EnvVar{
-			Name:  "CORTEX_TASK_SPEC",
-			Value: TaskSpecPath,
-		},
-	)
-	return envVars
-}
-
-func getAsyncAPIEnvVars(api spec.API, queueURL string) []kcore.EnvVar {
-	envVars := apiContainerEnvVars(&api)
-
-	envVars = append(envVars,
-		kcore.EnvVar{
-			Name:  "CORTEX_QUEUE_URL",
-			Value: queueURL,
-		},
-		kcore.EnvVar{
-			Name:  "CORTEX_ASYNC_WORKLOAD_PATH",
-			Value: aws.S3Path(config.CoreConfig.Bucket, fmt.Sprintf("%s/workloads/%s", config.CoreConfig.ClusterUID, api.Name)),
-		},
-	)
-
-	return envVars
-}
-
-func requestMonitorEnvVars(api *spec.API) []kcore.EnvVar {
-	if api.Kind == userconfig.TaskAPIKind {
-		return []kcore.EnvVar{
-			{
-				Name:  "CORTEX_LOG_LEVEL",
-				Value: strings.ToUpper(api.TaskDefinition.LogLevel.String()),
-			},
-		}
-	}
-	return []kcore.EnvVar{
-		{
-			Name:  "CORTEX_LOG_LEVEL",
-			Value: strings.ToUpper(api.Handler.LogLevel.String()),
-		},
-	}
-}
-
-func downloaderEnvVars(api *spec.API) []kcore.EnvVar {
-	if api.Kind == userconfig.TaskAPIKind {
-		return []kcore.EnvVar{
-			{
-				Name:  "CORTEX_LOG_LEVEL",
-				Value: strings.ToUpper(api.TaskDefinition.LogLevel.String()),
-			},
-		}
-	}
-	return []kcore.EnvVar{
-		{
-			Name:  "CORTEX_LOG_LEVEL",
-			Value: strings.ToUpper(api.Handler.LogLevel.String()),
-		},
-	}
-}
-
-func tensorflowServingEnvVars(api *spec.API) []kcore.EnvVar {
-	envVars := []kcore.EnvVar{
-		{
-			Name:  "TF_CPP_MIN_LOG_LEVEL",
-			Value: s.Int(userconfig.TFNumericLogLevelFromLogLevel(api.Handler.LogLevel)),
-		},
-		{
-			Name:  "TF_PROCESSES",
-			Value: s.Int32(api.Handler.ProcessesPerReplica),
-		},
-		{
-			Name:  "CORTEX_TF_BASE_SERVING_PORT",
-			Value: _tfBaseServingPortStr,
-		},
-		{
-			Name:  "TF_EMPTY_MODEL_CONFIG",
-			Value: _tfServingEmptyModelConfig,
-		},
-		{
-			Name:  "TF_MAX_NUM_LOAD_RETRIES",
-			Value: _tfServingMaxNumLoadRetries,
-		},
-		{
-			Name:  "TF_LOAD_RETRY_INTERVAL_MICROS",
-			Value: _tfServingLoadTimeMicros,
-		},
-		{
-			Name:  "TF_GRPC_MAX_CONCURRENT_STREAMS",
-			Value: fmt.Sprintf(`--grpc_channel_arguments="grpc.max_concurrent_streams=%d"`, api.Handler.ThreadsPerProcess+10),
-		},
-	}
-
-	if api.Handler.ServerSideBatching != nil {
-		var numBatchedThreads int32
-		if api.Compute.Inf > 0 {
-			// because there are processes_per_replica TF servers
-			numBatchedThreads = 1
-		} else {
-			numBatchedThreads = api.Handler.ProcessesPerReplica
-		}
-
-		envVars = append(envVars,
-			kcore.EnvVar{
-				Name:  "TF_MAX_BATCH_SIZE",
-				Value: s.Int32(api.Handler.ServerSideBatching.MaxBatchSize),
-			},
-			kcore.EnvVar{
-				Name:  "TF_BATCH_TIMEOUT_MICROS",
-				Value: s.Int64(api.Handler.ServerSideBatching.BatchInterval.Microseconds()),
-			},
-			kcore.EnvVar{
-				Name:  "TF_NUM_BATCHED_THREADS",
-				Value: s.Int32(numBatchedThreads),
-			},
-		)
-	}
-
-	if api.Compute.Inf > 0 {
-		envVars = append(envVars,
-			kcore.EnvVar{
-				Name:  "NEURONCORE_GROUP_SIZES",
-				Value: s.Int64(api.Compute.Inf * consts.NeuronCoresPerInf / int64(api.Handler.ProcessesPerReplica)),
-			},
-			kcore.EnvVar{
-				Name:  "NEURON_RTD_ADDRESS",
-				Value: fmt.Sprintf("unix:%s", _neuronRTDSocket),
-			},
-		)
-	}
-
-	return envVars
-}
-
-func apiContainerEnvVars(api *spec.API) []kcore.EnvVar {
-	envVars := []kcore.EnvVar{
-		{
-			Name:  "CORTEX_TELEMETRY_SENTRY_USER_ID",
-			Value: config.OperatorMetadata.OperatorID,
-		},
-		{
-			Name:  "CORTEX_TELEMETRY_SENTRY_ENVIRONMENT",
-			Value: "api",
-		},
-		{
-			Name:  "CORTEX_DEBUGGING",
-			Value: "false",
-		},
-		{
-			Name: "HOST_IP",
-			ValueFrom: &kcore.EnvVarSource{
-				FieldRef: &kcore.ObjectFieldSelector{
-					FieldPath: "status.hostIP",
-				},
-			},
-		},
-		{
-			Name:  "CORTEX_API_SPEC",
-			Value: APISpecPath,
-		},
-	}
-
-	if api.Handler != nil {
-		for name, val := range api.Handler.Env {
-			envVars = append(envVars, kcore.EnvVar{
-				Name:  name,
-				Value: val,
-			})
-		}
-		if api.Handler.Type == userconfig.TensorFlowHandlerType {
-			envVars = append(envVars,
-				kcore.EnvVar{
-					Name:  "CORTEX_TF_BASE_SERVING_PORT",
-					Value: _tfBaseServingPortStr,
-				},
-				kcore.EnvVar{
-					Name:  "CORTEX_TF_SERVING_HOST",
-					Value: _tfServingHost,
-				},
-			)
-		}
-	}
-
-	if api.TaskDefinition != nil {
-		for name, val := range api.TaskDefinition.Env {
-			envVars = append(envVars, kcore.EnvVar{
-				Name:  name,
-				Value: val,
-			})
-		}
-	}
-
-	return envVars
-}
-
-func tensorflowServingContainer(api *spec.API, volumeMounts []kcore.VolumeMount, resources kcore.ResourceRequirements) *kcore.Container {
-	var cmdArgs []string
-	ports := []kcore.ContainerPort{
-		{
-			ContainerPort: _tfBaseServingPortInt32,
-		},
-	}
-
-	if api.Compute.Inf > 0 {
-		numPorts := api.Handler.ProcessesPerReplica
-		for i := int32(1); i < numPorts; i++ {
-			ports = append(ports, kcore.ContainerPort{
-				ContainerPort: _tfBaseServingPortInt32 + i,
-			})
-		}
-	}
-
-	if api.Compute.Inf == 0 {
-		// the entrypoint is different for Inferentia-based APIs
-		cmdArgs = []string{
-			"--port=" + _tfBaseServingPortStr,
-			"--model_config_file=" + _tfServingEmptyModelConfig,
-			"--max_num_load_retries=" + _tfServingMaxNumLoadRetries,
-			"--load_retry_interval_micros=" + _tfServingLoadTimeMicros,
-			fmt.Sprintf(`--grpc_channel_arguments="grpc.max_concurrent_streams=%d"`, api.Handler.ProcessesPerReplica*api.Handler.ThreadsPerProcess+10),
-		}
-		if api.Handler.ServerSideBatching != nil {
-			cmdArgs = append(cmdArgs,
-				"--enable_batching=true",
-				"--batching_parameters_file="+_tfServingBatchConfig,
-			)
-		}
-	}
-
-	var probeHandler kcore.Handler
-	if len(ports) == 1 {
-		probeHandler = kcore.Handler{
-			TCPSocket: &kcore.TCPSocketAction{
-				Port: intstr.IntOrString{
-					IntVal: _tfBaseServingPortInt32,
-				},
-			},
-		}
-	} else {
-		probeHandler = kcore.Handler{
-			Exec: &kcore.ExecAction{
-				Command: []string{"/bin/bash", "-c", `test $(nc -zv localhost ` + fmt.Sprintf("%d-%d", _tfBaseServingPortInt32, _tfBaseServingPortInt32+int32(len(ports))-1) + ` 2>&1 | wc -l) -eq ` + fmt.Sprintf("%d", len(ports))},
-			},
-		}
-	}
-
-	return &kcore.Container{
-		Name:            _tfServingContainerName,
-		Image:           api.Handler.TensorFlowServingImage,
-		ImagePullPolicy: kcore.PullAlways,
-		Args:            cmdArgs,
-		Env:             tensorflowServingEnvVars(api),
-		EnvFrom:         baseEnvVars(),
-		VolumeMounts:    volumeMounts,
-		ReadinessProbe: &kcore.Probe{
-			InitialDelaySeconds: 5,
-			TimeoutSeconds:      5,
-			PeriodSeconds:       5,
-			SuccessThreshold:    1,
-			FailureThreshold:    2,
-			Handler:             probeHandler,
-		},
-		Lifecycle: waitAPIContainerToStop(api.Kind),
-		Resources: resources,
-		Ports:     ports,
-	}
-}
-
-func neuronRuntimeDaemonContainer(api *spec.API, volumeMounts []kcore.VolumeMount) *kcore.Container {
-	totalHugePages := api.Compute.Inf * _hugePagesMemPerInf
-	return &kcore.Container{
-		Name:            _neuronRTDContainerName,
-		Image:           config.CoreConfig.ImageNeuronRTD,
-		ImagePullPolicy: kcore.PullAlways,
-		SecurityContext: &kcore.SecurityContext{
-			Capabilities: &kcore.Capabilities{
-				Add: []kcore.Capability{
-					"SYS_ADMIN",
-					"IPC_LOCK",
-				},
-			},
-		},
-		VolumeMounts:   volumeMounts,
-		ReadinessProbe: socketExistsProbe(_neuronRTDSocket),
-		Lifecycle:      waitAPIContainerToStop(api.Kind),
-		Resources: kcore.ResourceRequirements{
-			Requests: kcore.ResourceList{
-				"hugepages-2Mi":         *kresource.NewQuantity(totalHugePages, kresource.BinarySI),
-				"aws.amazon.com/neuron": *kresource.NewQuantity(api.Compute.Inf, kresource.DecimalSI),
-			},
-			Limits: kcore.ResourceList{
-				"hugepages-2Mi":         *kresource.NewQuantity(totalHugePages, kresource.BinarySI),
-				"aws.amazon.com/neuron": *kresource.NewQuantity(api.Compute.Inf, kresource.DecimalSI),
-			},
-		},
-	}
-}
-
-func RequestMonitorContainer(api *spec.API) kcore.Container {
-	requests := kcore.ResourceList{}
-	if api.Compute != nil {
-		if api.Compute.CPU != nil {
-			requests[kcore.ResourceCPU] = _requestMonitorCPURequest
-		}
-		if api.Compute.Mem != nil {
-			requests[kcore.ResourceMemory] = _requestMonitorMemRequest
-		}
-	}
-
-	return kcore.Container{
-		Name:            _requestMonitorContainerName,
-		Image:           config.CoreConfig.ImageRequestMonitor,
-		ImagePullPolicy: kcore.PullAlways,
-		Args:            []string{"-p", DefaultRequestMonitorPortStr},
-		Ports: []kcore.ContainerPort{
-			{Name: "metrics", ContainerPort: DefaultRequestMonitorPortInt32},
-		},
-		Env:            requestMonitorEnvVars(api),
-		EnvFrom:        baseEnvVars(),
-		VolumeMounts:   defaultVolumeMounts(),
-		ReadinessProbe: FileExistsProbe(_requestMonitorReadinessFile),
-		Resources: kcore.ResourceRequirements{
-			Requests: requests,
-		},
-	}
-}
-
-func FileExistsProbe(fileName string) *kcore.Probe {
-	return &kcore.Probe{
-		InitialDelaySeconds: 3,
-		TimeoutSeconds:      5,
-		PeriodSeconds:       5,
-		SuccessThreshold:    1,
-		FailureThreshold:    1,
-		Handler: kcore.Handler{
-			Exec: &kcore.ExecAction{
-				Command: []string{"/bin/bash", "-c", fmt.Sprintf("test -f %s", fileName)},
-			},
-		},
-	}
-}
-
-func socketExistsProbe(socketName string) *kcore.Probe {
-	return &kcore.Probe{
-		InitialDelaySeconds: 3,
-		TimeoutSeconds:      5,
-		PeriodSeconds:       5,
-		SuccessThreshold:    1,
-		FailureThreshold:    1,
-		Handler: kcore.Handler{
-			Exec: &kcore.ExecAction{
-				Command: []string{"/bin/bash", "-c", fmt.Sprintf("test -S %s", socketName)},
-			},
-		},
-	}
-}
-
-func nginxGracefulStopper(apiKind userconfig.Kind) *kcore.Lifecycle {
-	if apiKind == userconfig.RealtimeAPIKind {
-		return &kcore.Lifecycle{
-			PreStop: &kcore.Handler{
-				Exec: &kcore.ExecAction{
-					// the sleep is required to wait for any k8s-related race conditions
-					// as described in https://medium.com/codecademy-engineering/kubernetes-nginx-and-zero-downtime-in-production-2c910c6a5ed8
-					Command: []string{"/bin/sh", "-c", "sleep 5; /usr/sbin/nginx -s quit; while pgrep -x nginx; do sleep 1; done"},
-				},
-			},
-		}
-	}
-	return nil
-}
-
-func waitAPIContainerToStop(apiKind userconfig.Kind) *kcore.Lifecycle {
-	if apiKind == userconfig.RealtimeAPIKind {
-		return &kcore.Lifecycle{
-			PreStop: &kcore.Handler{
-				Exec: &kcore.ExecAction{
-					Command: []string{"/bin/sh", "-c", fmt.Sprintf("while curl localhost:%s/nginx_status; do sleep 1; done", DefaultPortStr)},
-				},
-			},
-		}
-	}
-	return nil
-}
-
-func baseEnvVars() []kcore.EnvFromSource {
-	envVars := []kcore.EnvFromSource{
-		{
-			ConfigMapRef: &kcore.ConfigMapEnvSource{
-				LocalObjectReference: kcore.LocalObjectReference{
-					Name: "env-vars",
-				},
-			},
-		},
-	}
-
-	return envVars
-}
-
-func DefaultVolumes() []kcore.Volume {
-	return []kcore.Volume{
-		k8s.EmptyDirVolume(_emptyDirVolumeName),
-		{
-			Name: "client-config",
-			VolumeSource: kcore.VolumeSource{
-				ConfigMap: &kcore.ConfigMapVolumeSource{
-					LocalObjectReference: kcore.LocalObjectReference{
-						Name: "client-config",
-					},
-				},
-			},
-		},
-	}
-}
-
-func defaultVolumeMounts() []kcore.VolumeMount {
-	return []kcore.VolumeMount{
-		k8s.EmptyDirVolumeMount(_emptyDirVolumeName, _emptyDirMountPath),
-		{
-			Name:      "client-config",
-			MountPath: path.Join(_clientConfigDir, "cli.yaml"),
-			SubPath:   "cli.yaml",
-		},
-	}
-}
-
-func NodeSelectors() map[string]string {
-	return map[string]string{
-		"workload": "true",
-	}
-}
-
-func GenerateResourceTolerations() []kcore.Toleration {
-	tolerations := []kcore.Toleration{
-		{
-			Key:      "workload",
-			Operator: kcore.TolerationOpEqual,
-			Value:    "true",
-			Effect:   kcore.TaintEffectNoSchedule,
-		},
-		{
-			Key:      "nvidia.com/gpu",
-			Operator: kcore.TolerationOpExists,
-			Effect:   kcore.TaintEffectNoSchedule,
-		},
-		{
-			Key:      "aws.amazon.com/neuron",
-			Operator: kcore.TolerationOpEqual,
-			Value:    "true",
-			Effect:   kcore.TaintEffectNoSchedule,
-		},
-	}
-
-	return tolerations
-}
-
-func GenerateNodeAffinities(apiNodeGroups []string) *kcore.Affinity {
-	// node groups are ordered according to how the cluster config node groups are ordered
-	var nodeGroups []*clusterconfig.NodeGroup
-	for _, clusterNodeGroup := range config.ManagedConfig.NodeGroups {
-		for _, apiNodeGroupName := range apiNodeGroups {
-			if clusterNodeGroup.Name == apiNodeGroupName {
-				nodeGroups = append(nodeGroups, clusterNodeGroup)
-			}
-		}
-	}
-
-	numNodeGroups := len(apiNodeGroups)
-	if apiNodeGroups == nil {
-		nodeGroups = config.ManagedConfig.NodeGroups
-		numNodeGroups = len(config.ManagedConfig.NodeGroups)
-	}
-
-	requiredNodeGroups := []string{}
-	preferredAffinities := []kcore.PreferredSchedulingTerm{}
-
-	for idx, nodeGroup := range nodeGroups {
-		var nodeGroupPrefix string
-		if nodeGroup.Spot {
-			nodeGroupPrefix = "cx-ws-"
-		} else {
-			nodeGroupPrefix = "cx-wd-"
-		}
-
-		preferredAffinities = append(preferredAffinities, kcore.PreferredSchedulingTerm{
-			Weight: int32(100 * (1 - float64(idx)/float64(numNodeGroups))),
-			Preference: kcore.NodeSelectorTerm{
-				MatchExpressions: []kcore.NodeSelectorRequirement{
-					{
-						Key:      "alpha.eksctl.io/nodegroup-name",
-						Operator: kcore.NodeSelectorOpIn,
-						Values:   []string{nodeGroupPrefix + nodeGroup.Name},
-					},
-				},
-			},
-		})
-		requiredNodeGroups = append(requiredNodeGroups, nodeGroupPrefix+nodeGroup.Name)
-	}
-
-	var requiredNodeSelector *kcore.NodeSelector
-	if apiNodeGroups != nil {
-		requiredNodeSelector = &kcore.NodeSelector{
-			NodeSelectorTerms: []kcore.NodeSelectorTerm{
-				{
-					MatchExpressions: []kcore.NodeSelectorRequirement{
-						{
-							Key:      "alpha.eksctl.io/nodegroup-name",
-							Operator: kcore.NodeSelectorOpIn,
-							Values:   requiredNodeGroups,
-						},
-					},
-				},
-			},
-		}
-	}
-
-	return &kcore.Affinity{
-		NodeAffinity: &kcore.NodeAffinity{
-			PreferredDuringSchedulingIgnoredDuringExecution: preferredAffinities,
-			RequiredDuringSchedulingIgnoredDuringExecution:  requiredNodeSelector,
-		},
-	}
-}
-
-func K8sName(apiName string) string {
-	return "api-" + apiName
-}
-
-=======
->>>>>>> f9ee4a99
 // APILoadBalancerURL returns the http endpoint of the ingress load balancer for deployed APIs
 func APILoadBalancerURL() (string, error) {
 	return getLoadBalancerURL("ingressgateway-apis")
