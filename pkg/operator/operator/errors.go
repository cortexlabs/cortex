/*
Copyright 2020 Cortex Labs, Inc.

Licensed under the Apache License, Version 2.0 (the "License");
you may not use this file except in compliance with the License.
You may obtain a copy of the License at

    http://www.apache.org/licenses/LICENSE-2.0

Unless required by applicable law or agreed to in writing, software
distributed under the License is distributed on an "AS IS" BASIS,
WITHOUT WARRANTIES OR CONDITIONS OF ANY KIND, either express or implied.
See the License for the specific language governing permissions and
limitations under the License.
*/

package operator

import (
	"fmt"

	"github.com/cortexlabs/cortex/pkg/lib/errors"
)

const (
<<<<<<< HEAD
	ErrCortexInstallationBroken           = "operator.cortex_installation_broken"
	ErrLoadBalancerInitializing           = "operator.load_balancer_initializing"
	ErrMalformedConfig                    = "operator.malformed_config"
	ErrNoAPIs                             = "operator.no_apis"
	ErrAPIUpdating                        = "operator.api_updating"
	ErrDuplicateName                      = "operator.duplicate_name"
	ErrDuplicateEndpointInOneDeploy       = "operator.duplicate_endpoint_in_one_deploy"
	ErrDuplicateEndpoint                  = "operator.duplicate_endpoint"
	ErrSpecifyAllOrNone                   = "operator.specify_all_or_none"
	ErrOneOfPrerequisitesNotDefined       = "operator.one_of_prerequisites_not_defined"
	ErrMinReplicasGreaterThanMax          = "operator.min_replicas_greater_than_max"
	ErrInitReplicasGreaterThanMax         = "operator.init_replicas_greater_than_max"
	ErrInitReplicasLessThanMin            = "operator.init_replicas_less_than_min"
	ErrInvalidSurgeOrUnavailable          = "operator.invalid_surge_or_unavailable"
	ErrSurgeAndUnavailableBothZero        = "operator.surge_and_unavailable_both_zero"
	ErrImplDoesNotExist                   = "operator.impl_does_not_exist"
	ErrS3FileNotFound                     = "operator.s3_file_not_found"
	ErrS3DirNotFoundOrEmpty               = "operator.s3_dir_not_found_or_empty"
	ErrONNXDoesntSupportZip               = "operator.onnx_doesnt_support_zip"
	ErrInvalidTensorFlowDir               = "operator.invalid_tensorflow_dir"
	ErrInvalidNeuronTensorFlowDir         = "operator.invalid_neuron_tensorflow_dir"
	ErrFieldMustBeDefinedForPredictorType = "operator.field_must_be_defined_for_predictor_type"
	ErrFieldNotSupportedByPredictorType   = "operator.field_not_supported_by_predictor_type"
	ErrNoAvailableNodeComputeLimit        = "operator.no_available_node_compute_limit"
	ErrCortexPrefixedEnvVarNotAllowed     = "operator.cortex_prefixed_env_var_not_allowed"
	ErrAPINotDeployed                     = "operator.api_not_deployed"
	ErrRegistryAccountIDMismatch          = "operator.registry_account_id_mismatch"
	ErrComputeResourceConflict            = "operator.compute_resource_conflict"
	ErrInsufficientInfMemory              = "operator.insufficient_inf_memory"
	ErrInvalidNumberOfInfWorkers          = "operator.invalid_number_of_inf_workers"
	ErrInvalidNumberOfInfs                = "operator.invalid_number_of_infs"
=======
	ErrCortexInstallationBroken    = "operator.cortex_installation_broken"
	ErrLoadBalancerInitializing    = "operator.load_balancer_initializing"
	ErrMalformedConfig             = "operator.malformed_config"
	ErrNoAPIs                      = "operator.no_apis"
	ErrAPIUpdating                 = "operator.api_updating"
	ErrAPINotDeployed              = "operator.api_not_deployed"
	ErrNoAvailableNodeComputeLimit = "operator.no_available_node_compute_limit"
>>>>>>> dd9d8b39
)

func ErrorCortexInstallationBroken() error {
	return errors.WithStack(&errors.Error{
		Kind:    ErrCortexInstallationBroken,
		Message: "cortex is out of date or not installed properly; run `cortex cluster configure` to repair, or spin down your cluster with `cortex cluster down` and create a new one with `cortex cluster up`",
	})
}

func ErrorLoadBalancerInitializing() error {
	return errors.WithStack(&errors.Error{
		Kind:    ErrLoadBalancerInitializing,
		Message: "load balancer is still initializing",
	})
}

func ErrorAPIUpdating(apiName string) error {
	return errors.WithStack(&errors.Error{
		Kind:    ErrAPIUpdating,
		Message: fmt.Sprintf("%s is updating (override with --force)", apiName),
	})
}

<<<<<<< HEAD
func ErrorDuplicateName(apis []userconfig.API) error {
	filePaths := strset.New()
	for _, api := range apis {
		filePaths.Add(api.FilePath)
	}

	return errors.WithStack(&errors.Error{
		Kind:    ErrDuplicateName,
		Message: fmt.Sprintf("name %s must be unique across apis (defined in %s)", s.UserStr(apis[0].Name), s.StrsAnd(filePaths.Slice())),
	})
}

func ErrorDuplicateEndpointInOneDeploy(apis []userconfig.API) error {
	names := make([]string, len(apis))
	for i, api := range apis {
		names[i] = api.Name
	}

	return errors.WithStack(&errors.Error{
		Kind:    ErrDuplicateEndpointInOneDeploy,
		Message: fmt.Sprintf("endpoint %s must be unique across apis (defined in %s)", s.UserStr(*apis[0].Endpoint), s.StrsAnd(names)),
	})
}

func ErrorDuplicateEndpoint(apiName string) error {
	return errors.WithStack(&errors.Error{
		Kind:    ErrDuplicateEndpoint,
		Message: fmt.Sprintf("endpoint is already being used by %s", apiName),
	})
}

func ErrorSpecifyAllOrNone(val string, vals ...string) error {
	allVals := append(vals, val)
	message := fmt.Sprintf("please specify all or none of %s", s.UserStrsAnd(allVals))
	if len(allVals) == 2 {
		message = fmt.Sprintf("please specify both %s and %s or neither of them", s.UserStr(allVals[0]), s.UserStr(allVals[1]))
	}

	return errors.WithStack(&errors.Error{
		Kind:    ErrSpecifyAllOrNone,
		Message: message,
	})
}

func ErrorOneOfPrerequisitesNotDefined(argName string, prerequisite string, prerequisites ...string) error {
	allPrerequisites := append(prerequisites, prerequisite)
	message := fmt.Sprintf("%s specified without specifying %s", s.UserStr(argName), s.UserStrsOr(allPrerequisites))

	return errors.WithStack(&errors.Error{
		Kind:    ErrOneOfPrerequisitesNotDefined,
		Message: message,
	})
}

func ErrorMinReplicasGreaterThanMax(min int32, max int32) error {
	return errors.WithStack(&errors.Error{
		Kind:    ErrMinReplicasGreaterThanMax,
		Message: fmt.Sprintf("%s cannot be greater than %s (%d > %d)", userconfig.MinReplicasKey, userconfig.MaxReplicasKey, min, max),
	})
}

func ErrorInitReplicasGreaterThanMax(init int32, max int32) error {
	return errors.WithStack(&errors.Error{
		Kind:    ErrInitReplicasGreaterThanMax,
		Message: fmt.Sprintf("%s cannot be greater than %s (%d > %d)", userconfig.InitReplicasKey, userconfig.MaxReplicasKey, init, max),
	})
}

func ErrorInitReplicasLessThanMin(init int32, min int32) error {
	return errors.WithStack(&errors.Error{
		Kind:    ErrInitReplicasLessThanMin,
		Message: fmt.Sprintf("%s cannot be less than %s (%d < %d)", userconfig.InitReplicasKey, userconfig.MinReplicasKey, init, min),
	})
}

func ErrorInvalidSurgeOrUnavailable(val string) error {
	return errors.WithStack(&errors.Error{
		Kind:    ErrInvalidSurgeOrUnavailable,
		Message: fmt.Sprintf("%s is not a valid value - must be an integer percentage (e.g. 25%%, to denote a percentage of desired replicas) or a positive integer (e.g. 5, to denote a number of replicas)", s.UserStr(val)),
	})
}

func ErrorSurgeAndUnavailableBothZero() error {
	return errors.WithStack(&errors.Error{
		Kind:    ErrSurgeAndUnavailableBothZero,
		Message: fmt.Sprintf("%s and %s cannot both be zero", userconfig.MaxSurgeKey, userconfig.MaxUnavailableKey),
	})
}

func ErrorImplDoesNotExist(path string) error {
	return errors.WithStack(&errors.Error{
		Kind:    ErrImplDoesNotExist,
		Message: fmt.Sprintf("%s: implementation file does not exist", path),
	})
}

func ErrorS3FileNotFound(path string) error {
	return errors.WithStack(&errors.Error{
		Kind:    ErrS3FileNotFound,
		Message: fmt.Sprintf("%s: not found or insufficient permissions", path),
	})
}

func ErrorS3DirNotFoundOrEmpty(path string) error {
	return errors.WithStack(&errors.Error{
		Kind:    ErrS3DirNotFoundOrEmpty,
		Message: fmt.Sprintf("%s: directory not found or empty", path),
	})
}

func ErrorONNXDoesntSupportZip() error {
	return errors.WithStack(&errors.Error{
		Kind:    ErrONNXDoesntSupportZip,
		Message: fmt.Sprintf("zip files are not supported for ONNX models"),
	})
}

var _tfExpectedStructMessage = `For TensorFlow models, the path must contain a directory with the following structure:
  1523423423/ (Version prefix, usually a timestamp)
  ├── saved_model.pb
  └── variables/
      ├── variables.index
      ├── variables.data-00000-of-00003
      ├── variables.data-00001-of-00003
      └── variables.data-00002-of-...`

func ErrorInvalidTensorFlowDir(path string) error {
	message := "invalid TensorFlow export directory.\n"
	message += _tfExpectedStructMessage
	return errors.WithStack(&errors.Error{
		Kind:    ErrInvalidTensorFlowDir,
		Message: message,
	})
}

var _neuronTfExpectedStructMessage = `For Neuron TensorFlow models, the path must contain a directory with the following structure:
1523423423/ (Version prefix, usually a timestamp)
└── saved_model.pb`

func ErrorInvalidNeuronTensorFlowDir(path string) error {
	message := "invalid Neuron TensorFlow export directory.\n"
	message += _neuronTfExpectedStructMessage
	return errors.WithStack(&errors.Error{
		Kind:    ErrInvalidNeuronTensorFlowDir,
		Message: message,
	})
}

func ErrorFieldMustBeDefinedForPredictorType(fieldKey string, predictorType userconfig.PredictorType) error {
	return errors.WithStack(&errors.Error{
		Kind:    ErrFieldMustBeDefinedForPredictorType,
		Message: fmt.Sprintf("%s field must be defined for the %s predictor type", fieldKey, predictorType.String()),
	})
}

func ErrorFieldNotSupportedByPredictorType(fieldKey string, predictorType userconfig.PredictorType) error {
=======
func ErrorAPINotDeployed(apiName string) error {
>>>>>>> dd9d8b39
	return errors.WithStack(&errors.Error{
		Kind:    ErrAPINotDeployed,
		Message: fmt.Sprintf("%s is not deployed", apiName), // note: if modifying this string, search the codebase for it and change all occurrences
	})
}

func ErrorNoAvailableNodeComputeLimit(resource string, reqStr string, maxStr string) error {
	message := fmt.Sprintf("no instances can satisfy the requested %s quantity - requested %s %s but instances only have %s %s available", resource, reqStr, resource, maxStr, resource)
	if maxStr == "0" {
		message = fmt.Sprintf("no instances can satisfy the requested %s quantity - requested %s %s but instances don't have any %s", resource, reqStr, resource, resource)
	}
	return errors.WithStack(&errors.Error{
		Kind:    ErrNoAvailableNodeComputeLimit,
		Message: message,
	})
<<<<<<< HEAD
}

func ErrorCortexPrefixedEnvVarNotAllowed() error {
	return errors.WithStack(&errors.Error{
		Kind:    ErrCortexPrefixedEnvVarNotAllowed,
		Message: fmt.Sprintf("environment variables starting with CORTEX_ are reserved"),
	})
}

func ErrorAPINotDeployed(apiName string) error {
	return errors.WithStack(&errors.Error{
		Kind:    ErrAPINotDeployed,
		Message: fmt.Sprintf("%s is not deployed", apiName), // note: if modifying this string, search the codebase for it and change all occurrences
	})
}

func ErrorRegistryAccountIDMismatch(regID, opID string) error {
	return errors.WithStack(&errors.Error{
		Kind:    ErrRegistryAccountIDMismatch,
		Message: fmt.Sprintf("registry account ID (%s) doesn't match your AWS account ID (%s), and using an ECR registry in a different AWS account is not supported", regID, opID),
	})
}

func ErrorComputeResourceConflict(resourceA, resourceB string) error {
	return errors.WithStack(&errors.Error{
		Kind:    ErrComputeResourceConflict,
		Message: fmt.Sprintf("%s and %s resources cannot be used together", resourceA, resourceB),
	})
}

func ErrorInsufficientInfMemory(requestedMem, minimumMem, numInfs, perInfMem string) error {
	return errors.WithStack(&errors.Error{
		Kind: ErrInsufficientInfMemory,
		Message: fmt.Sprintf("requested %s memory, but to cover the Inf requirements, a minimum of %s = 2 * %s Inf(s) * %s per Inf is required",
			requestedMem, minimumMem, numInfs, perInfMem),
	})
}

func ErrorInvalidNumberOfInfWorkers(requestedWorkers int64, numInfCores int64, acceptableWorkers []int64) error {
	msgAcceptableWorkers := s.UserStrsOr(acceptableWorkers)
	message := fmt.Sprintf("cannot evenly distribute %d Inf ASICs over %d worker(s) - acceptable numbers of workers are %s", numInfCores, requestedWorkers, msgAcceptableWorkers)
	return errors.WithStack(&errors.Error{
		Kind:    ErrInvalidNumberOfInfWorkers,
		Message: message,
	})
}

func ErrorInvalidNumberOfInfs(requestedInfs int64) error {
	return errors.WithStack(&errors.Error{
		Kind:    ErrInvalidNumberOfInfs,
		Message: fmt.Sprintf("cannot request %d Infs (only 1 Inf can be used per API replica)", requestedInfs),
	})
=======
>>>>>>> dd9d8b39
}<|MERGE_RESOLUTION|>--- conflicted
+++ resolved
@@ -23,39 +23,6 @@
 )
 
 const (
-<<<<<<< HEAD
-	ErrCortexInstallationBroken           = "operator.cortex_installation_broken"
-	ErrLoadBalancerInitializing           = "operator.load_balancer_initializing"
-	ErrMalformedConfig                    = "operator.malformed_config"
-	ErrNoAPIs                             = "operator.no_apis"
-	ErrAPIUpdating                        = "operator.api_updating"
-	ErrDuplicateName                      = "operator.duplicate_name"
-	ErrDuplicateEndpointInOneDeploy       = "operator.duplicate_endpoint_in_one_deploy"
-	ErrDuplicateEndpoint                  = "operator.duplicate_endpoint"
-	ErrSpecifyAllOrNone                   = "operator.specify_all_or_none"
-	ErrOneOfPrerequisitesNotDefined       = "operator.one_of_prerequisites_not_defined"
-	ErrMinReplicasGreaterThanMax          = "operator.min_replicas_greater_than_max"
-	ErrInitReplicasGreaterThanMax         = "operator.init_replicas_greater_than_max"
-	ErrInitReplicasLessThanMin            = "operator.init_replicas_less_than_min"
-	ErrInvalidSurgeOrUnavailable          = "operator.invalid_surge_or_unavailable"
-	ErrSurgeAndUnavailableBothZero        = "operator.surge_and_unavailable_both_zero"
-	ErrImplDoesNotExist                   = "operator.impl_does_not_exist"
-	ErrS3FileNotFound                     = "operator.s3_file_not_found"
-	ErrS3DirNotFoundOrEmpty               = "operator.s3_dir_not_found_or_empty"
-	ErrONNXDoesntSupportZip               = "operator.onnx_doesnt_support_zip"
-	ErrInvalidTensorFlowDir               = "operator.invalid_tensorflow_dir"
-	ErrInvalidNeuronTensorFlowDir         = "operator.invalid_neuron_tensorflow_dir"
-	ErrFieldMustBeDefinedForPredictorType = "operator.field_must_be_defined_for_predictor_type"
-	ErrFieldNotSupportedByPredictorType   = "operator.field_not_supported_by_predictor_type"
-	ErrNoAvailableNodeComputeLimit        = "operator.no_available_node_compute_limit"
-	ErrCortexPrefixedEnvVarNotAllowed     = "operator.cortex_prefixed_env_var_not_allowed"
-	ErrAPINotDeployed                     = "operator.api_not_deployed"
-	ErrRegistryAccountIDMismatch          = "operator.registry_account_id_mismatch"
-	ErrComputeResourceConflict            = "operator.compute_resource_conflict"
-	ErrInsufficientInfMemory              = "operator.insufficient_inf_memory"
-	ErrInvalidNumberOfInfWorkers          = "operator.invalid_number_of_inf_workers"
-	ErrInvalidNumberOfInfs                = "operator.invalid_number_of_infs"
-=======
 	ErrCortexInstallationBroken    = "operator.cortex_installation_broken"
 	ErrLoadBalancerInitializing    = "operator.load_balancer_initializing"
 	ErrMalformedConfig             = "operator.malformed_config"
@@ -63,7 +30,6 @@
 	ErrAPIUpdating                 = "operator.api_updating"
 	ErrAPINotDeployed              = "operator.api_not_deployed"
 	ErrNoAvailableNodeComputeLimit = "operator.no_available_node_compute_limit"
->>>>>>> dd9d8b39
 )
 
 func ErrorCortexInstallationBroken() error {
@@ -87,166 +53,7 @@
 	})
 }
 
-<<<<<<< HEAD
-func ErrorDuplicateName(apis []userconfig.API) error {
-	filePaths := strset.New()
-	for _, api := range apis {
-		filePaths.Add(api.FilePath)
-	}
-
-	return errors.WithStack(&errors.Error{
-		Kind:    ErrDuplicateName,
-		Message: fmt.Sprintf("name %s must be unique across apis (defined in %s)", s.UserStr(apis[0].Name), s.StrsAnd(filePaths.Slice())),
-	})
-}
-
-func ErrorDuplicateEndpointInOneDeploy(apis []userconfig.API) error {
-	names := make([]string, len(apis))
-	for i, api := range apis {
-		names[i] = api.Name
-	}
-
-	return errors.WithStack(&errors.Error{
-		Kind:    ErrDuplicateEndpointInOneDeploy,
-		Message: fmt.Sprintf("endpoint %s must be unique across apis (defined in %s)", s.UserStr(*apis[0].Endpoint), s.StrsAnd(names)),
-	})
-}
-
-func ErrorDuplicateEndpoint(apiName string) error {
-	return errors.WithStack(&errors.Error{
-		Kind:    ErrDuplicateEndpoint,
-		Message: fmt.Sprintf("endpoint is already being used by %s", apiName),
-	})
-}
-
-func ErrorSpecifyAllOrNone(val string, vals ...string) error {
-	allVals := append(vals, val)
-	message := fmt.Sprintf("please specify all or none of %s", s.UserStrsAnd(allVals))
-	if len(allVals) == 2 {
-		message = fmt.Sprintf("please specify both %s and %s or neither of them", s.UserStr(allVals[0]), s.UserStr(allVals[1]))
-	}
-
-	return errors.WithStack(&errors.Error{
-		Kind:    ErrSpecifyAllOrNone,
-		Message: message,
-	})
-}
-
-func ErrorOneOfPrerequisitesNotDefined(argName string, prerequisite string, prerequisites ...string) error {
-	allPrerequisites := append(prerequisites, prerequisite)
-	message := fmt.Sprintf("%s specified without specifying %s", s.UserStr(argName), s.UserStrsOr(allPrerequisites))
-
-	return errors.WithStack(&errors.Error{
-		Kind:    ErrOneOfPrerequisitesNotDefined,
-		Message: message,
-	})
-}
-
-func ErrorMinReplicasGreaterThanMax(min int32, max int32) error {
-	return errors.WithStack(&errors.Error{
-		Kind:    ErrMinReplicasGreaterThanMax,
-		Message: fmt.Sprintf("%s cannot be greater than %s (%d > %d)", userconfig.MinReplicasKey, userconfig.MaxReplicasKey, min, max),
-	})
-}
-
-func ErrorInitReplicasGreaterThanMax(init int32, max int32) error {
-	return errors.WithStack(&errors.Error{
-		Kind:    ErrInitReplicasGreaterThanMax,
-		Message: fmt.Sprintf("%s cannot be greater than %s (%d > %d)", userconfig.InitReplicasKey, userconfig.MaxReplicasKey, init, max),
-	})
-}
-
-func ErrorInitReplicasLessThanMin(init int32, min int32) error {
-	return errors.WithStack(&errors.Error{
-		Kind:    ErrInitReplicasLessThanMin,
-		Message: fmt.Sprintf("%s cannot be less than %s (%d < %d)", userconfig.InitReplicasKey, userconfig.MinReplicasKey, init, min),
-	})
-}
-
-func ErrorInvalidSurgeOrUnavailable(val string) error {
-	return errors.WithStack(&errors.Error{
-		Kind:    ErrInvalidSurgeOrUnavailable,
-		Message: fmt.Sprintf("%s is not a valid value - must be an integer percentage (e.g. 25%%, to denote a percentage of desired replicas) or a positive integer (e.g. 5, to denote a number of replicas)", s.UserStr(val)),
-	})
-}
-
-func ErrorSurgeAndUnavailableBothZero() error {
-	return errors.WithStack(&errors.Error{
-		Kind:    ErrSurgeAndUnavailableBothZero,
-		Message: fmt.Sprintf("%s and %s cannot both be zero", userconfig.MaxSurgeKey, userconfig.MaxUnavailableKey),
-	})
-}
-
-func ErrorImplDoesNotExist(path string) error {
-	return errors.WithStack(&errors.Error{
-		Kind:    ErrImplDoesNotExist,
-		Message: fmt.Sprintf("%s: implementation file does not exist", path),
-	})
-}
-
-func ErrorS3FileNotFound(path string) error {
-	return errors.WithStack(&errors.Error{
-		Kind:    ErrS3FileNotFound,
-		Message: fmt.Sprintf("%s: not found or insufficient permissions", path),
-	})
-}
-
-func ErrorS3DirNotFoundOrEmpty(path string) error {
-	return errors.WithStack(&errors.Error{
-		Kind:    ErrS3DirNotFoundOrEmpty,
-		Message: fmt.Sprintf("%s: directory not found or empty", path),
-	})
-}
-
-func ErrorONNXDoesntSupportZip() error {
-	return errors.WithStack(&errors.Error{
-		Kind:    ErrONNXDoesntSupportZip,
-		Message: fmt.Sprintf("zip files are not supported for ONNX models"),
-	})
-}
-
-var _tfExpectedStructMessage = `For TensorFlow models, the path must contain a directory with the following structure:
-  1523423423/ (Version prefix, usually a timestamp)
-  ├── saved_model.pb
-  └── variables/
-      ├── variables.index
-      ├── variables.data-00000-of-00003
-      ├── variables.data-00001-of-00003
-      └── variables.data-00002-of-...`
-
-func ErrorInvalidTensorFlowDir(path string) error {
-	message := "invalid TensorFlow export directory.\n"
-	message += _tfExpectedStructMessage
-	return errors.WithStack(&errors.Error{
-		Kind:    ErrInvalidTensorFlowDir,
-		Message: message,
-	})
-}
-
-var _neuronTfExpectedStructMessage = `For Neuron TensorFlow models, the path must contain a directory with the following structure:
-1523423423/ (Version prefix, usually a timestamp)
-└── saved_model.pb`
-
-func ErrorInvalidNeuronTensorFlowDir(path string) error {
-	message := "invalid Neuron TensorFlow export directory.\n"
-	message += _neuronTfExpectedStructMessage
-	return errors.WithStack(&errors.Error{
-		Kind:    ErrInvalidNeuronTensorFlowDir,
-		Message: message,
-	})
-}
-
-func ErrorFieldMustBeDefinedForPredictorType(fieldKey string, predictorType userconfig.PredictorType) error {
-	return errors.WithStack(&errors.Error{
-		Kind:    ErrFieldMustBeDefinedForPredictorType,
-		Message: fmt.Sprintf("%s field must be defined for the %s predictor type", fieldKey, predictorType.String()),
-	})
-}
-
-func ErrorFieldNotSupportedByPredictorType(fieldKey string, predictorType userconfig.PredictorType) error {
-=======
 func ErrorAPINotDeployed(apiName string) error {
->>>>>>> dd9d8b39
 	return errors.WithStack(&errors.Error{
 		Kind:    ErrAPINotDeployed,
 		Message: fmt.Sprintf("%s is not deployed", apiName), // note: if modifying this string, search the codebase for it and change all occurrences
@@ -262,59 +69,4 @@
 		Kind:    ErrNoAvailableNodeComputeLimit,
 		Message: message,
 	})
-<<<<<<< HEAD
-}
-
-func ErrorCortexPrefixedEnvVarNotAllowed() error {
-	return errors.WithStack(&errors.Error{
-		Kind:    ErrCortexPrefixedEnvVarNotAllowed,
-		Message: fmt.Sprintf("environment variables starting with CORTEX_ are reserved"),
-	})
-}
-
-func ErrorAPINotDeployed(apiName string) error {
-	return errors.WithStack(&errors.Error{
-		Kind:    ErrAPINotDeployed,
-		Message: fmt.Sprintf("%s is not deployed", apiName), // note: if modifying this string, search the codebase for it and change all occurrences
-	})
-}
-
-func ErrorRegistryAccountIDMismatch(regID, opID string) error {
-	return errors.WithStack(&errors.Error{
-		Kind:    ErrRegistryAccountIDMismatch,
-		Message: fmt.Sprintf("registry account ID (%s) doesn't match your AWS account ID (%s), and using an ECR registry in a different AWS account is not supported", regID, opID),
-	})
-}
-
-func ErrorComputeResourceConflict(resourceA, resourceB string) error {
-	return errors.WithStack(&errors.Error{
-		Kind:    ErrComputeResourceConflict,
-		Message: fmt.Sprintf("%s and %s resources cannot be used together", resourceA, resourceB),
-	})
-}
-
-func ErrorInsufficientInfMemory(requestedMem, minimumMem, numInfs, perInfMem string) error {
-	return errors.WithStack(&errors.Error{
-		Kind: ErrInsufficientInfMemory,
-		Message: fmt.Sprintf("requested %s memory, but to cover the Inf requirements, a minimum of %s = 2 * %s Inf(s) * %s per Inf is required",
-			requestedMem, minimumMem, numInfs, perInfMem),
-	})
-}
-
-func ErrorInvalidNumberOfInfWorkers(requestedWorkers int64, numInfCores int64, acceptableWorkers []int64) error {
-	msgAcceptableWorkers := s.UserStrsOr(acceptableWorkers)
-	message := fmt.Sprintf("cannot evenly distribute %d Inf ASICs over %d worker(s) - acceptable numbers of workers are %s", numInfCores, requestedWorkers, msgAcceptableWorkers)
-	return errors.WithStack(&errors.Error{
-		Kind:    ErrInvalidNumberOfInfWorkers,
-		Message: message,
-	})
-}
-
-func ErrorInvalidNumberOfInfs(requestedInfs int64) error {
-	return errors.WithStack(&errors.Error{
-		Kind:    ErrInvalidNumberOfInfs,
-		Message: fmt.Sprintf("cannot request %d Infs (only 1 Inf can be used per API replica)", requestedInfs),
-	})
-=======
->>>>>>> dd9d8b39
 }