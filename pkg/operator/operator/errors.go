/*
Copyright 2020 Cortex Labs, Inc.

Licensed under the Apache License, Version 2.0 (the "License");
you may not use this file except in compliance with the License.
You may obtain a copy of the License at

    http://www.apache.org/licenses/LICENSE-2.0

Unless required by applicable law or agreed to in writing, software
distributed under the License is distributed on an "AS IS" BASIS,
WITHOUT WARRANTIES OR CONDITIONS OF ANY KIND, either express or implied.
See the License for the specific language governing permissions and
limitations under the License.
*/

package operator

import (
	"fmt"

	"github.com/cortexlabs/cortex/pkg/lib/errors"
	"github.com/cortexlabs/cortex/pkg/types/userconfig"
)

const (
<<<<<<< HEAD
	ErrCortexInstallationBroken      = "operator.cortex_installation_broken"
	ErrLoadBalancerInitializing      = "operator.load_balancer_initializing"
	ErrMalformedConfig               = "operator.malformed_config"
	ErrNoAPIs                        = "operator.no_apis"
	ErrAPIUpdating                   = "operator.api_updating"
	ErrAPINotDeployed                = "operator.api_not_deployed"
	ErrNoAvailableNodeComputeLimit   = "operator.no_available_node_compute_limit"
	ErrCannotChangeTypeOfDeployedAPI = "operator.cannot_change_type_of_deployed_api"
=======
	ErrNoAvailableNodeComputeLimit = "operator.no_available_node_compute_limit"
>>>>>>> e153366f
)

func ErrorNoAvailableNodeComputeLimit(resource string, reqStr string, maxStr string) error {
	message := fmt.Sprintf("no instances can satisfy the requested %s quantity - requested %s %s but instances only have %s %s available", resource, reqStr, resource, maxStr, resource)
	if maxStr == "0" {
		message = fmt.Sprintf("no instances can satisfy the requested %s quantity - requested %s %s but instances don't have any %s", resource, reqStr, resource, resource)
	}
	return errors.WithStack(&errors.Error{
		Kind:    ErrNoAvailableNodeComputeLimit,
		Message: message,
	})
}

// TODO fix
func ErrorCannotChangeTypeOfDeployedAPI(apiName string, prevAPIType, newAPIType userconfig.APIType) error {
	return errors.WithStack(&errors.Error{
		Kind:    ErrCannotChangeTypeOfDeployedAPI,
		Message: fmt.Sprintf("cannot change the type of api %s to %s because it has already been deployed with type %s; please delete the api with `cortex delete %s` and redeploy to change the type", apiName, newAPIType.String(), prevAPIType.String(), apiName),
	})
}<|MERGE_RESOLUTION|>--- conflicted
+++ resolved
@@ -20,22 +20,10 @@
 	"fmt"
 
 	"github.com/cortexlabs/cortex/pkg/lib/errors"
-	"github.com/cortexlabs/cortex/pkg/types/userconfig"
 )
 
 const (
-<<<<<<< HEAD
-	ErrCortexInstallationBroken      = "operator.cortex_installation_broken"
-	ErrLoadBalancerInitializing      = "operator.load_balancer_initializing"
-	ErrMalformedConfig               = "operator.malformed_config"
-	ErrNoAPIs                        = "operator.no_apis"
-	ErrAPIUpdating                   = "operator.api_updating"
-	ErrAPINotDeployed                = "operator.api_not_deployed"
-	ErrNoAvailableNodeComputeLimit   = "operator.no_available_node_compute_limit"
-	ErrCannotChangeTypeOfDeployedAPI = "operator.cannot_change_type_of_deployed_api"
-=======
 	ErrNoAvailableNodeComputeLimit = "operator.no_available_node_compute_limit"
->>>>>>> e153366f
 )
 
 func ErrorNoAvailableNodeComputeLimit(resource string, reqStr string, maxStr string) error {
@@ -47,12 +35,4 @@
 		Kind:    ErrNoAvailableNodeComputeLimit,
 		Message: message,
 	})
-}
-
-// TODO fix
-func ErrorCannotChangeTypeOfDeployedAPI(apiName string, prevAPIType, newAPIType userconfig.APIType) error {
-	return errors.WithStack(&errors.Error{
-		Kind:    ErrCannotChangeTypeOfDeployedAPI,
-		Message: fmt.Sprintf("cannot change the type of api %s to %s because it has already been deployed with type %s; please delete the api with `cortex delete %s` and redeploy to change the type", apiName, newAPIType.String(), prevAPIType.String(), apiName),
-	})
 }