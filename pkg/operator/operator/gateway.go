--- conflicted
+++ resolved
@@ -27,7 +27,6 @@
 	istioclientnetworking "istio.io/client-go/pkg/apis/networking/v1alpha3"
 )
 
-<<<<<<< HEAD
 type routeToIntegrationMapping struct {
 	APIGatewayRoute  string
 	IntegrationRoute string
@@ -58,13 +57,10 @@
 }
 
 func AddAPIToAPIGateway(apiEndpoint string, apiGatewayType userconfig.APIGatewayType, isRoutePrefix bool) error {
-=======
-func AddAPIToAPIGateway(endpoint string, apiGatewayType userconfig.APIGatewayType) error {
 	if config.Cluster.APIGateway == nil {
 		return nil
 	}
 
->>>>>>> 63d78a60
 	if apiGatewayType == userconfig.NoneAPIGatewayType {
 		return nil
 	}
@@ -118,15 +114,11 @@
 	return errors.FirstError(errs...)
 }
 
-<<<<<<< HEAD
 func RemoveAPIFromAPIGateway(apiEndpoint string, apiGatewayType userconfig.APIGatewayType, isRoutePrefix bool) error {
-=======
-func RemoveAPIFromAPIGateway(endpoint string, apiGatewayType userconfig.APIGatewayType) error {
 	if config.Cluster.APIGateway == nil {
 		return nil
 	}
 
->>>>>>> 63d78a60
 	if apiGatewayType == userconfig.NoneAPIGatewayType {
 		return nil
 	}
@@ -163,14 +155,10 @@
 	newAPIGatewayType userconfig.APIGatewayType,
 	isRoutePrefix bool,
 ) error {
-<<<<<<< HEAD
-=======
-
 	if config.Cluster.APIGateway == nil {
 		return nil
 	}
 
->>>>>>> 63d78a60
 	if prevAPIGatewayType == userconfig.NoneAPIGatewayType && newAPIGatewayType == userconfig.NoneAPIGatewayType {
 		return nil
 	}
