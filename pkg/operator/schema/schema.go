/*
Copyright 2020 Cortex Labs, Inc.

Licensed under the Apache License, Version 2.0 (the "License");
you may not use this file except in compliance with the License.
You may obtain a copy of the License at

    http://www.apache.org/licenses/LICENSE-2.0

Unless required by applicable law or agreed to in writing, software
distributed under the License is distributed on an "AS IS" BASIS,
WITHOUT WARRANTIES OR CONDITIONS OF ANY KIND, either express or implied.
See the License for the specific language governing permissions and
limitations under the License.
*/

package schema

import (
	"github.com/cortexlabs/cortex/pkg/types/clusterconfig"
	"github.com/cortexlabs/cortex/pkg/types/metrics"
	"github.com/cortexlabs/cortex/pkg/types/spec"
	"github.com/cortexlabs/cortex/pkg/types/status"
	"github.com/cortexlabs/cortex/pkg/types/userconfig"
)

type InfoResponse struct {
	MaskedAWSAccessKeyID string                       `json:"masked_aws_access_key_id"`
	ClusterConfig        clusterconfig.InternalConfig `json:"cluster_config"`
	NodeInfos            []NodeInfo                   `json:"node_infos"`
	NumPendingReplicas   int                          `json:"num_pending_replicas"`
}

type NodeInfo struct {
	Name                 string             `json:"name"`
	InstanceType         string             `json:"instance_type"`
	IsSpot               bool               `json:"is_spot"`
	Price                float64            `json:"price"`
	NumReplicas          int                `json:"num_replicas"`
	ComputeUserCapacity  userconfig.Compute `json:"compute_user_capacity"`  // the total resources available to the user on a node
	ComputeAvailable     userconfig.Compute `json:"compute_available"`      // unused resources on a node
	ComputeUserRequested userconfig.Compute `json:"compute_user_requested"` // total resources requested by user on a node
}

type DeployResult struct {
	API     *APIResponse `json:"api"`
	Message string       `json:"message"`
	Error   string       `json:"error"`
}

type APIResponse struct {
	Spec         spec.API           `json:"spec"`
	Status       *status.Status     `json:"status,omitempty"`
	Metrics      *metrics.Metrics   `json:"metrics,omitempty"`
	Endpoint     string             `json:"endpoint"`
	DashboardURL *string            `json:"dashboard_url,omitempty"`
	JobStatuses  []status.JobStatus `json:"job_statuses,omitempty"`
	PastDeploys  []PastDeploy       `json:"past_deploys,omitempty"`
}

type JobResponse struct {
	APISpec   spec.API         `json:"api_spec"`
	JobStatus status.JobStatus `json:"job_status"`
	Endpoint  string           `json:"endpoint"`
}

type DeleteResponse struct {
	Message string `json:"message"`
}

type RefreshResponse struct {
	Message string `json:"message"`
}

type ErrorResponse struct {
	Kind    string `json:"kind"`
	Message string `json:"message"`
}

type APITFLiveReloadingSummary struct {
	Message       string                       `json:"message"`
	ModelMetadata map[string]TFModelIDMetadata `json:"model_metadata"`
}

type TFModelIDMetadata struct {
	DiskPath        string                    `json:"disk_path"`
	SignatureKey    string                    `json:"signature_key"`
	InputSignatures map[string]InputSignature `json:"input_signatures"`
	Timestamp       int64                     `json:"timestamp"`
	SignatureDef    map[string]interface{}    `json:"signature_def"`
}

type InputSignature struct {
	Shape []interface{} `json:"shape"`
	Type  string        `json:"type"`
}

type APIModelSummary struct {
	Message       string                          `json:"message"`
	ModelMetadata map[string]GenericModelMetadata `json:"model_metadata"`
}

<<<<<<< HEAD
type APISummary struct {
	Message         string                     `json:"message"`
	ModelSignatures map[string]InputSignatures `json:"model_signatures"`
}

type PastDeploy struct {
	APIID       string `json:"api_id"`
	LastUpdated int64  `json:"last_updated"`
=======
type GenericModelMetadata struct {
	Versions   []string `json:"versions"`
	Timestamps []int64  `json:"timestamps"`
>>>>>>> 94f6ddb7
}<|MERGE_RESOLUTION|>--- conflicted
+++ resolved
@@ -100,18 +100,12 @@
 	ModelMetadata map[string]GenericModelMetadata `json:"model_metadata"`
 }
 
-<<<<<<< HEAD
-type APISummary struct {
-	Message         string                     `json:"message"`
-	ModelSignatures map[string]InputSignatures `json:"model_signatures"`
+type GenericModelMetadata struct {
+	Versions   []string `json:"versions"`
+	Timestamps []int64  `json:"timestamps"`
 }
 
 type PastDeploy struct {
 	APIID       string `json:"api_id"`
 	LastUpdated int64  `json:"last_updated"`
-=======
-type GenericModelMetadata struct {
-	Versions   []string `json:"versions"`
-	Timestamps []int64  `json:"timestamps"`
->>>>>>> 94f6ddb7
 }