/*
Copyright 2021 Cortex Labs, Inc.

Licensed under the Apache License, Version 2.0 (the "License");
you may not use this file except in compliance with the License.
You may obtain a copy of the License at

    http://www.apache.org/licenses/LICENSE-2.0

Unless required by applicable law or agreed to in writing, software
distributed under the License is distributed on an "AS IS" BASIS,
WITHOUT WARRANTIES OR CONDITIONS OF ANY KIND, either express or implied.
See the License for the specific language governing permissions and
limitations under the License.
*/

package clusterconfig

import (
	"fmt"
	"strings"

	"github.com/cortexlabs/cortex/pkg/consts"
	cr "github.com/cortexlabs/cortex/pkg/lib/configreader"
	"github.com/cortexlabs/cortex/pkg/lib/errors"
	"github.com/cortexlabs/cortex/pkg/lib/gcp"
	"github.com/cortexlabs/cortex/pkg/lib/hash"
	"github.com/cortexlabs/cortex/pkg/lib/pointer"
	"github.com/cortexlabs/cortex/pkg/lib/prompt"
	"github.com/cortexlabs/cortex/pkg/lib/slices"
	s "github.com/cortexlabs/cortex/pkg/lib/strings"
	"github.com/cortexlabs/cortex/pkg/lib/table"
	"github.com/cortexlabs/cortex/pkg/types"
)

type GCPCoreConfig struct {
	Provider       types.ProviderType `json:"provider" yaml:"provider"`
	Project        *string            `json:"project" yaml:"project"`
	Zone           *string            `json:"zone" yaml:"zone"`
	ClusterName    string             `json:"cluster_name" yaml:"cluster_name"`
	Telemetry      bool               `json:"telemetry" yaml:"telemetry"`
	Namespace      string             `json:"namespace" yaml:"namespace"`
	IstioNamespace string             `json:"istio_namespace" yaml:"istio_namespace"`
	IsManaged      bool               `json:"is_managed" yaml:"is_managed"`
	Bucket         string             `json:"bucket" yaml:"bucket"`

	ImageOperator                     string `json:"image_operator" yaml:"image_operator"`
	ImageManager                      string `json:"image_manager" yaml:"image_manager"`
	ImageDownloader                   string `json:"image_downloader" yaml:"image_downloader"`
	ImageClusterAutoscaler            string `json:"image_cluster_autoscaler" yaml:"image_cluster_autoscaler"`
	ImageFluentBit                    string `json:"image_fluent_bit" yaml:"image_fluent_bit"`
	ImageIstioProxy                   string `json:"image_istio_proxy" yaml:"image_istio_proxy"`
	ImageIstioPilot                   string `json:"image_istio_pilot" yaml:"image_istio_pilot"`
	ImageGooglePause                  string `json:"image_google_pause" yaml:"image_google_pause"`
	ImagePrometheus                   string `json:"image_prometheus" yaml:"image_prometheus"`
	ImagePrometheusConfigReloader     string `json:"image_prometheus_config_reloader" yaml:"image_prometheus_config_reloader"`
	ImagePrometheusOperator           string `json:"image_prometheus_operator" yaml:"image_prometheus_operator"`
	ImagePrometheusStatsDExporter     string `json:"image_prometheus_statsd_exporter" yaml:"image_prometheus_statsd_exporter"`
	ImagePrometheusStackdriverSidecar string `json:"image_prometheus_stackdriver_sidecar" yaml:"image_prometheus_stackdriver_sidecar"`
}

type GCPManagedConfig struct {
	InstanceType               *string            `json:"instance_type" yaml:"instance_type"`
	AcceleratorType            *string            `json:"accelerator_type" yaml:"accelerator_type"`
	AcceleratorsPerInstance    *int64             `json:"accelerators_per_instance" yaml:"accelerators_per_instance"`
	Network                    *string            `json:"network" yaml:"network"`
	Subnet                     *string            `json:"subnet" yaml:"subnet"`
	APILoadBalancerScheme      LoadBalancerScheme `json:"api_load_balancer_scheme" yaml:"api_load_balancer_scheme"`
	OperatorLoadBalancerScheme LoadBalancerScheme `json:"operator_load_balancer_scheme" yaml:"operator_load_balancer_scheme"`
	MinInstances               *int64             `json:"min_instances" yaml:"min_instances"`
	MaxInstances               *int64             `json:"max_instances" yaml:"max_instances"`
	Preemptible                bool               `json:"preemptible" yaml:"preemptible"`
	OnDemandBackup             bool               `json:"on_demand_backup" yaml:"on_demand_backup"`
}

type GCPConfig struct {
	GCPCoreConfig    `yaml:",inline"`
	GCPManagedConfig `yaml:",inline"`
}

type InternalGCPConfig struct {
	GCPConfig

	// Populated by operator
	OperatorMetadata
}

// The bare minimum to identify a cluster
type GCPAccessConfig struct {
	ClusterName  *string `json:"cluster_name" yaml:"cluster_name"`
	Project      *string `json:"project" yaml:"project"`
	Zone         *string `json:"zone" yaml:"zone"`
	ImageManager string  `json:"image_manager" yaml:"image_manager"`
}

var GCPCoreConfigStructFieldValidations = []*cr.StructFieldValidation{
	{
		StructField: "Provider",
		StringValidation: &cr.StringValidation{
			Validator: specificProviderTypeValidator(types.GCPProviderType),
			Default:   types.GCPProviderType.String(),
		},
		Parser: func(str string) (interface{}, error) {
			return types.ProviderTypeFromString(str), nil
		},
	},
	{
		StructField: "ClusterName",
		StringValidation: &cr.StringValidation{
			Default:   "cortex",
			MaxLength: 63,
			MinLength: 3,
			Validator: validateClusterName,
		},
	},
	{
		StructField:         "Project",
		StringPtrValidation: &cr.StringPtrValidation{},
	},
	{
		StructField:         "Zone",
		StringPtrValidation: &cr.StringPtrValidation{},
	},
	{
		StructField: "IsManaged",
		BoolValidation: &cr.BoolValidation{
			Default: true,
		},
	},
	{
		StructField: "Namespace",
		StringValidation: &cr.StringValidation{
			Default: "default",
		},
	},
	{
		StructField: "Bucket",
		StringValidation: &cr.StringValidation{
			AllowEmpty:       true,
			TreatNullAsEmpty: true,
		},
	},
	{
		StructField: "IstioNamespace",
		StringValidation: &cr.StringValidation{
			Default: "istio-system",
		},
	},
	{
		StructField: "ImageOperator",
		StringValidation: &cr.StringValidation{
			Default:   "quay.io/cortexlabs/operator:" + consts.CortexVersion,
			Validator: validateImageVersion,
		},
	},
	{
		StructField: "ImageManager",
		StringValidation: &cr.StringValidation{
			Default:   "quay.io/cortexlabs/manager:" + consts.CortexVersion,
			Validator: validateImageVersion,
		},
	},
	{
		StructField: "ImageDownloader",
		StringValidation: &cr.StringValidation{
			Default:   "quay.io/cortexlabs/downloader:" + consts.CortexVersion,
			Validator: validateImageVersion,
		},
	},
	{
		StructField: "ImageClusterAutoscaler",
		StringValidation: &cr.StringValidation{
			Default:   "quay.io/cortexlabs/cluster-austoscaler:" + consts.CortexVersion,
			Validator: validateImageVersion,
		},
	},
	{
		StructField: "ImageFluentBit",
		StringValidation: &cr.StringValidation{
			Default:   "quay.io/cortexlabs/fluent-bit:" + consts.CortexVersion,
			Validator: validateImageVersion,
		},
	},
	{
		StructField: "ImageIstioProxy",
		StringValidation: &cr.StringValidation{
			Default:   "quay.io/cortexlabs/istio-proxy:" + consts.CortexVersion,
			Validator: validateImageVersion,
		},
	},
	{
		StructField: "ImageIstioPilot",
		StringValidation: &cr.StringValidation{
			Default:   "quay.io/cortexlabs/istio-pilot:" + consts.CortexVersion,
			Validator: validateImageVersion,
		},
	},
	{
		StructField: "ImageGooglePause",
		StringValidation: &cr.StringValidation{
			Default:   "quay.io/cortexlabs/google-pause:" + consts.CortexVersion,
			Validator: validateImageVersion,
		},
	},
	{
		StructField: "ImagePrometheus",
		StringValidation: &cr.StringValidation{
			Default:   "quay.io/cortexlabs/prometheus:" + consts.CortexVersion,
			Validator: validateImageVersion,
		},
	},
	{
		StructField: "ImagePrometheusConfigReloader",
		StringValidation: &cr.StringValidation{
			Default:   "quay.io/cortexlabs/prometheus-config-reloader:" + consts.CortexVersion,
			Validator: validateImageVersion,
		},
	},
	{
		StructField: "ImagePrometheusOperator",
		StringValidation: &cr.StringValidation{
			Default:   "quay.io/cortexlabs/prometheus-operator:" + consts.CortexVersion,
			Validator: validateImageVersion,
		},
	},
	{
		StructField: "ImagePrometheusStatsDExporter",
		StringValidation: &cr.StringValidation{
			Default:   "quay.io/cortexlabs/prometheus-statsd-exporter:" + consts.CortexVersion,
			Validator: validateImageVersion,
		},
	},
	{
		StructField: "ImagePrometheusStackdriverSidecar",
		StringValidation: &cr.StringValidation{
			Default:   "quay.io/cortexlabs/prometheus-stackdriver-sidecar:" + consts.CortexVersion,
			Validator: validateImageVersion,
		},
	},
	{
		StructField: "Telemetry",
		BoolValidation: &cr.BoolValidation{
			Default: true,
		},
	},
}

var GCPManagedConfigStructFieldValidations = []*cr.StructFieldValidation{
	{
		StructField:         "InstanceType",
		StringPtrValidation: &cr.StringPtrValidation{},
	},
	{
		StructField: "AcceleratorType",
		StringPtrValidation: &cr.StringPtrValidation{
			AllowExplicitNull: true,
		},
	},
	{
		StructField: "AcceleratorsPerInstance",
		Int64PtrValidation: &cr.Int64PtrValidation{
			AllowExplicitNull: true,
		},
		DefaultDependentFields: []string{"AcceleratorType"},
		DefaultDependentFieldsFunc: func(vals []interface{}) interface{} {
			acceleratorType := vals[0].(*string)
			if acceleratorType == nil {
				return nil
			}
			return pointer.Int64(1)
		},
	},
	{
		StructField: "Network",
		StringPtrValidation: &cr.StringPtrValidation{
			AllowExplicitNull: true,
		},
	},
	{
		StructField: "Subnet",
		StringPtrValidation: &cr.StringPtrValidation{
			AllowExplicitNull: true,
		},
	},
	{
		StructField: "APILoadBalancerScheme",
		StringValidation: &cr.StringValidation{
			AllowedValues: LoadBalancerSchemeStrings(),
			Default:       InternetFacingLoadBalancerScheme.String(),
		},
		Parser: func(str string) (interface{}, error) {
			return LoadBalancerSchemeFromString(str), nil
		},
	},
	{
		StructField: "OperatorLoadBalancerScheme",
		StringValidation: &cr.StringValidation{
			AllowedValues: LoadBalancerSchemeStrings(),
			Default:       InternetFacingLoadBalancerScheme.String(),
		},
		Parser: func(str string) (interface{}, error) {
			return LoadBalancerSchemeFromString(str), nil
		},
	},
	{
		StructField: "MinInstances",
		Int64PtrValidation: &cr.Int64PtrValidation{
			GreaterThanOrEqualTo: pointer.Int64(0),
		},
	},
	{
		StructField: "MaxInstances",
		Int64PtrValidation: &cr.Int64PtrValidation{
			GreaterThan: pointer.Int64(0),
		},
	},
	{
		StructField: "Preemptible",
		BoolValidation: &cr.BoolValidation{
			Default: false,
		},
	},
	{
		StructField:            "OnDemandBackup",
		DefaultDependentFields: []string{"Preemptible"},
		DefaultDependentFieldsFunc: func(vals []interface{}) interface{} {
			return vals[0].(bool)
		},
		BoolValidation: &cr.BoolValidation{},
	},
}

var GCPAccessValidation = &cr.StructValidation{
	AllowExtraFields: true,
	StructFieldValidations: []*cr.StructFieldValidation{
		{
			StructField: "ClusterName",
			StringPtrValidation: &cr.StringPtrValidation{
				MaxLength: 63,
				MinLength: 3,
				Validator: validateClusterName,
			},
		},
		{
			StructField:         "Zone",
			StringPtrValidation: &cr.StringPtrValidation{},
		},
		{
			StructField:         "Project",
			StringPtrValidation: &cr.StringPtrValidation{},
		},
		{
			StructField: "ImageManager",
			StringValidation: &cr.StringValidation{
				Default:   "quay.io/cortexlabs/manager:" + consts.CortexVersion,
				Validator: validateImageVersion,
			},
		},
		{
			StructField: "ImagePrometheusStackdriverSidecar",
			StringValidation: &cr.StringValidation{
				Default:   "quay.io/cortexlabs/prometheus-stackdriver-sidecar:" + consts.CortexVersion,
				Validator: validateImageVersion,
			},
		},
	},
}

func (cc *GCPConfig) ToAccessConfig() GCPAccessConfig {
	clusterName := cc.ClusterName
	zone := *cc.Zone
	project := *cc.Project
	return GCPAccessConfig{
		ClusterName:  &clusterName,
		Zone:         &zone,
		Project:      &project,
		ImageManager: cc.ImageManager,
	}
}

func GCPCoreConfigValidations(allowExtraFields bool) *cr.StructValidation {
	return &cr.StructValidation{
		Required:               true,
		StructFieldValidations: GCPCoreConfigStructFieldValidations,
		AllowExtraFields:       allowExtraFields,
	}
}

func GCPManagedConfigValidations(allowExtraFields bool) *cr.StructValidation {
	return &cr.StructValidation{
		Required:               true,
		StructFieldValidations: GCPManagedConfigStructFieldValidations,
		AllowExtraFields:       allowExtraFields,
	}
}

var GCPFullManagedValidation = &cr.StructValidation{
	Required:               true,
	StructFieldValidations: append([]*cr.StructFieldValidation{}, append(GCPCoreConfigStructFieldValidations, GCPManagedConfigStructFieldValidations...)...),
}

var GCPAccessPromptValidation = &cr.PromptValidation{
	SkipNonNilFields: true,
	PromptItemValidations: []*cr.PromptItemValidation{
		{
			StructField: "Project",
			PromptOpts: &prompt.Options{
				Prompt: ProjectUserKey,
			},
			StringPtrValidation: &cr.StringPtrValidation{
				Required: true,
			},
		},
		{
			StructField: "Zone",
			PromptOpts: &prompt.Options{
				Prompt: ZoneUserKey,
			},
			StringPtrValidation: &cr.StringPtrValidation{
				Default: pointer.String("us-central1-a"),
			},
		},
		{
			StructField: "ClusterName",
			PromptOpts: &prompt.Options{
				Prompt: ClusterNameUserKey,
			},
			StringPtrValidation: &cr.StringPtrValidation{
				Default:   pointer.String("cortex"),
				MaxLength: 63,
				MinLength: 3,
				Validator: validateClusterName,
			},
		},
	},
}

// this validates the user-provided cluster config
func (cc *GCPConfig) Validate(GCP *gcp.Client) error {
	fmt.Print("verifying your configuration ...\n\n")

	if validID, err := GCP.IsProjectIDValid(); err != nil {
		return err
	} else if !validID {
		return ErrorGCPInvalidProjectID(*cc.Project)
	}

	if validZone, err := GCP.IsZoneValid(*cc.Zone); err != nil {
		return err
	} else if !validZone {
		availableZones, err := GCP.GetAvailableZones()
		if err != nil {
			return err
		}
		return ErrorGCPInvalidZone(*cc.Zone, availableZones...)
	}

	if validInstanceType, err := GCP.IsInstanceTypeAvailable(*cc.InstanceType, *cc.Zone); err != nil {
		return err
	} else if !validInstanceType {
		instanceTypes, err := GCP.GetAvailableInstanceTypes(*cc.Zone)
		if err != nil {
			return err
		}
		return ErrorGCPInvalidInstanceType(*cc.InstanceType, instanceTypes...)
	}

	if cc.AcceleratorType == nil && cc.AcceleratorsPerInstance != nil {
		return ErrorDependentFieldMustBeSpecified(AcceleratorsPerInstanceKey, AcceleratorTypeKey)
	}

	if cc.AcceleratorType != nil {
		if cc.AcceleratorsPerInstance == nil {
			return ErrorDependentFieldMustBeSpecified(AcceleratorTypeKey, AcceleratorsPerInstanceKey)
		}
		if validAccelerator, err := GCP.IsAcceleratorTypeAvailable(*cc.AcceleratorType, *cc.Zone); err != nil {
			return err
		} else if !validAccelerator {
			availableAcceleratorsInZone, err := GCP.GetAvailableAcceleratorTypes(*cc.Zone)
			if err != nil {
				return err
			}
			allAcceleratorTypes, err := GCP.GetAvailableAcceleratorTypesForAllZones()
			if err != nil {
				return err
			}

			var availableZonesForAccelerator []string
			if slices.HasString(allAcceleratorTypes, *cc.AcceleratorType) {
				availableZonesForAccelerator, err = GCP.GetAvailableZonesForAccelerator(*cc.AcceleratorType)
				if err != nil {
					return err
				}
			}
			return ErrorGCPInvalidAcceleratorType(*cc.AcceleratorType, *cc.Zone, availableAcceleratorsInZone, availableZonesForAccelerator)
		}

		// according to https://cloud.google.com/kubernetes-engine/docs/how-to/gpus
		var compatibleInstances []string
		var err error
		if strings.HasSuffix(*cc.AcceleratorType, "a100") {
			compatibleInstances, err = GCP.GetInstanceTypesWithPrefix("a2", *cc.Zone)
		} else {
			compatibleInstances, err = GCP.GetInstanceTypesWithPrefix("n1", *cc.Zone)
		}
		if err != nil {
			return err
		}
		if !slices.HasString(compatibleInstances, *cc.InstanceType) {
			return ErrorGCPIncompatibleInstanceTypeWithAccelerator(*cc.InstanceType, *cc.AcceleratorType, *cc.Zone, compatibleInstances)
		}
	}

	if !cc.Preemptible && cc.OnDemandBackup {
		return ErrorFieldConfigurationDependentOnCondition(OnDemandBackupKey, s.Bool(cc.OnDemandBackup), PreemptibleKey, s.Bool(cc.Preemptible))
	}

	return nil
}

func applyGCPPromptDefaults(defaults GCPConfig) *GCPConfig {
	defaultConfig := &GCPConfig{
		GCPCoreConfig: GCPCoreConfig{
			Zone: pointer.String("us-central1-a"),
		},
		GCPManagedConfig: GCPManagedConfig{
			InstanceType: pointer.String("n1-standard-2"),
			MinInstances: pointer.Int64(1),
			MaxInstances: pointer.Int64(5),
		},
	}

	if defaults.Zone != nil {
		defaultConfig.Zone = defaults.Zone
	}
	if defaults.InstanceType != nil {
		defaultConfig.InstanceType = defaults.InstanceType
	}
	if defaults.MinInstances != nil {
		defaultConfig.MinInstances = defaults.MinInstances
	}
	if defaults.MaxInstances != nil {
		defaultConfig.MaxInstances = defaults.MaxInstances
	}

	return defaultConfig
}

func InstallGCPPrompt(clusterConfig *GCPConfig, disallowPrompt bool) error {
	defaults := applyGCPPromptDefaults(*clusterConfig)

	if disallowPrompt {
		if clusterConfig.Project == nil {
			return ErrorGCPProjectMustBeSpecified()
		}

		if clusterConfig.Zone == nil {
			clusterConfig.Zone = defaults.Zone
		}
		if clusterConfig.InstanceType == nil {
			clusterConfig.InstanceType = defaults.InstanceType
		}
		if clusterConfig.MinInstances == nil {
			clusterConfig.MinInstances = defaults.MinInstances
		}
		if clusterConfig.MaxInstances == nil {
			clusterConfig.MaxInstances = defaults.MaxInstances
		}
		return nil
	}

	remainingPrompts := &cr.PromptValidation{
		SkipNonEmptyFields: true,
		PromptItemValidations: []*cr.PromptItemValidation{
			{
				StructField: "InstanceType",
				PromptOpts: &prompt.Options{
					Prompt: "instance type",
				},
				StringPtrValidation: &cr.StringPtrValidation{
					Required: true,
					Default:  defaults.InstanceType,
				},
			},
			{
				StructField: "MinInstances",
				PromptOpts: &prompt.Options{
					Prompt: "min instances",
				},
				Int64PtrValidation: &cr.Int64PtrValidation{
					Required:             true,
					Default:              defaults.MinInstances,
					GreaterThanOrEqualTo: pointer.Int64(0),
				},
			},
			{
				StructField: "MaxInstances",
				PromptOpts: &prompt.Options{
					Prompt: "max instances",
				},
				Int64PtrValidation: &cr.Int64PtrValidation{
					Required:    true,
					Default:     defaults.MaxInstances,
					GreaterThan: pointer.Int64(0),
				},
			},
		},
	}

	err := cr.ReadPrompt(clusterConfig, remainingPrompts)
	if err != nil {
		return err
	}

	return nil
}

// This does not set defaults for fields that are prompted from the user
func SetGCPDefaults(cc *GCPConfig) error {
	var emptyMap interface{} = map[interface{}]interface{}{}
	errs := cr.Struct(cc, emptyMap, GCPFullManagedValidation)
	if errors.HasError(errs) {
		return errors.FirstError(errs...)
	}

	return nil
}

func DefaultGCPAccessConfig() (*GCPAccessConfig, error) {
	accessConfig := &GCPAccessConfig{}
	var emptyMap interface{} = map[interface{}]interface{}{}
	errs := cr.Struct(accessConfig, emptyMap, GCPAccessValidation)
	if errors.HasError(errs) {
		return nil, errors.FirstError(errs...)
	}
	return accessConfig, nil
}

func (cc *InternalGCPConfig) UserTable() table.KeyValuePairs {
	var items table.KeyValuePairs

	items.Add(APIVersionUserKey, cc.APIVersion)
	items.AddAll(cc.GCPConfig.UserTable())
	return items
}

func (cc *InternalGCPConfig) UserStr() string {
	return cc.UserTable().String()
}

func (cc *GCPCoreConfig) UserTable() table.KeyValuePairs {
	var items table.KeyValuePairs

	items.Add(ClusterNameUserKey, cc.ClusterName)
	items.Add(ProjectUserKey, *cc.Project)
	items.Add(ZoneUserKey, *cc.Zone)
	items.Add(TelemetryUserKey, cc.Telemetry)
	items.Add(ImageOperatorUserKey, cc.ImageOperator)
	items.Add(ImageManagerUserKey, cc.ImageManager)
	items.Add(ImageDownloaderUserKey, cc.ImageDownloader)
	items.Add(ImageClusterAutoscalerUserKey, cc.ImageClusterAutoscaler)
	items.Add(ImageFluentBitUserKey, cc.ImageFluentBit)
	items.Add(ImageIstioProxyUserKey, cc.ImageIstioProxy)
	items.Add(ImageIstioPilotUserKey, cc.ImageIstioPilot)
	items.Add(ImageGooglePauseUserKey, cc.ImageGooglePause)
	items.Add(ImagePrometheusUserKey, cc.ImagePrometheus)
	items.Add(ImagePrometheusConfigReloaderUserKey, cc.ImagePrometheusConfigReloader)
	items.Add(ImagePrometheusOperatorUserKey, cc.ImagePrometheusOperator)
	items.Add(ImagePrometheusStatsDExporterUserKey, cc.ImagePrometheusStatsDExporter)
	items.Add(ImagePrometheusStackdriverSidecarUserKey, cc.ImagePrometheusStackdriverSidecar)

	return items
}

func (cc *GCPManagedConfig) UserTable() table.KeyValuePairs {
	var items table.KeyValuePairs

	items.Add(InstanceTypeUserKey, *cc.InstanceType)
	items.Add(MinInstancesUserKey, *cc.MinInstances)
	items.Add(MaxInstancesUserKey, *cc.MaxInstances)
	if cc.AcceleratorType != nil {
		items.Add(AcceleratorTypeUserKey, *cc.AcceleratorType)
	}
	if cc.AcceleratorsPerInstance != nil {
		items.Add(AcceleratorsPerInstanceUserKey, *cc.AcceleratorsPerInstance)
	}
	items.Add(PreemptibleUserKey, s.YesNo(cc.Preemptible))
	items.Add(OnDemandBackupUserKey, s.YesNo(cc.OnDemandBackup))
	if cc.Network != nil {
		items.Add(NetworkUserKey, *cc.Network)
	}
	if cc.Subnet != nil {
		items.Add(SubnetUserKey, *cc.Subnet)
	}
	items.Add(APILoadBalancerSchemeUserKey, cc.APILoadBalancerScheme)
	items.Add(OperatorLoadBalancerSchemeUserKey, cc.OperatorLoadBalancerScheme)

	return items
}

func (cc *GCPConfig) UserTable() table.KeyValuePairs {
	var items *table.KeyValuePairs = &table.KeyValuePairs{}
	items.AddAll(cc.GCPCoreConfig.UserTable())
	if cc.GCPCoreConfig.IsManaged {
		items.AddAll(cc.GCPManagedConfig.UserTable())
	}

	return *items
}

func (cc *GCPConfig) UserStr() string {
	return cc.UserTable().String()
}

func (cc *GCPCoreConfig) TelemetryEvent() map[string]interface{} {
	event := map[string]interface{}{
		"provider":   types.GCPProviderType,
		"is_managed": cc.IsManaged,
	}

	if cc.ClusterName != "cortex" {
		event["cluster_name._is_custom"] = true
	}

	if cc.Zone != nil {
		event["zone._is_defined"] = true
		event["zone"] = *cc.Zone
	}
	if cc.Namespace != "default" {
		event["namespace._is_custom"] = true
	}
	if cc.IstioNamespace != "istio-system" {
		event["istio_namespace._is_custom"] = true
	}

	if !strings.HasPrefix(cc.ImageOperator, "cortexlabs/") {
		event["image_operator._is_custom"] = true
	}
	if !strings.HasPrefix(cc.ImageManager, "cortexlabs/") {
		event["image_manager._is_custom"] = true
	}
	if !strings.HasPrefix(cc.ImageDownloader, "cortexlabs/") {
		event["image_downloader._is_custom"] = true
	}
	if !strings.HasPrefix(cc.ImageClusterAutoscaler, "cortexlabs/") {
		event["image_cluster_autoscaler._is_custom"] = true
	}
	if !strings.HasPrefix(cc.ImageFluentBit, "cortexlabs/") {
		event["image_fluent_bit._is_custom"] = true
	}
	if !strings.HasPrefix(cc.ImageIstioProxy, "cortexlabs/") {
		event["image_istio_proxy._is_custom"] = true
	}
	if !strings.HasPrefix(cc.ImageIstioPilot, "cortexlabs/") {
		event["image_istio_pilot._is_custom"] = true
	}
	if !strings.HasPrefix(cc.ImageGooglePause, "cortexlabs/") {
		event["image_google_pause._is_custom"] = true
	}
	if strings.HasPrefix(cc.ImagePrometheus, "cortexlabs/") {
		event["image_prometheus._is_custom"] = true
	}
	if strings.HasPrefix(cc.ImagePrometheusConfigReloader, "cortexlabs/") {
		event["image_prometheus_config_reloader._is_custom"] = true
	}
	if strings.HasPrefix(cc.ImagePrometheusOperator, "cortexlabs/") {
		event["image_prometheus_operator._is_custom"] = true
	}
	if strings.HasPrefix(cc.ImagePrometheusStatsDExporter, "cortexlabs/") {
		event["image_prometheus_statsd_exporter._is_custom"] = true
	}
	if strings.HasPrefix(cc.ImagePrometheusStackdriverSidecar, "cortexlabs/") {
		event["image_prometheus_stackdriver_sidecar._is_custom"] = true
	}
<<<<<<< HEAD
	return event
}

func (cc *GCPManagedConfig) TelemetryEvent() map[string]interface{} {
	event := map[string]interface{}{}

	if cc.InstanceType != nil {
		event["instance_type._is_defined"] = true
		event["instance_type"] = *cc.InstanceType
	}
	if cc.AcceleratorType != nil {
		event["accelerator_type._is_defined"] = true
		event["accelerator_type"] = *cc.AcceleratorType
	}
	if cc.AcceleratorsPerInstance != nil {
		event["accelerators_per_instance._is_defined"] = true
		event["accelerators_per_instance"] = *cc.AcceleratorsPerInstance
	}
	if cc.Network != nil {
		event["network._is_defined"] = true
	}
	if cc.Subnet != nil {
		event["subnet._is_defined"] = true
	}
	event["api_load_balancer_scheme"] = cc.APILoadBalancerScheme
	event["operator_load_balancer_scheme"] = cc.OperatorLoadBalancerScheme
	if cc.MinInstances != nil {
		event["min_instances._is_defined"] = true
		event["min_instances"] = *cc.MinInstances
	}
	if cc.MaxInstances != nil {
		event["max_instances._is_defined"] = true
		event["max_instances"] = *cc.MaxInstances
	}

	event["preemptible"] = cc.Preemptible
	event["on_demand_backup"] = cc.OnDemandBackup

=======
>>>>>>> 4e9ce4b5
	return event
}

func GCPBucketName(clusterName string, project string, zone string) string {
	bucketID := hash.String(project + zone)[:10]
	return clusterName + "-" + bucketID
}<|MERGE_RESOLUTION|>--- conflicted
+++ resolved
@@ -772,7 +772,6 @@
 	if strings.HasPrefix(cc.ImagePrometheusStackdriverSidecar, "cortexlabs/") {
 		event["image_prometheus_stackdriver_sidecar._is_custom"] = true
 	}
-<<<<<<< HEAD
 	return event
 }
 
@@ -811,8 +810,6 @@
 	event["preemptible"] = cc.Preemptible
 	event["on_demand_backup"] = cc.OnDemandBackup
 
-=======
->>>>>>> 4e9ce4b5
 	return event
 }
 
