/*
Copyright 2021 Cortex Labs, Inc.

Licensed under the Apache License, Version 2.0 (the "License");
you may not use this file except in compliance with the License.
You may obtain a copy of the License at

    http://www.apache.org/licenses/LICENSE-2.0

Unless required by applicable law or agreed to in writing, software
distributed under the License is distributed on an "AS IS" BASIS,
WITHOUT WARRANTIES OR CONDITIONS OF ANY KIND, either express or implied.
See the License for the specific language governing permissions and
limitations under the License.
*/

package clusterconfig

import (
	"fmt"
	"strings"

	"github.com/cortexlabs/cortex/pkg/consts"
	cr "github.com/cortexlabs/cortex/pkg/lib/configreader"
	"github.com/cortexlabs/cortex/pkg/lib/errors"
	"github.com/cortexlabs/cortex/pkg/lib/gcp"
	"github.com/cortexlabs/cortex/pkg/lib/hash"
	"github.com/cortexlabs/cortex/pkg/lib/pointer"
	"github.com/cortexlabs/cortex/pkg/lib/prompt"
	"github.com/cortexlabs/cortex/pkg/lib/slices"
	s "github.com/cortexlabs/cortex/pkg/lib/strings"
	"github.com/cortexlabs/cortex/pkg/lib/table"
	"github.com/cortexlabs/cortex/pkg/types"
)

type GCPCoreConfig struct {
	Provider       types.ProviderType `json:"provider" yaml:"provider"`
	Project        *string            `json:"project" yaml:"project"`
	Zone           *string            `json:"zone" yaml:"zone"`
	ClusterName    string             `json:"cluster_name" yaml:"cluster_name"`
	Telemetry      bool               `json:"telemetry" yaml:"telemetry"`
	Namespace      string             `json:"namespace" yaml:"namespace"`
	IstioNamespace string             `json:"istio_namespace" yaml:"istio_namespace"`
	IsManaged      bool               `json:"is_managed" yaml:"is_managed"`
	Bucket         string             `json:"bucket" yaml:"bucket"`

<<<<<<< HEAD
	ImageOperator                   string `json:"image_operator" yaml:"image_operator"`
	ImageManager                    string `json:"image_manager" yaml:"image_manager"`
	ImageDownloader                 string `json:"image_downloader" yaml:"image_downloader"`
	ImageRequestMonitor             string `json:"image_request_monitor" yaml:"image_request_monitor"`
	ImageClusterAutoscaler          string `json:"image_cluster_autoscaler" yaml:"image_cluster_autoscaler"`
	ImageFluentBit                  string `json:"image_fluent_bit" yaml:"image_fluent_bit"`
	ImageIstioProxy                 string `json:"image_istio_proxy" yaml:"image_istio_proxy"`
	ImageIstioPilot                 string `json:"image_istio_pilot" yaml:"image_istio_pilot"`
	ImageGooglePause                string `json:"image_google_pause" yaml:"image_google_pause"`
	ImagePrometheus                 string `json:"image_prometheus" yaml:"image_prometheus"`
	ImagePrometheusConfigReloader   string `json:"image_prometheus_config_reloader" yaml:"image_prometheus_config_reloader"`
	ImagePrometheusOperator         string `json:"image_prometheus_operator" yaml:"image_prometheus_operator"`
	ImagePrometheusStatsDExporter   string `json:"image_prometheus_statsd_exporter" yaml:"image_prometheus_statsd_exporter"`
	ImagePrometheusDCGMExporter     string `json:"image_prometheus_dcgm_exporter" yaml:"image_prometheus_dcgm_exporter"`
	ImagePrometheusKubeStateMetrics string `json:"image_prometheus_kube_state_metrics" yaml:"image_prometheus_kube_state_metrics"`
	ImageGrafana                    string `json:"image_grafana" yaml:"image_grafana"`
=======
	ImageOperator                 string `json:"image_operator" yaml:"image_operator"`
	ImageManager                  string `json:"image_manager" yaml:"image_manager"`
	ImageDownloader               string `json:"image_downloader" yaml:"image_downloader"`
	ImageRequestMonitor           string `json:"image_request_monitor" yaml:"image_request_monitor"`
	ImageClusterAutoscaler        string `json:"image_cluster_autoscaler" yaml:"image_cluster_autoscaler"`
	ImageFluentBit                string `json:"image_fluent_bit" yaml:"image_fluent_bit"`
	ImageIstioProxy               string `json:"image_istio_proxy" yaml:"image_istio_proxy"`
	ImageIstioPilot               string `json:"image_istio_pilot" yaml:"image_istio_pilot"`
	ImageGooglePause              string `json:"image_google_pause" yaml:"image_google_pause"`
	ImagePrometheus               string `json:"image_prometheus" yaml:"image_prometheus"`
	ImagePrometheusConfigReloader string `json:"image_prometheus_config_reloader" yaml:"image_prometheus_config_reloader"`
	ImagePrometheusOperator       string `json:"image_prometheus_operator" yaml:"image_prometheus_operator"`
	ImagePrometheusStatsDExporter string `json:"image_prometheus_statsd_exporter" yaml:"image_prometheus_statsd_exporter"`
	ImageGrafana                  string `json:"image_grafana" yaml:"image_grafana"`
	ImageEventExporter            string `json:"image_event_exporter" yaml:"image_event_exporter"`
>>>>>>> 46aa1c4f
}

type GCPManagedConfig struct {
	InstanceType               *string            `json:"instance_type" yaml:"instance_type"`
	AcceleratorType            *string            `json:"accelerator_type" yaml:"accelerator_type"`
	AcceleratorsPerInstance    *int64             `json:"accelerators_per_instance" yaml:"accelerators_per_instance"`
	Network                    *string            `json:"network" yaml:"network"`
	Subnet                     *string            `json:"subnet" yaml:"subnet"`
	APILoadBalancerScheme      LoadBalancerScheme `json:"api_load_balancer_scheme" yaml:"api_load_balancer_scheme"`
	OperatorLoadBalancerScheme LoadBalancerScheme `json:"operator_load_balancer_scheme" yaml:"operator_load_balancer_scheme"`
	MinInstances               *int64             `json:"min_instances" yaml:"min_instances"`
	MaxInstances               *int64             `json:"max_instances" yaml:"max_instances"`
	Preemptible                bool               `json:"preemptible" yaml:"preemptible"`
	OnDemandBackup             bool               `json:"on_demand_backup" yaml:"on_demand_backup"`
}

type GCPConfig struct {
	GCPCoreConfig    `yaml:",inline"`
	GCPManagedConfig `yaml:",inline"`
}

type InternalGCPConfig struct {
	GCPConfig

	// Populated by operator
	OperatorMetadata
}

// The bare minimum to identify a cluster
type GCPAccessConfig struct {
	ClusterName  *string `json:"cluster_name" yaml:"cluster_name"`
	Project      *string `json:"project" yaml:"project"`
	Zone         *string `json:"zone" yaml:"zone"`
	ImageManager string  `json:"image_manager" yaml:"image_manager"`
}

var GCPCoreConfigStructFieldValidations = []*cr.StructFieldValidation{
	{
		StructField: "Provider",
		StringValidation: &cr.StringValidation{
			Validator: specificProviderTypeValidator(types.GCPProviderType),
			Default:   types.GCPProviderType.String(),
		},
		Parser: func(str string) (interface{}, error) {
			return types.ProviderTypeFromString(str), nil
		},
	},
	{
		StructField: "ClusterName",
		StringValidation: &cr.StringValidation{
			Default:   "cortex",
			MaxLength: 63,
			MinLength: 3,
			Validator: validateClusterName,
		},
	},
	{
		StructField:         "Project",
		StringPtrValidation: &cr.StringPtrValidation{},
	},
	{
		StructField:         "Zone",
		StringPtrValidation: &cr.StringPtrValidation{},
	},
	{
		StructField: "IsManaged",
		BoolValidation: &cr.BoolValidation{
			Default: true,
		},
	},
	{
		StructField: "Namespace",
		StringValidation: &cr.StringValidation{
			Default: "default",
		},
	},
	{
		StructField: "Bucket",
		StringValidation: &cr.StringValidation{
			AllowEmpty:       true,
			TreatNullAsEmpty: true,
		},
	},
	{
		StructField: "IstioNamespace",
		StringValidation: &cr.StringValidation{
			Default: "istio-system",
		},
	},
	{
		StructField: "ImageOperator",
		StringValidation: &cr.StringValidation{
			Default:   "quay.io/cortexlabs/operator:" + consts.CortexVersion,
			Validator: validateImageVersion,
		},
	},
	{
		StructField: "ImageManager",
		StringValidation: &cr.StringValidation{
			Default:   "quay.io/cortexlabs/manager:" + consts.CortexVersion,
			Validator: validateImageVersion,
		},
	},
	{
		StructField: "ImageDownloader",
		StringValidation: &cr.StringValidation{
			Default:   "quay.io/cortexlabs/downloader:" + consts.CortexVersion,
			Validator: validateImageVersion,
		},
	},
	{
		StructField: "ImageRequestMonitor",
		StringValidation: &cr.StringValidation{
			Default:   "quay.io/cortexlabs/request-monitor:" + consts.CortexVersion,
			Validator: validateImageVersion,
		},
	},
	{
		StructField: "ImageClusterAutoscaler",
		StringValidation: &cr.StringValidation{
			Default:   "quay.io/cortexlabs/cluster-autoscaler:" + consts.CortexVersion,
			Validator: validateImageVersion,
		},
	},
	{
		StructField: "ImageFluentBit",
		StringValidation: &cr.StringValidation{
			Default:   "quay.io/cortexlabs/fluent-bit:" + consts.CortexVersion,
			Validator: validateImageVersion,
		},
	},
	{
		StructField: "ImageIstioProxy",
		StringValidation: &cr.StringValidation{
			Default:   "quay.io/cortexlabs/istio-proxy:" + consts.CortexVersion,
			Validator: validateImageVersion,
		},
	},
	{
		StructField: "ImageIstioPilot",
		StringValidation: &cr.StringValidation{
			Default:   "quay.io/cortexlabs/istio-pilot:" + consts.CortexVersion,
			Validator: validateImageVersion,
		},
	},
	{
		StructField: "ImageGooglePause",
		StringValidation: &cr.StringValidation{
			Default:   "quay.io/cortexlabs/google-pause:" + consts.CortexVersion,
			Validator: validateImageVersion,
		},
	},
	{
		StructField: "ImagePrometheus",
		StringValidation: &cr.StringValidation{
			Default:   "quay.io/cortexlabs/prometheus:" + consts.CortexVersion,
			Validator: validateImageVersion,
		},
	},
	{
		StructField: "ImagePrometheusConfigReloader",
		StringValidation: &cr.StringValidation{
			Default:   "quay.io/cortexlabs/prometheus-config-reloader:" + consts.CortexVersion,
			Validator: validateImageVersion,
		},
	},
	{
		StructField: "ImagePrometheusOperator",
		StringValidation: &cr.StringValidation{
			Default:   "quay.io/cortexlabs/prometheus-operator:" + consts.CortexVersion,
			Validator: validateImageVersion,
		},
	},
	{
		StructField: "ImagePrometheusStatsDExporter",
		StringValidation: &cr.StringValidation{
			Default:   "quay.io/cortexlabs/prometheus-statsd-exporter:" + consts.CortexVersion,
			Validator: validateImageVersion,
		},
	},
	{
		StructField: "ImagePrometheusDCGMExporter",
		StringValidation: &cr.StringValidation{
			Default:   "quay.io/cortexlabs/prometheus-dcgm-exporter:" + consts.CortexVersion,
			Validator: validateImageVersion,
		},
	},
	{
		StructField: "ImagePrometheusKubeStateMetrics",
		StringValidation: &cr.StringValidation{
			Default:   "quay.io/cortexlabs/prometheus-kube-state-metrics:" + consts.CortexVersion,
			Validator: validateImageVersion,
		},
	},
	{
		StructField: "ImageGrafana",
		StringValidation: &cr.StringValidation{
			Default:   "quay.io/cortexlabs/grafana:" + consts.CortexVersion,
			Validator: validateImageVersion,
		},
	},
	{
		StructField: "ImageEventExporter",
		StringValidation: &cr.StringValidation{
			Default:   "quay.io/cortexlabs/event-exporter:" + consts.CortexVersion,
			Validator: validateImageVersion,
		},
	},
	{
		StructField: "Telemetry",
		BoolValidation: &cr.BoolValidation{
			Default: true,
		},
	},
}

var GCPManagedConfigStructFieldValidations = []*cr.StructFieldValidation{
	{
		StructField:         "InstanceType",
		StringPtrValidation: &cr.StringPtrValidation{},
	},
	{
		StructField: "AcceleratorType",
		StringPtrValidation: &cr.StringPtrValidation{
			AllowExplicitNull: true,
		},
	},
	{
		StructField: "AcceleratorsPerInstance",
		Int64PtrValidation: &cr.Int64PtrValidation{
			AllowExplicitNull: true,
		},
		DefaultDependentFields: []string{"AcceleratorType"},
		DefaultDependentFieldsFunc: func(vals []interface{}) interface{} {
			acceleratorType := vals[0].(*string)
			if acceleratorType == nil {
				return nil
			}
			return pointer.Int64(1)
		},
	},
	{
		StructField: "Network",
		StringPtrValidation: &cr.StringPtrValidation{
			AllowExplicitNull: true,
		},
	},
	{
		StructField: "Subnet",
		StringPtrValidation: &cr.StringPtrValidation{
			AllowExplicitNull: true,
		},
	},
	{
		StructField: "APILoadBalancerScheme",
		StringValidation: &cr.StringValidation{
			AllowedValues: LoadBalancerSchemeStrings(),
			Default:       InternetFacingLoadBalancerScheme.String(),
		},
		Parser: func(str string) (interface{}, error) {
			return LoadBalancerSchemeFromString(str), nil
		},
	},
	{
		StructField: "OperatorLoadBalancerScheme",
		StringValidation: &cr.StringValidation{
			AllowedValues: LoadBalancerSchemeStrings(),
			Default:       InternetFacingLoadBalancerScheme.String(),
		},
		Parser: func(str string) (interface{}, error) {
			return LoadBalancerSchemeFromString(str), nil
		},
	},
	{
		StructField: "MinInstances",
		Int64PtrValidation: &cr.Int64PtrValidation{
			GreaterThanOrEqualTo: pointer.Int64(0),
		},
	},
	{
		StructField: "MaxInstances",
		Int64PtrValidation: &cr.Int64PtrValidation{
			GreaterThan: pointer.Int64(0),
		},
	},
	{
		StructField: "Preemptible",
		BoolValidation: &cr.BoolValidation{
			Default: false,
		},
	},
	{
		StructField:            "OnDemandBackup",
		DefaultDependentFields: []string{"Preemptible"},
		DefaultDependentFieldsFunc: func(vals []interface{}) interface{} {
			return vals[0].(bool)
		},
		BoolValidation: &cr.BoolValidation{},
	},
}

var GCPAccessValidation = &cr.StructValidation{
	AllowExtraFields: true,
	StructFieldValidations: []*cr.StructFieldValidation{
		{
			StructField: "ClusterName",
			StringPtrValidation: &cr.StringPtrValidation{
				MaxLength: 63,
				MinLength: 3,
				Validator: validateClusterName,
			},
		},
		{
			StructField:         "Zone",
			StringPtrValidation: &cr.StringPtrValidation{},
		},
		{
			StructField:         "Project",
			StringPtrValidation: &cr.StringPtrValidation{},
		},
		{
			StructField: "ImageManager",
			StringValidation: &cr.StringValidation{
				Default:   "quay.io/cortexlabs/manager:" + consts.CortexVersion,
				Validator: validateImageVersion,
			},
		},
	},
}

func (cc *GCPConfig) ToAccessConfig() GCPAccessConfig {
	clusterName := cc.ClusterName
	zone := *cc.Zone
	project := *cc.Project
	return GCPAccessConfig{
		ClusterName:  &clusterName,
		Zone:         &zone,
		Project:      &project,
		ImageManager: cc.ImageManager,
	}
}

func GCPCoreConfigValidations(allowExtraFields bool) *cr.StructValidation {
	return &cr.StructValidation{
		Required:               true,
		StructFieldValidations: GCPCoreConfigStructFieldValidations,
		AllowExtraFields:       allowExtraFields,
	}
}

func GCPManagedConfigValidations(allowExtraFields bool) *cr.StructValidation {
	return &cr.StructValidation{
		Required:               true,
		StructFieldValidations: GCPManagedConfigStructFieldValidations,
		AllowExtraFields:       allowExtraFields,
	}
}

var GCPFullManagedValidation = &cr.StructValidation{
	Required:               true,
	StructFieldValidations: append([]*cr.StructFieldValidation{}, append(GCPCoreConfigStructFieldValidations, GCPManagedConfigStructFieldValidations...)...),
}

var GCPAccessPromptValidation = &cr.PromptValidation{
	SkipNonNilFields: true,
	PromptItemValidations: []*cr.PromptItemValidation{
		{
			StructField: "Project",
			PromptOpts: &prompt.Options{
				Prompt: ProjectUserKey,
			},
			StringPtrValidation: &cr.StringPtrValidation{
				Required: true,
			},
		},
		{
			StructField: "Zone",
			PromptOpts: &prompt.Options{
				Prompt: ZoneUserKey,
			},
			StringPtrValidation: &cr.StringPtrValidation{
				Default: pointer.String("us-east1-c"),
			},
		},
		{
			StructField: "ClusterName",
			PromptOpts: &prompt.Options{
				Prompt: ClusterNameUserKey,
			},
			StringPtrValidation: &cr.StringPtrValidation{
				Default:   pointer.String("cortex"),
				MaxLength: 63,
				MinLength: 3,
				Validator: validateClusterName,
			},
		},
	},
}

// this validates the user-provided cluster config
func (cc *GCPConfig) Validate(GCP *gcp.Client) error {
	fmt.Print("verifying your configuration ...\n\n")

	if validID, err := GCP.IsProjectIDValid(); err != nil {
		return err
	} else if !validID {
		return ErrorGCPInvalidProjectID(*cc.Project)
	}

	if validZone, err := GCP.IsZoneValid(*cc.Zone); err != nil {
		return err
	} else if !validZone {
		availableZones, err := GCP.GetAvailableZones()
		if err != nil {
			return err
		}
		return ErrorGCPInvalidZone(*cc.Zone, availableZones...)
	}

	if cc.Bucket == "" {
		cc.Bucket = GCPBucketName(cc.ClusterName, *cc.Project, *cc.Zone)
	}

	if validInstanceType, err := GCP.IsInstanceTypeAvailable(*cc.InstanceType, *cc.Zone); err != nil {
		return err
	} else if !validInstanceType {
		instanceTypes, err := GCP.GetAvailableInstanceTypes(*cc.Zone)
		if err != nil {
			return err
		}
		return ErrorGCPInvalidInstanceType(*cc.InstanceType, instanceTypes...)
	}

	if cc.AcceleratorType == nil && cc.AcceleratorsPerInstance != nil {
		return ErrorDependentFieldMustBeSpecified(AcceleratorsPerInstanceKey, AcceleratorTypeKey)
	}

	if cc.AcceleratorType != nil {
		if cc.AcceleratorsPerInstance == nil {
			return ErrorDependentFieldMustBeSpecified(AcceleratorTypeKey, AcceleratorsPerInstanceKey)
		}
		if validAccelerator, err := GCP.IsAcceleratorTypeAvailable(*cc.AcceleratorType, *cc.Zone); err != nil {
			return err
		} else if !validAccelerator {
			availableAcceleratorsInZone, err := GCP.GetAvailableAcceleratorTypes(*cc.Zone)
			if err != nil {
				return err
			}
			allAcceleratorTypes, err := GCP.GetAvailableAcceleratorTypesForAllZones()
			if err != nil {
				return err
			}

			var availableZonesForAccelerator []string
			if slices.HasString(allAcceleratorTypes, *cc.AcceleratorType) {
				availableZonesForAccelerator, err = GCP.GetAvailableZonesForAccelerator(*cc.AcceleratorType)
				if err != nil {
					return err
				}
			}
			return ErrorGCPInvalidAcceleratorType(*cc.AcceleratorType, *cc.Zone, availableAcceleratorsInZone, availableZonesForAccelerator)
		}

		// according to https://cloud.google.com/kubernetes-engine/docs/how-to/gpus
		var compatibleInstances []string
		var err error
		if strings.HasSuffix(*cc.AcceleratorType, "a100") {
			compatibleInstances, err = GCP.GetInstanceTypesWithPrefix("a2", *cc.Zone)
		} else {
			compatibleInstances, err = GCP.GetInstanceTypesWithPrefix("n1", *cc.Zone)
		}
		if err != nil {
			return err
		}
		if !slices.HasString(compatibleInstances, *cc.InstanceType) {
			return ErrorGCPIncompatibleInstanceTypeWithAccelerator(*cc.InstanceType, *cc.AcceleratorType, *cc.Zone, compatibleInstances)
		}
	}

	if !cc.Preemptible && cc.OnDemandBackup {
		return ErrorFieldConfigurationDependentOnCondition(OnDemandBackupKey, s.Bool(cc.OnDemandBackup), PreemptibleKey, s.Bool(cc.Preemptible))
	}

	return nil
}

func applyGCPPromptDefaults(defaults GCPConfig) *GCPConfig {
	defaultConfig := &GCPConfig{
		GCPCoreConfig: GCPCoreConfig{
			Zone: pointer.String("us-east1-c"),
		},
		GCPManagedConfig: GCPManagedConfig{
			InstanceType: pointer.String("n1-standard-2"),
			MinInstances: pointer.Int64(1),
			MaxInstances: pointer.Int64(5),
		},
	}

	if defaults.Zone != nil {
		defaultConfig.Zone = defaults.Zone
	}
	if defaults.InstanceType != nil {
		defaultConfig.InstanceType = defaults.InstanceType
	}
	if defaults.MinInstances != nil {
		defaultConfig.MinInstances = defaults.MinInstances
	}
	if defaults.MaxInstances != nil {
		defaultConfig.MaxInstances = defaults.MaxInstances
	}

	return defaultConfig
}

func InstallGCPPrompt(clusterConfig *GCPConfig, disallowPrompt bool) error {
	defaults := applyGCPPromptDefaults(*clusterConfig)

	if disallowPrompt {
		if clusterConfig.Project == nil {
			return ErrorGCPProjectMustBeSpecified()
		}

		if clusterConfig.Zone == nil {
			clusterConfig.Zone = defaults.Zone
		}
		if clusterConfig.InstanceType == nil {
			clusterConfig.InstanceType = defaults.InstanceType
		}
		if clusterConfig.MinInstances == nil {
			clusterConfig.MinInstances = defaults.MinInstances
		}
		if clusterConfig.MaxInstances == nil {
			clusterConfig.MaxInstances = defaults.MaxInstances
		}
		return nil
	}

	remainingPrompts := &cr.PromptValidation{
		SkipNonEmptyFields: true,
		PromptItemValidations: []*cr.PromptItemValidation{
			{
				StructField: "InstanceType",
				PromptOpts: &prompt.Options{
					Prompt: "instance type",
				},
				StringPtrValidation: &cr.StringPtrValidation{
					Required: true,
					Default:  defaults.InstanceType,
				},
			},
			{
				StructField: "MinInstances",
				PromptOpts: &prompt.Options{
					Prompt: "min instances",
				},
				Int64PtrValidation: &cr.Int64PtrValidation{
					Required:             true,
					Default:              defaults.MinInstances,
					GreaterThanOrEqualTo: pointer.Int64(0),
				},
			},
			{
				StructField: "MaxInstances",
				PromptOpts: &prompt.Options{
					Prompt: "max instances",
				},
				Int64PtrValidation: &cr.Int64PtrValidation{
					Required:    true,
					Default:     defaults.MaxInstances,
					GreaterThan: pointer.Int64(0),
				},
			},
		},
	}

	err := cr.ReadPrompt(clusterConfig, remainingPrompts)
	if err != nil {
		return err
	}

	return nil
}

// This does not set defaults for fields that are prompted from the user
func SetGCPDefaults(cc *GCPConfig) error {
	var emptyMap interface{} = map[interface{}]interface{}{}
	errs := cr.Struct(cc, emptyMap, GCPFullManagedValidation)
	if errors.HasError(errs) {
		return errors.FirstError(errs...)
	}

	return nil
}

func DefaultGCPAccessConfig() (*GCPAccessConfig, error) {
	accessConfig := &GCPAccessConfig{}
	var emptyMap interface{} = map[interface{}]interface{}{}
	errs := cr.Struct(accessConfig, emptyMap, GCPAccessValidation)
	if errors.HasError(errs) {
		return nil, errors.FirstError(errs...)
	}
	return accessConfig, nil
}

func (cc *InternalGCPConfig) UserTable() table.KeyValuePairs {
	var items table.KeyValuePairs

	items.Add(APIVersionUserKey, cc.APIVersion)
	items.AddAll(cc.GCPConfig.UserTable())
	return items
}

func (cc *InternalGCPConfig) UserStr() string {
	return cc.UserTable().String()
}

func (cc *GCPCoreConfig) UserTable() table.KeyValuePairs {
	var items table.KeyValuePairs

	items.Add(ClusterNameUserKey, cc.ClusterName)
	items.Add(ProjectUserKey, *cc.Project)
	items.Add(ZoneUserKey, *cc.Zone)
	items.Add(TelemetryUserKey, cc.Telemetry)
	items.Add(ImageOperatorUserKey, cc.ImageOperator)
	items.Add(ImageManagerUserKey, cc.ImageManager)
	items.Add(ImageDownloaderUserKey, cc.ImageDownloader)
	items.Add(ImageRequestMonitorUserKey, cc.ImageRequestMonitor)
	items.Add(ImageClusterAutoscalerUserKey, cc.ImageClusterAutoscaler)
	items.Add(ImageFluentBitUserKey, cc.ImageFluentBit)
	items.Add(ImageIstioProxyUserKey, cc.ImageIstioProxy)
	items.Add(ImageIstioPilotUserKey, cc.ImageIstioPilot)
	items.Add(ImageGooglePauseUserKey, cc.ImageGooglePause)
	items.Add(ImagePrometheusUserKey, cc.ImagePrometheus)
	items.Add(ImagePrometheusConfigReloaderUserKey, cc.ImagePrometheusConfigReloader)
	items.Add(ImagePrometheusOperatorUserKey, cc.ImagePrometheusOperator)
	items.Add(ImagePrometheusStatsDExporterUserKey, cc.ImagePrometheusStatsDExporter)
	items.Add(ImagePrometheusDCGMExporterUserKey, cc.ImagePrometheusDCGMExporter)
	items.Add(ImagePrometheusKubeStateMetricsUserKey, cc.ImagePrometheusKubeStateMetrics)
	items.Add(ImageGrafanaUserKey, cc.ImageGrafana)
	items.Add(ImageEventExporterUserKey, cc.ImageEventExporter)

	return items
}

func (cc *GCPManagedConfig) UserTable() table.KeyValuePairs {
	var items table.KeyValuePairs

	items.Add(InstanceTypeUserKey, *cc.InstanceType)
	items.Add(MinInstancesUserKey, *cc.MinInstances)
	items.Add(MaxInstancesUserKey, *cc.MaxInstances)
	if cc.AcceleratorType != nil {
		items.Add(AcceleratorTypeUserKey, *cc.AcceleratorType)
	}
	if cc.AcceleratorsPerInstance != nil {
		items.Add(AcceleratorsPerInstanceUserKey, *cc.AcceleratorsPerInstance)
	}
	items.Add(PreemptibleUserKey, s.YesNo(cc.Preemptible))
	items.Add(OnDemandBackupUserKey, s.YesNo(cc.OnDemandBackup))
	if cc.Network != nil {
		items.Add(NetworkUserKey, *cc.Network)
	}
	if cc.Subnet != nil {
		items.Add(SubnetUserKey, *cc.Subnet)
	}
	items.Add(APILoadBalancerSchemeUserKey, cc.APILoadBalancerScheme)
	items.Add(OperatorLoadBalancerSchemeUserKey, cc.OperatorLoadBalancerScheme)

	return items
}

func (cc *GCPConfig) UserTable() table.KeyValuePairs {
	var items *table.KeyValuePairs = &table.KeyValuePairs{}
	items.AddAll(cc.GCPCoreConfig.UserTable())
	if cc.GCPCoreConfig.IsManaged {
		items.AddAll(cc.GCPManagedConfig.UserTable())
	}

	return *items
}

func (cc *GCPConfig) UserStr() string {
	return cc.UserTable().String()
}

func (cc *GCPCoreConfig) TelemetryEvent() map[string]interface{} {
	event := map[string]interface{}{
		"provider":   types.GCPProviderType,
		"is_managed": cc.IsManaged,
	}

	if cc.ClusterName != "cortex" {
		event["cluster_name._is_custom"] = true
	}

	if cc.Zone != nil {
		event["zone._is_defined"] = true
		event["zone"] = *cc.Zone
	}
	if cc.Namespace != "default" {
		event["namespace._is_custom"] = true
	}
	if cc.IstioNamespace != "istio-system" {
		event["istio_namespace._is_custom"] = true
	}

	if !strings.HasPrefix(cc.ImageOperator, "cortexlabs/") {
		event["image_operator._is_custom"] = true
	}
	if !strings.HasPrefix(cc.ImageManager, "cortexlabs/") {
		event["image_manager._is_custom"] = true
	}
	if !strings.HasPrefix(cc.ImageDownloader, "cortexlabs/") {
		event["image_downloader._is_custom"] = true
	}
	if !strings.HasPrefix(cc.ImageRequestMonitor, "cortexlabs/") {
		event["image_request_monitor._is_custom"] = true
	}
	if !strings.HasPrefix(cc.ImageClusterAutoscaler, "cortexlabs/") {
		event["image_cluster_autoscaler._is_custom"] = true
	}
	if !strings.HasPrefix(cc.ImageFluentBit, "cortexlabs/") {
		event["image_fluent_bit._is_custom"] = true
	}
	if !strings.HasPrefix(cc.ImageIstioProxy, "cortexlabs/") {
		event["image_istio_proxy._is_custom"] = true
	}
	if !strings.HasPrefix(cc.ImageIstioPilot, "cortexlabs/") {
		event["image_istio_pilot._is_custom"] = true
	}
	if !strings.HasPrefix(cc.ImageGooglePause, "cortexlabs/") {
		event["image_google_pause._is_custom"] = true
	}
	if strings.HasPrefix(cc.ImagePrometheus, "cortexlabs/") {
		event["image_prometheus._is_custom"] = true
	}
	if strings.HasPrefix(cc.ImagePrometheusConfigReloader, "cortexlabs/") {
		event["image_prometheus_config_reloader._is_custom"] = true
	}
	if strings.HasPrefix(cc.ImagePrometheusOperator, "cortexlabs/") {
		event["image_prometheus_operator._is_custom"] = true
	}
	if strings.HasPrefix(cc.ImagePrometheusStatsDExporter, "cortexlabs/") {
		event["image_prometheus_statsd_exporter._is_custom"] = true
	}
	if strings.HasPrefix(cc.ImagePrometheusDCGMExporter, "cortexlabs/") {
		event["image_prometheus_dcgm_exporter._is_custom"] = true
	}
	if strings.HasPrefix(cc.ImagePrometheusKubeStateMetrics, "cortexlabs/") {
		event["image_prometheus_kube_state_metrics._is_custom"] = true
	}
	if strings.HasPrefix(cc.ImageGrafana, "cortexlabs/") {
		event["image_grafana._is_custom"] = true
	}
	if strings.HasPrefix(cc.ImageEventExporter, "cortexlabs/") {
		event["image_event_exporter._is_custom"] = true
	}
	return event
}

func (cc *GCPManagedConfig) TelemetryEvent() map[string]interface{} {
	event := map[string]interface{}{}

	if cc.InstanceType != nil {
		event["instance_type._is_defined"] = true
		event["instance_type"] = *cc.InstanceType
	}
	if cc.AcceleratorType != nil {
		event["accelerator_type._is_defined"] = true
		event["accelerator_type"] = *cc.AcceleratorType
	}
	if cc.AcceleratorsPerInstance != nil {
		event["accelerators_per_instance._is_defined"] = true
		event["accelerators_per_instance"] = *cc.AcceleratorsPerInstance
	}
	if cc.Network != nil {
		event["network._is_defined"] = true
	}
	if cc.Subnet != nil {
		event["subnet._is_defined"] = true
	}
	event["api_load_balancer_scheme"] = cc.APILoadBalancerScheme
	event["operator_load_balancer_scheme"] = cc.OperatorLoadBalancerScheme
	if cc.MinInstances != nil {
		event["min_instances._is_defined"] = true
		event["min_instances"] = *cc.MinInstances
	}
	if cc.MaxInstances != nil {
		event["max_instances._is_defined"] = true
		event["max_instances"] = *cc.MaxInstances
	}

	event["preemptible"] = cc.Preemptible
	event["on_demand_backup"] = cc.OnDemandBackup

	return event
}

func GCPBucketName(clusterName string, project string, zone string) string {
	bucketID := hash.String(project + zone)[:10]
	return clusterName + "-" + bucketID
}<|MERGE_RESOLUTION|>--- conflicted
+++ resolved
@@ -44,7 +44,6 @@
 	IsManaged      bool               `json:"is_managed" yaml:"is_managed"`
 	Bucket         string             `json:"bucket" yaml:"bucket"`
 
-<<<<<<< HEAD
 	ImageOperator                   string `json:"image_operator" yaml:"image_operator"`
 	ImageManager                    string `json:"image_manager" yaml:"image_manager"`
 	ImageDownloader                 string `json:"image_downloader" yaml:"image_downloader"`
@@ -61,23 +60,7 @@
 	ImagePrometheusDCGMExporter     string `json:"image_prometheus_dcgm_exporter" yaml:"image_prometheus_dcgm_exporter"`
 	ImagePrometheusKubeStateMetrics string `json:"image_prometheus_kube_state_metrics" yaml:"image_prometheus_kube_state_metrics"`
 	ImageGrafana                    string `json:"image_grafana" yaml:"image_grafana"`
-=======
-	ImageOperator                 string `json:"image_operator" yaml:"image_operator"`
-	ImageManager                  string `json:"image_manager" yaml:"image_manager"`
-	ImageDownloader               string `json:"image_downloader" yaml:"image_downloader"`
-	ImageRequestMonitor           string `json:"image_request_monitor" yaml:"image_request_monitor"`
-	ImageClusterAutoscaler        string `json:"image_cluster_autoscaler" yaml:"image_cluster_autoscaler"`
-	ImageFluentBit                string `json:"image_fluent_bit" yaml:"image_fluent_bit"`
-	ImageIstioProxy               string `json:"image_istio_proxy" yaml:"image_istio_proxy"`
-	ImageIstioPilot               string `json:"image_istio_pilot" yaml:"image_istio_pilot"`
-	ImageGooglePause              string `json:"image_google_pause" yaml:"image_google_pause"`
-	ImagePrometheus               string `json:"image_prometheus" yaml:"image_prometheus"`
-	ImagePrometheusConfigReloader string `json:"image_prometheus_config_reloader" yaml:"image_prometheus_config_reloader"`
-	ImagePrometheusOperator       string `json:"image_prometheus_operator" yaml:"image_prometheus_operator"`
-	ImagePrometheusStatsDExporter string `json:"image_prometheus_statsd_exporter" yaml:"image_prometheus_statsd_exporter"`
-	ImageGrafana                  string `json:"image_grafana" yaml:"image_grafana"`
-	ImageEventExporter            string `json:"image_event_exporter" yaml:"image_event_exporter"`
->>>>>>> 46aa1c4f
+	ImageEventExporter              string `json:"image_event_exporter" yaml:"image_event_exporter"`
 }
 
 type GCPManagedConfig struct {
