--- conflicted
+++ resolved
@@ -34,29 +34,6 @@
 )
 
 type GCPConfig struct {
-<<<<<<< HEAD
-	Provider               types.ProviderType `json:"provider" yaml:"provider"`
-	Project                *string            `json:"project" yaml:"project"`
-	Zone                   *string            `json:"zone" yaml:"zone"`
-	InstanceType           *string            `json:"instance_type" yaml:"instance_type"`
-	AcceleratorType        *string            `json:"accelerator_type" yaml:"accelerator_type"`
-	Network                *string            `json:"network" yaml:"network"`
-	Subnet                 *string            `json:"subnet" yaml:"subnet"`
-	MinInstances           *int64             `json:"min_instances" yaml:"min_instances"`
-	MaxInstances           *int64             `json:"max_instances" yaml:"max_instances"`
-	Preemptible            bool               `json:"preemptible" yaml:"preemptible"`
-	OnDemandBackup         bool               `json:"on_demand_backup" yaml:"on_demand_backup"`
-	ClusterName            string             `json:"cluster_name" yaml:"cluster_name"`
-	Telemetry              bool               `json:"telemetry" yaml:"telemetry"`
-	ImageOperator          string             `json:"image_operator" yaml:"image_operator"`
-	ImageManager           string             `json:"image_manager" yaml:"image_manager"`
-	ImageDownloader        string             `json:"image_downloader" yaml:"image_downloader"`
-	ImageClusterAutoscaler string             `json:"image_cluster_autoscaler" yaml:"image_cluster_autoscaler"`
-	ImageFluentBit         string             `json:"image_fluent_bit" yaml:"image_fluent_bit"`
-	ImageIstioProxy        string             `json:"image_istio_proxy" yaml:"image_istio_proxy"`
-	ImageIstioPilot        string             `json:"image_istio_pilot" yaml:"image_istio_pilot"`
-	ImageGooglePause       string             `json:"image_google_pause" yaml:"image_google_pause"`
-=======
 	Provider                   types.ProviderType `json:"provider" yaml:"provider"`
 	Project                    *string            `json:"project" yaml:"project"`
 	Zone                       *string            `json:"zone" yaml:"zone"`
@@ -69,16 +46,18 @@
 	OperatorLoadBalancerScheme LoadBalancerScheme `json:"operator_load_balancer_scheme" yaml:"operator_load_balancer_scheme"`
 	MinInstances               *int64             `json:"min_instances" yaml:"min_instances"`
 	MaxInstances               *int64             `json:"max_instances" yaml:"max_instances"`
+	Preemptible                bool               `json:"preemptible" yaml:"preemptible"`
+	OnDemandBackup             bool               `json:"on_demand_backup" yaml:"on_demand_backup"`
 	ClusterName                string             `json:"cluster_name" yaml:"cluster_name"`
 	Telemetry                  bool               `json:"telemetry" yaml:"telemetry"`
 	ImageOperator              string             `json:"image_operator" yaml:"image_operator"`
 	ImageManager               string             `json:"image_manager" yaml:"image_manager"`
 	ImageDownloader            string             `json:"image_downloader" yaml:"image_downloader"`
+	ImageClusterAutoscaler     string             `json:"image_cluster_autoscaler" yaml:"image_cluster_autoscaler"`
 	ImageFluentBit             string             `json:"image_fluent_bit" yaml:"image_fluent_bit"`
 	ImageIstioProxy            string             `json:"image_istio_proxy" yaml:"image_istio_proxy"`
 	ImageIstioPilot            string             `json:"image_istio_pilot" yaml:"image_istio_pilot"`
 	ImageGooglePause           string             `json:"image_google_pause" yaml:"image_google_pause"`
->>>>>>> 951215b6
 }
 
 type InternalGCPConfig struct {
@@ -590,14 +569,11 @@
 	if cc.AcceleratorType != nil {
 		items.Add(AcceleratorTypeUserKey, *cc.AcceleratorType)
 	}
-<<<<<<< HEAD
+	if cc.AcceleratorsPerInstance != nil {
+		items.Add(AcceleratorsPerInstanceUserKey, *cc.AcceleratorsPerInstance)
+	}
 	items.Add(PreemptibleUserKey, s.YesNo(cc.Preemptible))
 	items.Add(OnDemandBackupUserKey, s.YesNo(cc.OnDemandBackup))
-=======
-	if cc.AcceleratorsPerInstance != nil {
-		items.Add(AcceleratorsPerInstanceUserKey, *cc.AcceleratorsPerInstance)
-	}
->>>>>>> 951215b6
 	if cc.Network != nil {
 		items.Add(NetworkUserKey, *cc.Network)
 	}
