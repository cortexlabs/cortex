/*
Copyright 2021 Cortex Labs, Inc.

Licensed under the Apache License, Version 2.0 (the "License");
you may not use this file except in compliance with the License.
You may obtain a copy of the License at

    http://www.apache.org/licenses/LICENSE-2.0

Unless required by applicable law or agreed to in writing, software
distributed under the License is distributed on an "AS IS" BASIS,
WITHOUT WARRANTIES OR CONDITIONS OF ANY KIND, either express or implied.
See the License for the specific language governing permissions and
limitations under the License.
*/

package clusterconfig

import (
	"fmt"
	"strings"

	"github.com/cortexlabs/cortex/pkg/consts"
	cr "github.com/cortexlabs/cortex/pkg/lib/configreader"
	"github.com/cortexlabs/cortex/pkg/lib/errors"
	"github.com/cortexlabs/cortex/pkg/lib/gcp"
	"github.com/cortexlabs/cortex/pkg/lib/hash"
	"github.com/cortexlabs/cortex/pkg/lib/maps"
	"github.com/cortexlabs/cortex/pkg/lib/pointer"
	"github.com/cortexlabs/cortex/pkg/lib/prompt"
	"github.com/cortexlabs/cortex/pkg/lib/slices"
	s "github.com/cortexlabs/cortex/pkg/lib/strings"
	"github.com/cortexlabs/cortex/pkg/lib/table"
	"github.com/cortexlabs/cortex/pkg/types"
)

<<<<<<< HEAD
type GCPBaseConfig struct {
	Provider       types.ProviderType `json:"provider" yaml:"provider"`
	Project        *string            `json:"project" yaml:"project"`
	Zone           *string            `json:"zone" yaml:"zone"`
	ClusterName    string             `json:"cluster_name" yaml:"cluster_name"`
	Telemetry      bool               `json:"telemetry" yaml:"telemetry"`
	Namespace      string             `json:"namespace" yaml:"namespace"`
	IstioNamespace string             `json:"istio_namespace" yaml:"istio_namespace"`
	IsManaged      bool               `json:"is_managed" yaml:"is_managed"`
	Bucket         string             `json:"bucket" yaml:"bucket"`

	ImageOperator          string `json:"image_operator" yaml:"image_operator"`
	ImageManager           string `json:"image_manager" yaml:"image_manager"`
	ImageDownloader        string `json:"image_downloader" yaml:"image_downloader"`
	ImageClusterAutoscaler string `json:"image_cluster_autoscaler" yaml:"image_cluster_autoscaler"`
	ImageFluentBit         string `json:"image_fluent_bit" yaml:"image_fluent_bit"`
	ImageIstioProxy        string `json:"image_istio_proxy" yaml:"image_istio_proxy"`
	ImageIstioPilot        string `json:"image_istio_pilot" yaml:"image_istio_pilot"`
	ImageGooglePause       string `json:"image_google_pause" yaml:"image_google_pause"`
}

type GCPManagedConfig struct {
	InstanceType               *string            `json:"instance_type" yaml:"instance_type"`
	AcceleratorType            *string            `json:"accelerator_type" yaml:"accelerator_type"`
	AcceleratorsPerInstance    *int64             `json:"accelerators_per_instance" yaml:"accelerators_per_instance"`
	Network                    *string            `json:"network" yaml:"network"`
	Subnet                     *string            `json:"subnet" yaml:"subnet"`
	APILoadBalancerScheme      LoadBalancerScheme `json:"api_load_balancer_scheme" yaml:"api_load_balancer_scheme"`
	OperatorLoadBalancerScheme LoadBalancerScheme `json:"operator_load_balancer_scheme" yaml:"operator_load_balancer_scheme"`
	MinInstances               *int64             `json:"min_instances" yaml:"min_instances"`
	MaxInstances               *int64             `json:"max_instances" yaml:"max_instances"`
	Preemptible                bool               `json:"preemptible" yaml:"preemptible"`
	OnDemandBackup             bool               `json:"on_demand_backup" yaml:"on_demand_backup"`
}

type GCPConfig struct {
	GCPBaseConfig    `yaml:",inline"`
	GCPManagedConfig `yaml:",inline"`
=======
type GCPConfig struct {
	Provider                          types.ProviderType `json:"provider" yaml:"provider"`
	Project                           *string            `json:"project" yaml:"project"`
	Zone                              *string            `json:"zone" yaml:"zone"`
	InstanceType                      *string            `json:"instance_type" yaml:"instance_type"`
	AcceleratorType                   *string            `json:"accelerator_type" yaml:"accelerator_type"`
	AcceleratorsPerInstance           *int64             `json:"accelerators_per_instance" yaml:"accelerators_per_instance"`
	Network                           *string            `json:"network" yaml:"network"`
	Subnet                            *string            `json:"subnet" yaml:"subnet"`
	APILoadBalancerScheme             LoadBalancerScheme `json:"api_load_balancer_scheme" yaml:"api_load_balancer_scheme"`
	OperatorLoadBalancerScheme        LoadBalancerScheme `json:"operator_load_balancer_scheme" yaml:"operator_load_balancer_scheme"`
	MinInstances                      *int64             `json:"min_instances" yaml:"min_instances"`
	MaxInstances                      *int64             `json:"max_instances" yaml:"max_instances"`
	Preemptible                       bool               `json:"preemptible" yaml:"preemptible"`
	OnDemandBackup                    bool               `json:"on_demand_backup" yaml:"on_demand_backup"`
	ClusterName                       string             `json:"cluster_name" yaml:"cluster_name"`
	Telemetry                         bool               `json:"telemetry" yaml:"telemetry"`
	ImageOperator                     string             `json:"image_operator" yaml:"image_operator"`
	ImageManager                      string             `json:"image_manager" yaml:"image_manager"`
	ImageDownloader                   string             `json:"image_downloader" yaml:"image_downloader"`
	ImageClusterAutoscaler            string             `json:"image_cluster_autoscaler" yaml:"image_cluster_autoscaler"`
	ImageFluentBit                    string             `json:"image_fluent_bit" yaml:"image_fluent_bit"`
	ImageIstioProxy                   string             `json:"image_istio_proxy" yaml:"image_istio_proxy"`
	ImageIstioPilot                   string             `json:"image_istio_pilot" yaml:"image_istio_pilot"`
	ImageGooglePause                  string             `json:"image_google_pause" yaml:"image_google_pause"`
	ImagePrometheus                   string             `json:"image_prometheus" yaml:"image_prometheus"`
	ImagePrometheusConfigReloader     string             `json:"image_prometheus_config_reloader" yaml:"image_prometheus_config_reloader"`
	ImagePrometheusOperator           string             `json:"image_prometheus_operator" yaml:"image_prometheus_operator"`
	ImagePrometheusStatsDExporter     string             `json:"image_prometheus_statsd_exporter" yaml:"image_prometheus_statsd_exporter"`
	ImagePrometheusStackdriverSidecar string             `json:"image_prometheus_stackdriver_sidecar" yaml:"image_prometheus_stackdriver_sidecar"`
>>>>>>> ce35883b
}

type InternalGCPConfig struct {
	GCPConfig

	// Populated by operator
	OperatorMetadata
}

// The bare minimum to identify a cluster
type GCPAccessConfig struct {
	ClusterName  *string `json:"cluster_name" yaml:"cluster_name"`
	Project      *string `json:"project" yaml:"project"`
	Zone         *string `json:"zone" yaml:"zone"`
	ImageManager string  `json:"image_manager" yaml:"image_manager"`
}

var GCPBaseConfigStructFieldValidations = []*cr.StructFieldValidation{
	{
		StructField: "Provider",
		StringValidation: &cr.StringValidation{
			Validator: specificProviderTypeValidator(types.GCPProviderType),
			Default:   types.GCPProviderType.String(),
		},
		Parser: func(str string) (interface{}, error) {
			return types.ProviderTypeFromString(str), nil
		},
	},
	{
		StructField: "ClusterName",
		StringValidation: &cr.StringValidation{
			Default:   "cortex",
			MaxLength: 63,
			MinLength: 3,
			Validator: validateClusterName,
		},
	},
	{
		StructField:         "Project",
		StringPtrValidation: &cr.StringPtrValidation{},
	},
	{
		StructField:         "Zone",
		StringPtrValidation: &cr.StringPtrValidation{},
	},
	{
		StructField: "IsManaged",
		BoolValidation: &cr.BoolValidation{
			Default: true,
		},
	},
	{
		StructField: "Namespace",
		StringValidation: &cr.StringValidation{
			Default: "default",
		},
	},
	{
		StructField: "Bucket",
		StringValidation: &cr.StringValidation{
			AllowEmpty:       true,
			TreatNullAsEmpty: true,
		},
	},
	{
		StructField: "IstioNamespace",
		StringValidation: &cr.StringValidation{
			Default: "istio-system",
		},
	},
	{
		StructField: "ImageOperator",
		StringValidation: &cr.StringValidation{
			Default:   "quay.io/cortexlabs/operator:" + consts.CortexVersion,
			Validator: validateImageVersion,
		},
	},
	{
		StructField: "ImageManager",
		StringValidation: &cr.StringValidation{
			Default:   "quay.io/cortexlabs/manager:" + consts.CortexVersion,
			Validator: validateImageVersion,
		},
	},
	{
		StructField: "ImageDownloader",
		StringValidation: &cr.StringValidation{
			Default:   "quay.io/cortexlabs/downloader:" + consts.CortexVersion,
			Validator: validateImageVersion,
		},
	},
	{
		StructField: "ImageClusterAutoscaler",
		StringValidation: &cr.StringValidation{
			Default:   "quay.io/cortexlabs/cluster-austoscaler:" + consts.CortexVersion,
			Validator: validateImageVersion,
		},
	},
	{
		StructField: "ImageFluentBit",
		StringValidation: &cr.StringValidation{
			Default:   "quay.io/cortexlabs/fluent-bit:" + consts.CortexVersion,
			Validator: validateImageVersion,
		},
	},
	{
		StructField: "ImageIstioProxy",
		StringValidation: &cr.StringValidation{
			Default:   "quay.io/cortexlabs/istio-proxy:" + consts.CortexVersion,
			Validator: validateImageVersion,
		},
	},
	{
		StructField: "ImageIstioPilot",
		StringValidation: &cr.StringValidation{
			Default:   "quay.io/cortexlabs/istio-pilot:" + consts.CortexVersion,
			Validator: validateImageVersion,
		},
	},
	{
		StructField: "ImageGooglePause",
		StringValidation: &cr.StringValidation{
			Default:   "quay.io/cortexlabs/google-pause:" + consts.CortexVersion,
			Validator: validateImageVersion,
		},
	},
	{
		StructField: "Telemetry",
		BoolValidation: &cr.BoolValidation{
			Default: true,
		},
	},
}

var GCPManagedConfigStructFieldValidations = []*cr.StructFieldValidation{
	{
		StructField:         "InstanceType",
		StringPtrValidation: &cr.StringPtrValidation{},
	},
	{
		StructField: "AcceleratorType",
		StringPtrValidation: &cr.StringPtrValidation{
			AllowExplicitNull: true,
		},
	},
	{
		StructField: "AcceleratorsPerInstance",
		Int64PtrValidation: &cr.Int64PtrValidation{
			AllowExplicitNull: true,
		},
		DefaultDependentFields: []string{"AcceleratorType"},
		DefaultDependentFieldsFunc: func(vals []interface{}) interface{} {
			acceleratorType := vals[0].(*string)
			if acceleratorType == nil {
				return nil
			}
			return pointer.Int64(1)
		},
	},
	{
		StructField: "Network",
		StringPtrValidation: &cr.StringPtrValidation{
			AllowExplicitNull: true,
		},
	},
	{
		StructField: "Subnet",
		StringPtrValidation: &cr.StringPtrValidation{
			AllowExplicitNull: true,
		},
	},
	{
		StructField: "APILoadBalancerScheme",
		StringValidation: &cr.StringValidation{
			AllowedValues: LoadBalancerSchemeStrings(),
			Default:       InternetFacingLoadBalancerScheme.String(),
		},
		Parser: func(str string) (interface{}, error) {
			return LoadBalancerSchemeFromString(str), nil
		},
	},
	{
		StructField: "OperatorLoadBalancerScheme",
		StringValidation: &cr.StringValidation{
			AllowedValues: LoadBalancerSchemeStrings(),
			Default:       InternetFacingLoadBalancerScheme.String(),
		},
		Parser: func(str string) (interface{}, error) {
			return LoadBalancerSchemeFromString(str), nil
		},
	},
	{
		StructField: "MinInstances",
		Int64PtrValidation: &cr.Int64PtrValidation{
			GreaterThanOrEqualTo: pointer.Int64(0),
		},
	},
	{
		StructField: "MaxInstances",
		Int64PtrValidation: &cr.Int64PtrValidation{
			GreaterThan: pointer.Int64(0),
		},
	},
	{
		StructField: "Preemptible",
		BoolValidation: &cr.BoolValidation{
			Default: false,
		},
	},
	{
		StructField:            "OnDemandBackup",
		DefaultDependentFields: []string{"Preemptible"},
		DefaultDependentFieldsFunc: func(vals []interface{}) interface{} {
			return vals[0].(bool)
		},
		BoolValidation: &cr.BoolValidation{},
	},
}

var GCPAccessValidation = &cr.StructValidation{
	AllowExtraFields: true,
	StructFieldValidations: []*cr.StructFieldValidation{
		{
			StructField: "ClusterName",
			StringPtrValidation: &cr.StringPtrValidation{
				MaxLength: 63,
				MinLength: 3,
				Validator: validateClusterName,
			},
		},
		{
			StructField:         "Zone",
			StringPtrValidation: &cr.StringPtrValidation{},
		},
		{
			StructField:         "Project",
			StringPtrValidation: &cr.StringPtrValidation{},
		},
		{
			StructField: "ImageManager",
			StringValidation: &cr.StringValidation{
				Default:   "quay.io/cortexlabs/manager:" + consts.CortexVersion,
				Validator: validateImageVersion,
			},
		},
	},
}

func (cc *GCPConfig) ToAccessConfig() GCPAccessConfig {
	clusterName := cc.ClusterName
	zone := *cc.Zone
	project := *cc.Project
	return GCPAccessConfig{
		ClusterName:  &clusterName,
		Zone:         &zone,
		Project:      &project,
		ImageManager: cc.ImageManager,
	}
}

<<<<<<< HEAD
func GCPBaseConfigValidations(allowExtraFields bool) *cr.StructValidation {
	return &cr.StructValidation{
		Required:               true,
		StructFieldValidations: GCPBaseConfigStructFieldValidations,
		AllowExtraFields:       allowExtraFields,
	}
=======
var UserGCPValidation = &cr.StructValidation{
	Required: true,
	StructFieldValidations: []*cr.StructFieldValidation{
		{
			StructField: "Provider",
			StringValidation: &cr.StringValidation{
				Validator: specificProviderTypeValidator(types.GCPProviderType),
				Default:   types.GCPProviderType.String(),
			},
			Parser: func(str string) (interface{}, error) {
				return types.ProviderTypeFromString(str), nil
			},
		},
		{
			StructField:         "InstanceType",
			StringPtrValidation: &cr.StringPtrValidation{},
		},
		{
			StructField: "AcceleratorType",
			StringPtrValidation: &cr.StringPtrValidation{
				AllowExplicitNull: true,
			},
		},
		{
			StructField: "AcceleratorsPerInstance",
			Int64PtrValidation: &cr.Int64PtrValidation{
				AllowExplicitNull: true,
			},
			DefaultDependentFields: []string{"AcceleratorType"},
			DefaultDependentFieldsFunc: func(vals []interface{}) interface{} {
				acceleratorType := vals[0].(*string)
				if acceleratorType == nil {
					return nil
				}
				return pointer.Int64(1)
			},
		},
		{
			StructField: "Network",
			StringPtrValidation: &cr.StringPtrValidation{
				AllowExplicitNull: true,
			},
		},
		{
			StructField: "Subnet",
			StringPtrValidation: &cr.StringPtrValidation{
				AllowExplicitNull: true,
			},
		},
		{
			StructField: "APILoadBalancerScheme",
			StringValidation: &cr.StringValidation{
				AllowedValues: LoadBalancerSchemeStrings(),
				Default:       InternetFacingLoadBalancerScheme.String(),
			},
			Parser: func(str string) (interface{}, error) {
				return LoadBalancerSchemeFromString(str), nil
			},
		},
		{
			StructField: "OperatorLoadBalancerScheme",
			StringValidation: &cr.StringValidation{
				AllowedValues: LoadBalancerSchemeStrings(),
				Default:       InternetFacingLoadBalancerScheme.String(),
			},
			Parser: func(str string) (interface{}, error) {
				return LoadBalancerSchemeFromString(str), nil
			},
		},
		{
			StructField: "MinInstances",
			Int64PtrValidation: &cr.Int64PtrValidation{
				GreaterThanOrEqualTo: pointer.Int64(0),
			},
		},
		{
			StructField: "MaxInstances",
			Int64PtrValidation: &cr.Int64PtrValidation{
				GreaterThan: pointer.Int64(0),
			},
		},
		{
			StructField: "ClusterName",
			StringValidation: &cr.StringValidation{
				Default:   "cortex",
				MaxLength: 63,
				MinLength: 3,
				Validator: validateClusterName,
			},
		},
		{
			StructField: "Preemptible",
			BoolValidation: &cr.BoolValidation{
				Default: false,
			},
		},
		{
			StructField:            "OnDemandBackup",
			DefaultDependentFields: []string{"Preemptible"},
			DefaultDependentFieldsFunc: func(vals []interface{}) interface{} {
				return vals[0].(bool)
			},
			BoolValidation: &cr.BoolValidation{},
		},
		{
			StructField:         "Project",
			StringPtrValidation: &cr.StringPtrValidation{},
		},
		{
			StructField:         "Zone",
			StringPtrValidation: &cr.StringPtrValidation{},
		},
		{
			StructField: "ImageOperator",
			StringValidation: &cr.StringValidation{
				Default:   "quay.io/cortexlabs/operator:" + consts.CortexVersion,
				Validator: validateImageVersion,
			},
		},
		{
			StructField: "ImageManager",
			StringValidation: &cr.StringValidation{
				Default:   "quay.io/cortexlabs/manager:" + consts.CortexVersion,
				Validator: validateImageVersion,
			},
		},
		{
			StructField: "ImageDownloader",
			StringValidation: &cr.StringValidation{
				Default:   "quay.io/cortexlabs/downloader:" + consts.CortexVersion,
				Validator: validateImageVersion,
			},
		},
		{
			StructField: "ImageClusterAutoscaler",
			StringValidation: &cr.StringValidation{
				Default:   "quay.io/cortexlabs/cluster-austoscaler:" + consts.CortexVersion,
				Validator: validateImageVersion,
			},
		},
		{
			StructField: "ImageFluentBit",
			StringValidation: &cr.StringValidation{
				Default:   "quay.io/cortexlabs/fluent-bit:" + consts.CortexVersion,
				Validator: validateImageVersion,
			},
		},
		{
			StructField: "ImageIstioProxy",
			StringValidation: &cr.StringValidation{
				Default:   "quay.io/cortexlabs/istio-proxy:" + consts.CortexVersion,
				Validator: validateImageVersion,
			},
		},
		{
			StructField: "ImageIstioPilot",
			StringValidation: &cr.StringValidation{
				Default:   "quay.io/cortexlabs/istio-pilot:" + consts.CortexVersion,
				Validator: validateImageVersion,
			},
		},
		{
			StructField: "ImageGooglePause",
			StringValidation: &cr.StringValidation{
				Default:   "quay.io/cortexlabs/google-pause:" + consts.CortexVersion,
				Validator: validateImageVersion,
			},
		},
		{
			StructField: "ImagePrometheus",
			StringValidation: &cr.StringValidation{
				Default:   "quay.io/cortexlabs/prometheus:" + consts.CortexVersion,
				Validator: validateImageVersion,
			},
		},
		{
			StructField: "ImagePrometheusConfigReloader",
			StringValidation: &cr.StringValidation{
				Default:   "quay.io/cortexlabs/prometheus-config-reloader:" + consts.CortexVersion,
				Validator: validateImageVersion,
			},
		},
		{
			StructField: "ImagePrometheusOperator",
			StringValidation: &cr.StringValidation{
				Default:   "quay.io/cortexlabs/prometheus-operator:" + consts.CortexVersion,
				Validator: validateImageVersion,
			},
		},
		{
			StructField: "ImagePrometheusStatsDExporter",
			StringValidation: &cr.StringValidation{
				Default:   "quay.io/cortexlabs/prometheus-statsd-exporter:" + consts.CortexVersion,
				Validator: validateImageVersion,
			},
		},
	},
>>>>>>> ce35883b
}

func GCPManagedConfigValidations(allowExtraFields bool) *cr.StructValidation {
	return &cr.StructValidation{
		Required:               true,
		StructFieldValidations: GCPManagedConfigStructFieldValidations,
		AllowExtraFields:       allowExtraFields,
	}
}

var GCPManagedValidation = &cr.StructValidation{
	Required:               true,
	StructFieldValidations: append([]*cr.StructFieldValidation{}, append(GCPBaseConfigStructFieldValidations, GCPManagedConfigStructFieldValidations...)...),
}

var GCPAccessPromptValidation = &cr.PromptValidation{
	SkipNonNilFields: true,
	PromptItemValidations: []*cr.PromptItemValidation{
		{
			StructField: "Project",
			PromptOpts: &prompt.Options{
				Prompt: ProjectUserKey,
			},
			StringPtrValidation: &cr.StringPtrValidation{
				Required: true,
			},
		},
		{
			StructField: "Zone",
			PromptOpts: &prompt.Options{
				Prompt: ZoneUserKey,
			},
			StringPtrValidation: &cr.StringPtrValidation{
				Default: pointer.String("us-central1-a"),
			},
		},
		{
			StructField: "ClusterName",
			PromptOpts: &prompt.Options{
				Prompt: ClusterNameUserKey,
			},
			StringPtrValidation: &cr.StringPtrValidation{
				Default:   pointer.String("cortex"),
				MaxLength: 63,
				MinLength: 3,
				Validator: validateClusterName,
			},
		},
	},
}

// this validates the user-provided cluster config
func (cc *GCPConfig) Validate(GCP *gcp.Client) error {
	fmt.Print("verifying your configuration ...\n\n")

	if validID, err := GCP.IsProjectIDValid(); err != nil {
		return err
	} else if !validID {
		return ErrorGCPInvalidProjectID(*cc.Project)
	}

	if validZone, err := GCP.IsZoneValid(*cc.Zone); err != nil {
		return err
	} else if !validZone {
		availableZones, err := GCP.GetAvailableZones()
		if err != nil {
			return err
		}
		return ErrorGCPInvalidZone(*cc.Zone, availableZones...)
	}

	if validInstanceType, err := GCP.IsInstanceTypeAvailable(*cc.InstanceType, *cc.Zone); err != nil {
		return err
	} else if !validInstanceType {
		instanceTypes, err := GCP.GetAvailableInstanceTypes(*cc.Zone)
		if err != nil {
			return err
		}
		return ErrorGCPInvalidInstanceType(*cc.InstanceType, instanceTypes...)
	}

	if cc.AcceleratorType == nil && cc.AcceleratorsPerInstance != nil {
		return ErrorDependentFieldMustBeSpecified(AcceleratorsPerInstanceKey, AcceleratorTypeKey)
	}

	if cc.AcceleratorType != nil {
		if cc.AcceleratorsPerInstance == nil {
			return ErrorDependentFieldMustBeSpecified(AcceleratorTypeKey, AcceleratorsPerInstanceKey)
		}
		if validAccelerator, err := GCP.IsAcceleratorTypeAvailable(*cc.AcceleratorType, *cc.Zone); err != nil {
			return err
		} else if !validAccelerator {
			availableAcceleratorsInZone, err := GCP.GetAvailableAcceleratorTypes(*cc.Zone)
			if err != nil {
				return err
			}
			allAcceleratorTypes, err := GCP.GetAvailableAcceleratorTypesForAllZones()
			if err != nil {
				return err
			}

			var availableZonesForAccelerator []string
			if slices.HasString(allAcceleratorTypes, *cc.AcceleratorType) {
				availableZonesForAccelerator, err = GCP.GetAvailableZonesForAccelerator(*cc.AcceleratorType)
				if err != nil {
					return err
				}
			}
			return ErrorGCPInvalidAcceleratorType(*cc.AcceleratorType, *cc.Zone, availableAcceleratorsInZone, availableZonesForAccelerator)
		}

		// according to https://cloud.google.com/kubernetes-engine/docs/how-to/gpus
		var compatibleInstances []string
		var err error
		if strings.HasSuffix(*cc.AcceleratorType, "a100") {
			compatibleInstances, err = GCP.GetInstanceTypesWithPrefix("a2", *cc.Zone)
		} else {
			compatibleInstances, err = GCP.GetInstanceTypesWithPrefix("n1", *cc.Zone)
		}
		if err != nil {
			return err
		}
		if !slices.HasString(compatibleInstances, *cc.InstanceType) {
			return ErrorGCPIncompatibleInstanceTypeWithAccelerator(*cc.InstanceType, *cc.AcceleratorType, *cc.Zone, compatibleInstances)
		}
	}

	if !cc.Preemptible && cc.OnDemandBackup {
		return ErrorFieldConfigurationDependentOnCondition(OnDemandBackupKey, s.Bool(cc.OnDemandBackup), PreemptibleKey, s.Bool(cc.Preemptible))
	}

	return nil
}

func applyGCPPromptDefaults(defaults GCPConfig) *GCPConfig {
	defaultConfig := &GCPConfig{
		GCPBaseConfig: GCPBaseConfig{
			Zone: pointer.String("us-central1-a"),
		},
		GCPManagedConfig: GCPManagedConfig{
			InstanceType: pointer.String("n1-standard-2"),
			MinInstances: pointer.Int64(1),
			MaxInstances: pointer.Int64(5),
		},
	}

	if defaults.Zone != nil {
		defaultConfig.Zone = defaults.Zone
	}
	if defaults.InstanceType != nil {
		defaultConfig.InstanceType = defaults.InstanceType
	}
	if defaults.MinInstances != nil {
		defaultConfig.MinInstances = defaults.MinInstances
	}
	if defaults.MaxInstances != nil {
		defaultConfig.MaxInstances = defaults.MaxInstances
	}

	return defaultConfig
}

func InstallGCPPrompt(clusterConfig *GCPConfig, disallowPrompt bool) error {
	defaults := applyGCPPromptDefaults(*clusterConfig)

	if disallowPrompt {
		if clusterConfig.Project == nil {
			return ErrorGCPProjectMustBeSpecified()
		}

		if clusterConfig.Zone == nil {
			clusterConfig.Zone = defaults.Zone
		}
		if clusterConfig.InstanceType == nil {
			clusterConfig.InstanceType = defaults.InstanceType
		}
		if clusterConfig.MinInstances == nil {
			clusterConfig.MinInstances = defaults.MinInstances
		}
		if clusterConfig.MaxInstances == nil {
			clusterConfig.MaxInstances = defaults.MaxInstances
		}
		return nil
	}

	remainingPrompts := &cr.PromptValidation{
		SkipNonEmptyFields: true,
		PromptItemValidations: []*cr.PromptItemValidation{
			{
				StructField: "InstanceType",
				PromptOpts: &prompt.Options{
					Prompt: "instance type",
				},
				StringPtrValidation: &cr.StringPtrValidation{
					Required: true,
					Default:  defaults.InstanceType,
				},
			},
			{
				StructField: "MinInstances",
				PromptOpts: &prompt.Options{
					Prompt: "min instances",
				},
				Int64PtrValidation: &cr.Int64PtrValidation{
					Required:             true,
					Default:              defaults.MinInstances,
					GreaterThanOrEqualTo: pointer.Int64(0),
				},
			},
			{
				StructField: "MaxInstances",
				PromptOpts: &prompt.Options{
					Prompt: "max instances",
				},
				Int64PtrValidation: &cr.Int64PtrValidation{
					Required:    true,
					Default:     defaults.MaxInstances,
					GreaterThan: pointer.Int64(0),
				},
			},
		},
	}

	err := cr.ReadPrompt(clusterConfig, remainingPrompts)
	if err != nil {
		return err
	}

	return nil
}

// This does not set defaults for fields that are prompted from the user
func SetGCPDefaults(cc *GCPConfig) error {
	var emptyMap interface{} = map[interface{}]interface{}{}
	errs := cr.Struct(cc, emptyMap, GCPManagedValidation)
	if errors.HasError(errs) {
		return errors.FirstError(errs...)
	}

	return nil
}

func DefaultGCPAccessConfig() (*GCPAccessConfig, error) {
	accessConfig := &GCPAccessConfig{}
	var emptyMap interface{} = map[interface{}]interface{}{}
	errs := cr.Struct(accessConfig, emptyMap, GCPAccessValidation)
	if errors.HasError(errs) {
		return nil, errors.FirstError(errs...)
	}
	return accessConfig, nil
}

func (cc *InternalGCPConfig) UserTable() table.KeyValuePairs {
	var items table.KeyValuePairs

	items.Add(APIVersionUserKey, cc.APIVersion)
	items.AddAll(cc.GCPConfig.UserTable())
	return items
}

func (cc *InternalGCPConfig) UserStr() string {
	return cc.UserTable().String()
}

func (cc *GCPBaseConfig) UserTable() table.KeyValuePairs {
	var items table.KeyValuePairs

	items.Add(ClusterNameUserKey, cc.ClusterName)
	items.Add(ProjectUserKey, *cc.Project)
	items.Add(ZoneUserKey, *cc.Zone)
	items.Add(TelemetryUserKey, cc.Telemetry)
	items.Add(ImageOperatorUserKey, cc.ImageOperator)
	items.Add(ImageManagerUserKey, cc.ImageManager)
	items.Add(ImageDownloaderUserKey, cc.ImageDownloader)
	items.Add(ImageClusterAutoscalerUserKey, cc.ImageClusterAutoscaler)
	items.Add(ImageFluentBitUserKey, cc.ImageFluentBit)
	items.Add(ImageIstioProxyUserKey, cc.ImageIstioProxy)
	items.Add(ImageIstioPilotUserKey, cc.ImageIstioPilot)
	items.Add(ImageGooglePauseUserKey, cc.ImageGooglePause)

	return items
}

func (cc *GCPManagedConfig) UserTable() table.KeyValuePairs {
	var items table.KeyValuePairs

	items.Add(InstanceTypeUserKey, *cc.InstanceType)
	items.Add(MinInstancesUserKey, *cc.MinInstances)
	items.Add(MaxInstancesUserKey, *cc.MaxInstances)
	if cc.AcceleratorType != nil {
		items.Add(AcceleratorTypeUserKey, *cc.AcceleratorType)
	}
	if cc.AcceleratorsPerInstance != nil {
		items.Add(AcceleratorsPerInstanceUserKey, *cc.AcceleratorsPerInstance)
	}
	items.Add(PreemptibleUserKey, s.YesNo(cc.Preemptible))
	items.Add(OnDemandBackupUserKey, s.YesNo(cc.OnDemandBackup))
	if cc.Network != nil {
		items.Add(NetworkUserKey, *cc.Network)
	}
	if cc.Subnet != nil {
		items.Add(SubnetUserKey, *cc.Subnet)
	}
	items.Add(APILoadBalancerSchemeUserKey, cc.APILoadBalancerScheme)
	items.Add(OperatorLoadBalancerSchemeUserKey, cc.OperatorLoadBalancerScheme)
<<<<<<< HEAD
=======
	items.Add(TelemetryUserKey, cc.Telemetry)
	items.Add(ImageOperatorUserKey, cc.ImageOperator)
	items.Add(ImageManagerUserKey, cc.ImageManager)
	items.Add(ImageDownloaderUserKey, cc.ImageDownloader)
	items.Add(ImageClusterAutoscalerUserKey, cc.ImageClusterAutoscaler)
	items.Add(ImageFluentBitUserKey, cc.ImageFluentBit)
	items.Add(ImageIstioProxyUserKey, cc.ImageIstioProxy)
	items.Add(ImageIstioPilotUserKey, cc.ImageIstioPilot)
	items.Add(ImageGooglePauseUserKey, cc.ImageGooglePause)
	items.Add(ImagePrometheusUserKey, cc.ImagePrometheus)
	items.Add(ImagePrometheusConfigReloaderUserKey, cc.ImagePrometheusConfigReloader)
	items.Add(ImagePrometheusOperatorUserKey, cc.ImagePrometheusOperator)
	items.Add(ImagePrometheusStatsDExporterUserKey, cc.ImagePrometheusStatsDExporter)
	items.Add(ImagePrometheusStackdriverSidecarUserKey, cc.ImagePrometheusStackdriverSidecar)
>>>>>>> ce35883b

	return items
}

func (cc *GCPConfig) UserTable() table.KeyValuePairs {
	var items *table.KeyValuePairs = &table.KeyValuePairs{}
	items.AddAll(cc.GCPBaseConfig.UserTable())
	if cc.GCPBaseConfig.IsManaged {
		items.AddAll(cc.GCPManagedConfig.UserTable())
	}

	return *items
}

func (cc *GCPConfig) UserStr() string {
	return cc.UserTable().String()
}

func (cc *GCPBaseConfig) TelemetryEvent() map[string]interface{} {
	event := map[string]interface{}{
		"provider":   types.GCPProviderType,
		"is_managed": cc.IsManaged,
	}

	if cc.ClusterName != "cortex" {
		event["cluster_name._is_custom"] = true
	}

	if cc.Zone != nil {
		event["zone._is_defined"] = true
		event["zone"] = *cc.Zone
	}
	if cc.Namespace != "default" {
		event["namespace._is_custom"] = true
	}
	if cc.IstioNamespace != "istio-system" {
		event["istio_namespace._is_custom"] = true
	}

	if !strings.HasPrefix(cc.ImageOperator, "cortexlabs/") {
		event["image_operator._is_custom"] = true
	}
	if !strings.HasPrefix(cc.ImageManager, "cortexlabs/") {
		event["image_manager._is_custom"] = true
	}
	if !strings.HasPrefix(cc.ImageDownloader, "cortexlabs/") {
		event["image_downloader._is_custom"] = true
	}
	if !strings.HasPrefix(cc.ImageClusterAutoscaler, "cortexlabs/") {
		event["image_cluster_autoscaler._is_custom"] = true
	}
	if !strings.HasPrefix(cc.ImageFluentBit, "cortexlabs/") {
		event["image_fluent_bit._is_custom"] = true
	}
	if !strings.HasPrefix(cc.ImageIstioProxy, "cortexlabs/") {
		event["image_istio_proxy._is_custom"] = true
	}
	if !strings.HasPrefix(cc.ImageIstioPilot, "cortexlabs/") {
		event["image_istio_pilot._is_custom"] = true
	}
	if !strings.HasPrefix(cc.ImageGooglePause, "cortexlabs/") {
		event["image_google_pause._is_custom"] = true
	}
	if strings.HasPrefix(cc.ImagePrometheus, "cortexlabs/") {
		event["image_prometheus._is_custom"] = true
	}
	if strings.HasPrefix(cc.ImagePrometheusConfigReloader, "cortexlabs/") {
		event["image_prometheus_config_reloader._is_custom"] = true
	}
	if strings.HasPrefix(cc.ImagePrometheusOperator, "cortexlabs/") {
		event["image_prometheus_operator._is_custom"] = true
	}
	if strings.HasPrefix(cc.ImagePrometheusStatsDExporter, "cortexlabs/") {
		event["image_prometheus_statsd_exporter._is_custom"] = true
	}
	return event
}

func (cc *GCPManagedConfig) TelemetryEvent() map[string]interface{} {
	event := map[string]interface{}{}

	if cc.InstanceType != nil {
		event["instance_type._is_defined"] = true
		event["instance_type"] = *cc.InstanceType
	}
	if cc.AcceleratorType != nil {
		event["accelerator_type._is_defined"] = true
		event["accelerator_type"] = *cc.AcceleratorType
	}
	if cc.AcceleratorsPerInstance != nil {
		event["accelerators_per_instance._is_defined"] = true
		event["accelerators_per_instance"] = *cc.AcceleratorsPerInstance
	}
	if cc.Network != nil {
		event["network._is_defined"] = true
	}
	if cc.Subnet != nil {
		event["subnet._is_defined"] = true
	}
	event["api_load_balancer_scheme"] = cc.APILoadBalancerScheme
	event["operator_load_balancer_scheme"] = cc.OperatorLoadBalancerScheme
	if cc.MinInstances != nil {
		event["min_instances._is_defined"] = true
		event["min_instances"] = *cc.MinInstances
	}
	if cc.MaxInstances != nil {
		event["max_instances._is_defined"] = true
		event["max_instances"] = *cc.MaxInstances
	}

	event["preemptible"] = cc.Preemptible
	event["on_demand_backup"] = cc.OnDemandBackup

	return event
}

func (cc *GCPConfig) TelemetryEvent() map[string]interface{} {
	if cc.GCPBaseConfig.IsManaged {
		return maps.MergeStrInterfaceMaps(cc.GCPBaseConfig.TelemetryEvent(), cc.GCPManagedConfig.TelemetryEvent())
	}
	return cc.GCPBaseConfig.TelemetryEvent()
}

func GCPBucketName(clusterName string, project string, zone string) string {
	bucketID := hash.String(project + zone)[:10]
	return clusterName + "-" + bucketID
}<|MERGE_RESOLUTION|>--- conflicted
+++ resolved
@@ -34,7 +34,6 @@
 	"github.com/cortexlabs/cortex/pkg/types"
 )
 
-<<<<<<< HEAD
 type GCPBaseConfig struct {
 	Provider       types.ProviderType `json:"provider" yaml:"provider"`
 	Project        *string            `json:"project" yaml:"project"`
@@ -46,14 +45,19 @@
 	IsManaged      bool               `json:"is_managed" yaml:"is_managed"`
 	Bucket         string             `json:"bucket" yaml:"bucket"`
 
-	ImageOperator          string `json:"image_operator" yaml:"image_operator"`
-	ImageManager           string `json:"image_manager" yaml:"image_manager"`
-	ImageDownloader        string `json:"image_downloader" yaml:"image_downloader"`
-	ImageClusterAutoscaler string `json:"image_cluster_autoscaler" yaml:"image_cluster_autoscaler"`
-	ImageFluentBit         string `json:"image_fluent_bit" yaml:"image_fluent_bit"`
-	ImageIstioProxy        string `json:"image_istio_proxy" yaml:"image_istio_proxy"`
-	ImageIstioPilot        string `json:"image_istio_pilot" yaml:"image_istio_pilot"`
-	ImageGooglePause       string `json:"image_google_pause" yaml:"image_google_pause"`
+	ImageOperator                     string `json:"image_operator" yaml:"image_operator"`
+	ImageManager                      string `json:"image_manager" yaml:"image_manager"`
+	ImageDownloader                   string `json:"image_downloader" yaml:"image_downloader"`
+	ImageClusterAutoscaler            string `json:"image_cluster_autoscaler" yaml:"image_cluster_autoscaler"`
+	ImageFluentBit                    string `json:"image_fluent_bit" yaml:"image_fluent_bit"`
+	ImageIstioProxy                   string `json:"image_istio_proxy" yaml:"image_istio_proxy"`
+	ImageIstioPilot                   string `json:"image_istio_pilot" yaml:"image_istio_pilot"`
+	ImageGooglePause                  string `json:"image_google_pause" yaml:"image_google_pause"`
+	ImagePrometheus                   string `json:"image_prometheus" yaml:"image_prometheus"`
+	ImagePrometheusConfigReloader     string `json:"image_prometheus_config_reloader" yaml:"image_prometheus_config_reloader"`
+	ImagePrometheusOperator           string `json:"image_prometheus_operator" yaml:"image_prometheus_operator"`
+	ImagePrometheusStatsDExporter     string `json:"image_prometheus_statsd_exporter" yaml:"image_prometheus_statsd_exporter"`
+	ImagePrometheusStackdriverSidecar string `json:"image_prometheus_stackdriver_sidecar" yaml:"image_prometheus_stackdriver_sidecar"`
 }
 
 type GCPManagedConfig struct {
@@ -73,38 +77,6 @@
 type GCPConfig struct {
 	GCPBaseConfig    `yaml:",inline"`
 	GCPManagedConfig `yaml:",inline"`
-=======
-type GCPConfig struct {
-	Provider                          types.ProviderType `json:"provider" yaml:"provider"`
-	Project                           *string            `json:"project" yaml:"project"`
-	Zone                              *string            `json:"zone" yaml:"zone"`
-	InstanceType                      *string            `json:"instance_type" yaml:"instance_type"`
-	AcceleratorType                   *string            `json:"accelerator_type" yaml:"accelerator_type"`
-	AcceleratorsPerInstance           *int64             `json:"accelerators_per_instance" yaml:"accelerators_per_instance"`
-	Network                           *string            `json:"network" yaml:"network"`
-	Subnet                            *string            `json:"subnet" yaml:"subnet"`
-	APILoadBalancerScheme             LoadBalancerScheme `json:"api_load_balancer_scheme" yaml:"api_load_balancer_scheme"`
-	OperatorLoadBalancerScheme        LoadBalancerScheme `json:"operator_load_balancer_scheme" yaml:"operator_load_balancer_scheme"`
-	MinInstances                      *int64             `json:"min_instances" yaml:"min_instances"`
-	MaxInstances                      *int64             `json:"max_instances" yaml:"max_instances"`
-	Preemptible                       bool               `json:"preemptible" yaml:"preemptible"`
-	OnDemandBackup                    bool               `json:"on_demand_backup" yaml:"on_demand_backup"`
-	ClusterName                       string             `json:"cluster_name" yaml:"cluster_name"`
-	Telemetry                         bool               `json:"telemetry" yaml:"telemetry"`
-	ImageOperator                     string             `json:"image_operator" yaml:"image_operator"`
-	ImageManager                      string             `json:"image_manager" yaml:"image_manager"`
-	ImageDownloader                   string             `json:"image_downloader" yaml:"image_downloader"`
-	ImageClusterAutoscaler            string             `json:"image_cluster_autoscaler" yaml:"image_cluster_autoscaler"`
-	ImageFluentBit                    string             `json:"image_fluent_bit" yaml:"image_fluent_bit"`
-	ImageIstioProxy                   string             `json:"image_istio_proxy" yaml:"image_istio_proxy"`
-	ImageIstioPilot                   string             `json:"image_istio_pilot" yaml:"image_istio_pilot"`
-	ImageGooglePause                  string             `json:"image_google_pause" yaml:"image_google_pause"`
-	ImagePrometheus                   string             `json:"image_prometheus" yaml:"image_prometheus"`
-	ImagePrometheusConfigReloader     string             `json:"image_prometheus_config_reloader" yaml:"image_prometheus_config_reloader"`
-	ImagePrometheusOperator           string             `json:"image_prometheus_operator" yaml:"image_prometheus_operator"`
-	ImagePrometheusStatsDExporter     string             `json:"image_prometheus_statsd_exporter" yaml:"image_prometheus_statsd_exporter"`
-	ImagePrometheusStackdriverSidecar string             `json:"image_prometheus_stackdriver_sidecar" yaml:"image_prometheus_stackdriver_sidecar"`
->>>>>>> ce35883b
 }
 
 type InternalGCPConfig struct {
@@ -228,6 +200,41 @@
 		StructField: "ImageGooglePause",
 		StringValidation: &cr.StringValidation{
 			Default:   "quay.io/cortexlabs/google-pause:" + consts.CortexVersion,
+			Validator: validateImageVersion,
+		},
+	},
+	{
+		StructField: "ImagePrometheus",
+		StringValidation: &cr.StringValidation{
+			Default:   "quay.io/cortexlabs/prometheus:" + consts.CortexVersion,
+			Validator: validateImageVersion,
+		},
+	},
+	{
+		StructField: "ImagePrometheusConfigReloader",
+		StringValidation: &cr.StringValidation{
+			Default:   "quay.io/cortexlabs/prometheus-config-reloader:" + consts.CortexVersion,
+			Validator: validateImageVersion,
+		},
+	},
+	{
+		StructField: "ImagePrometheusOperator",
+		StringValidation: &cr.StringValidation{
+			Default:   "quay.io/cortexlabs/prometheus-operator:" + consts.CortexVersion,
+			Validator: validateImageVersion,
+		},
+	},
+	{
+		StructField: "ImagePrometheusStatsDExporter",
+		StringValidation: &cr.StringValidation{
+			Default:   "quay.io/cortexlabs/prometheus-statsd-exporter:" + consts.CortexVersion,
+			Validator: validateImageVersion,
+		},
+	},
+	{
+		StructField: "ImagePrometheusStackdriverSidecar",
+		StringValidation: &cr.StringValidation{
+			Default:   "quay.io/cortexlabs/prometheus-stackdriver-sidecar:" + consts.CortexVersion,
 			Validator: validateImageVersion,
 		},
 	},
@@ -365,212 +372,12 @@
 	}
 }
 
-<<<<<<< HEAD
 func GCPBaseConfigValidations(allowExtraFields bool) *cr.StructValidation {
 	return &cr.StructValidation{
 		Required:               true,
 		StructFieldValidations: GCPBaseConfigStructFieldValidations,
 		AllowExtraFields:       allowExtraFields,
 	}
-=======
-var UserGCPValidation = &cr.StructValidation{
-	Required: true,
-	StructFieldValidations: []*cr.StructFieldValidation{
-		{
-			StructField: "Provider",
-			StringValidation: &cr.StringValidation{
-				Validator: specificProviderTypeValidator(types.GCPProviderType),
-				Default:   types.GCPProviderType.String(),
-			},
-			Parser: func(str string) (interface{}, error) {
-				return types.ProviderTypeFromString(str), nil
-			},
-		},
-		{
-			StructField:         "InstanceType",
-			StringPtrValidation: &cr.StringPtrValidation{},
-		},
-		{
-			StructField: "AcceleratorType",
-			StringPtrValidation: &cr.StringPtrValidation{
-				AllowExplicitNull: true,
-			},
-		},
-		{
-			StructField: "AcceleratorsPerInstance",
-			Int64PtrValidation: &cr.Int64PtrValidation{
-				AllowExplicitNull: true,
-			},
-			DefaultDependentFields: []string{"AcceleratorType"},
-			DefaultDependentFieldsFunc: func(vals []interface{}) interface{} {
-				acceleratorType := vals[0].(*string)
-				if acceleratorType == nil {
-					return nil
-				}
-				return pointer.Int64(1)
-			},
-		},
-		{
-			StructField: "Network",
-			StringPtrValidation: &cr.StringPtrValidation{
-				AllowExplicitNull: true,
-			},
-		},
-		{
-			StructField: "Subnet",
-			StringPtrValidation: &cr.StringPtrValidation{
-				AllowExplicitNull: true,
-			},
-		},
-		{
-			StructField: "APILoadBalancerScheme",
-			StringValidation: &cr.StringValidation{
-				AllowedValues: LoadBalancerSchemeStrings(),
-				Default:       InternetFacingLoadBalancerScheme.String(),
-			},
-			Parser: func(str string) (interface{}, error) {
-				return LoadBalancerSchemeFromString(str), nil
-			},
-		},
-		{
-			StructField: "OperatorLoadBalancerScheme",
-			StringValidation: &cr.StringValidation{
-				AllowedValues: LoadBalancerSchemeStrings(),
-				Default:       InternetFacingLoadBalancerScheme.String(),
-			},
-			Parser: func(str string) (interface{}, error) {
-				return LoadBalancerSchemeFromString(str), nil
-			},
-		},
-		{
-			StructField: "MinInstances",
-			Int64PtrValidation: &cr.Int64PtrValidation{
-				GreaterThanOrEqualTo: pointer.Int64(0),
-			},
-		},
-		{
-			StructField: "MaxInstances",
-			Int64PtrValidation: &cr.Int64PtrValidation{
-				GreaterThan: pointer.Int64(0),
-			},
-		},
-		{
-			StructField: "ClusterName",
-			StringValidation: &cr.StringValidation{
-				Default:   "cortex",
-				MaxLength: 63,
-				MinLength: 3,
-				Validator: validateClusterName,
-			},
-		},
-		{
-			StructField: "Preemptible",
-			BoolValidation: &cr.BoolValidation{
-				Default: false,
-			},
-		},
-		{
-			StructField:            "OnDemandBackup",
-			DefaultDependentFields: []string{"Preemptible"},
-			DefaultDependentFieldsFunc: func(vals []interface{}) interface{} {
-				return vals[0].(bool)
-			},
-			BoolValidation: &cr.BoolValidation{},
-		},
-		{
-			StructField:         "Project",
-			StringPtrValidation: &cr.StringPtrValidation{},
-		},
-		{
-			StructField:         "Zone",
-			StringPtrValidation: &cr.StringPtrValidation{},
-		},
-		{
-			StructField: "ImageOperator",
-			StringValidation: &cr.StringValidation{
-				Default:   "quay.io/cortexlabs/operator:" + consts.CortexVersion,
-				Validator: validateImageVersion,
-			},
-		},
-		{
-			StructField: "ImageManager",
-			StringValidation: &cr.StringValidation{
-				Default:   "quay.io/cortexlabs/manager:" + consts.CortexVersion,
-				Validator: validateImageVersion,
-			},
-		},
-		{
-			StructField: "ImageDownloader",
-			StringValidation: &cr.StringValidation{
-				Default:   "quay.io/cortexlabs/downloader:" + consts.CortexVersion,
-				Validator: validateImageVersion,
-			},
-		},
-		{
-			StructField: "ImageClusterAutoscaler",
-			StringValidation: &cr.StringValidation{
-				Default:   "quay.io/cortexlabs/cluster-austoscaler:" + consts.CortexVersion,
-				Validator: validateImageVersion,
-			},
-		},
-		{
-			StructField: "ImageFluentBit",
-			StringValidation: &cr.StringValidation{
-				Default:   "quay.io/cortexlabs/fluent-bit:" + consts.CortexVersion,
-				Validator: validateImageVersion,
-			},
-		},
-		{
-			StructField: "ImageIstioProxy",
-			StringValidation: &cr.StringValidation{
-				Default:   "quay.io/cortexlabs/istio-proxy:" + consts.CortexVersion,
-				Validator: validateImageVersion,
-			},
-		},
-		{
-			StructField: "ImageIstioPilot",
-			StringValidation: &cr.StringValidation{
-				Default:   "quay.io/cortexlabs/istio-pilot:" + consts.CortexVersion,
-				Validator: validateImageVersion,
-			},
-		},
-		{
-			StructField: "ImageGooglePause",
-			StringValidation: &cr.StringValidation{
-				Default:   "quay.io/cortexlabs/google-pause:" + consts.CortexVersion,
-				Validator: validateImageVersion,
-			},
-		},
-		{
-			StructField: "ImagePrometheus",
-			StringValidation: &cr.StringValidation{
-				Default:   "quay.io/cortexlabs/prometheus:" + consts.CortexVersion,
-				Validator: validateImageVersion,
-			},
-		},
-		{
-			StructField: "ImagePrometheusConfigReloader",
-			StringValidation: &cr.StringValidation{
-				Default:   "quay.io/cortexlabs/prometheus-config-reloader:" + consts.CortexVersion,
-				Validator: validateImageVersion,
-			},
-		},
-		{
-			StructField: "ImagePrometheusOperator",
-			StringValidation: &cr.StringValidation{
-				Default:   "quay.io/cortexlabs/prometheus-operator:" + consts.CortexVersion,
-				Validator: validateImageVersion,
-			},
-		},
-		{
-			StructField: "ImagePrometheusStatsDExporter",
-			StringValidation: &cr.StringValidation{
-				Default:   "quay.io/cortexlabs/prometheus-statsd-exporter:" + consts.CortexVersion,
-				Validator: validateImageVersion,
-			},
-		},
-	},
->>>>>>> ce35883b
 }
 
 func GCPManagedConfigValidations(allowExtraFields bool) *cr.StructValidation {
@@ -841,43 +648,6 @@
 	items.Add(ClusterNameUserKey, cc.ClusterName)
 	items.Add(ProjectUserKey, *cc.Project)
 	items.Add(ZoneUserKey, *cc.Zone)
-	items.Add(TelemetryUserKey, cc.Telemetry)
-	items.Add(ImageOperatorUserKey, cc.ImageOperator)
-	items.Add(ImageManagerUserKey, cc.ImageManager)
-	items.Add(ImageDownloaderUserKey, cc.ImageDownloader)
-	items.Add(ImageClusterAutoscalerUserKey, cc.ImageClusterAutoscaler)
-	items.Add(ImageFluentBitUserKey, cc.ImageFluentBit)
-	items.Add(ImageIstioProxyUserKey, cc.ImageIstioProxy)
-	items.Add(ImageIstioPilotUserKey, cc.ImageIstioPilot)
-	items.Add(ImageGooglePauseUserKey, cc.ImageGooglePause)
-
-	return items
-}
-
-func (cc *GCPManagedConfig) UserTable() table.KeyValuePairs {
-	var items table.KeyValuePairs
-
-	items.Add(InstanceTypeUserKey, *cc.InstanceType)
-	items.Add(MinInstancesUserKey, *cc.MinInstances)
-	items.Add(MaxInstancesUserKey, *cc.MaxInstances)
-	if cc.AcceleratorType != nil {
-		items.Add(AcceleratorTypeUserKey, *cc.AcceleratorType)
-	}
-	if cc.AcceleratorsPerInstance != nil {
-		items.Add(AcceleratorsPerInstanceUserKey, *cc.AcceleratorsPerInstance)
-	}
-	items.Add(PreemptibleUserKey, s.YesNo(cc.Preemptible))
-	items.Add(OnDemandBackupUserKey, s.YesNo(cc.OnDemandBackup))
-	if cc.Network != nil {
-		items.Add(NetworkUserKey, *cc.Network)
-	}
-	if cc.Subnet != nil {
-		items.Add(SubnetUserKey, *cc.Subnet)
-	}
-	items.Add(APILoadBalancerSchemeUserKey, cc.APILoadBalancerScheme)
-	items.Add(OperatorLoadBalancerSchemeUserKey, cc.OperatorLoadBalancerScheme)
-<<<<<<< HEAD
-=======
 	items.Add(TelemetryUserKey, cc.Telemetry)
 	items.Add(ImageOperatorUserKey, cc.ImageOperator)
 	items.Add(ImageManagerUserKey, cc.ImageManager)
@@ -892,7 +662,32 @@
 	items.Add(ImagePrometheusOperatorUserKey, cc.ImagePrometheusOperator)
 	items.Add(ImagePrometheusStatsDExporterUserKey, cc.ImagePrometheusStatsDExporter)
 	items.Add(ImagePrometheusStackdriverSidecarUserKey, cc.ImagePrometheusStackdriverSidecar)
->>>>>>> ce35883b
+
+	return items
+}
+
+func (cc *GCPManagedConfig) UserTable() table.KeyValuePairs {
+	var items table.KeyValuePairs
+
+	items.Add(InstanceTypeUserKey, *cc.InstanceType)
+	items.Add(MinInstancesUserKey, *cc.MinInstances)
+	items.Add(MaxInstancesUserKey, *cc.MaxInstances)
+	if cc.AcceleratorType != nil {
+		items.Add(AcceleratorTypeUserKey, *cc.AcceleratorType)
+	}
+	if cc.AcceleratorsPerInstance != nil {
+		items.Add(AcceleratorsPerInstanceUserKey, *cc.AcceleratorsPerInstance)
+	}
+	items.Add(PreemptibleUserKey, s.YesNo(cc.Preemptible))
+	items.Add(OnDemandBackupUserKey, s.YesNo(cc.OnDemandBackup))
+	if cc.Network != nil {
+		items.Add(NetworkUserKey, *cc.Network)
+	}
+	if cc.Subnet != nil {
+		items.Add(SubnetUserKey, *cc.Subnet)
+	}
+	items.Add(APILoadBalancerSchemeUserKey, cc.APILoadBalancerScheme)
+	items.Add(OperatorLoadBalancerSchemeUserKey, cc.OperatorLoadBalancerScheme)
 
 	return items
 }
@@ -968,6 +763,9 @@
 	if strings.HasPrefix(cc.ImagePrometheusStatsDExporter, "cortexlabs/") {
 		event["image_prometheus_statsd_exporter._is_custom"] = true
 	}
+	if strings.HasPrefix(cc.ImagePrometheusStackdriverSidecar, "cortexlabs/") {
+		event["image_prometheus_stackdriver_sidecar._is_custom"] = true
+	}
 	return event
 }
 
