/*
Copyright 2021 Cortex Labs, Inc.

Licensed under the Apache License, Version 2.0 (the "License");
you may not use this file except in compliance with the License.
You may obtain a copy of the License at

    http://www.apache.org/licenses/LICENSE-2.0

Unless required by applicable law or agreed to in writing, software
distributed under the License is distributed on an "AS IS" BASIS,
WITHOUT WARRANTIES OR CONDITIONS OF ANY KIND, either express or implied.
See the License for the specific language governing permissions and
limitations under the License.
*/

package clusterconfig

import (
	"fmt"
	"strings"

	"github.com/cortexlabs/cortex/pkg/consts"
	cr "github.com/cortexlabs/cortex/pkg/lib/configreader"
	"github.com/cortexlabs/cortex/pkg/lib/errors"
	"github.com/cortexlabs/cortex/pkg/lib/gcp"
	"github.com/cortexlabs/cortex/pkg/lib/hash"
	"github.com/cortexlabs/cortex/pkg/lib/pointer"
	"github.com/cortexlabs/cortex/pkg/lib/prompt"
	"github.com/cortexlabs/cortex/pkg/lib/slices"
	"github.com/cortexlabs/cortex/pkg/lib/table"
	"github.com/cortexlabs/cortex/pkg/types"
)

type GCPConfig struct {
<<<<<<< HEAD
	Provider                types.ProviderType `json:"provider" yaml:"provider"`
	Project                 *string            `json:"project" yaml:"project"`
	Zone                    *string            `json:"zone" yaml:"zone"`
	InstanceType            *string            `json:"instance_type" yaml:"instance_type"`
	AcceleratorType         *string            `json:"accelerator_type" yaml:"accelerator_type"`
	AcceleratorsPerInstance *int64             `json:"accelerators_per_instance" yaml:"accelerators_per_instance"`
	Network                 *string            `json:"network" yaml:"network"`
	Subnet                  *string            `json:"subnet" yaml:"subnet"`
	MinInstances            *int64             `json:"min_instances" yaml:"min_instances"`
	MaxInstances            *int64             `json:"max_instances" yaml:"max_instances"`
	ClusterName             string             `json:"cluster_name" yaml:"cluster_name"`
	Telemetry               bool               `json:"telemetry" yaml:"telemetry"`
	ImageOperator           string             `json:"image_operator" yaml:"image_operator"`
	ImageManager            string             `json:"image_manager" yaml:"image_manager"`
	ImageDownloader         string             `json:"image_downloader" yaml:"image_downloader"`
	ImageFluentBit          string             `json:"image_fluent_bit" yaml:"image_fluent_bit"`
	ImageIstioProxy         string             `json:"image_istio_proxy" yaml:"image_istio_proxy"`
	ImageIstioPilot         string             `json:"image_istio_pilot" yaml:"image_istio_pilot"`
	ImageGooglePause        string             `json:"image_google_pause" yaml:"image_google_pause"`
=======
	Provider                   types.ProviderType `json:"provider" yaml:"provider"`
	Project                    *string            `json:"project" yaml:"project"`
	Zone                       *string            `json:"zone" yaml:"zone"`
	InstanceType               *string            `json:"instance_type" yaml:"instance_type"`
	AcceleratorType            *string            `json:"accelerator_type" yaml:"accelerator_type"`
	Network                    *string            `json:"network" yaml:"network"`
	Subnet                     *string            `json:"subnet" yaml:"subnet"`
	APILoadBalancerScheme      LoadBalancerScheme `json:"api_load_balancer_scheme" yaml:"api_load_balancer_scheme"`
	OperatorLoadBalancerScheme LoadBalancerScheme `json:"operator_load_balancer_scheme" yaml:"operator_load_balancer_scheme"`
	MinInstances               *int64             `json:"min_instances" yaml:"min_instances"`
	MaxInstances               *int64             `json:"max_instances" yaml:"max_instances"`
	ClusterName                string             `json:"cluster_name" yaml:"cluster_name"`
	Telemetry                  bool               `json:"telemetry" yaml:"telemetry"`
	ImageOperator              string             `json:"image_operator" yaml:"image_operator"`
	ImageManager               string             `json:"image_manager" yaml:"image_manager"`
	ImageDownloader            string             `json:"image_downloader" yaml:"image_downloader"`
	ImageFluentBit             string             `json:"image_fluent_bit" yaml:"image_fluent_bit"`
	ImageIstioProxy            string             `json:"image_istio_proxy" yaml:"image_istio_proxy"`
	ImageIstioPilot            string             `json:"image_istio_pilot" yaml:"image_istio_pilot"`
	ImageGooglePause           string             `json:"image_google_pause" yaml:"image_google_pause"`
>>>>>>> cb303f32
}

type InternalGCPConfig struct {
	GCPConfig

	// Populated by operator
	APIVersion          string `json:"api_version"`
	OperatorID          string `json:"operator_id"`
	ClusterID           string `json:"cluster_id"`
	IsOperatorInCluster bool   `json:"is_operator_in_cluster"`
	Bucket              string `json:"bucket"`
}

// The bare minimum to identify a cluster
type GCPAccessConfig struct {
	ClusterName  *string `json:"cluster_name" yaml:"cluster_name"`
	Project      *string `json:"project" yaml:"project"`
	Zone         *string `json:"zone" yaml:"zone"`
	ImageManager string  `json:"image_manager" yaml:"image_manager"`
}

var GCPAccessValidation = &cr.StructValidation{
	AllowExtraFields: true,
	StructFieldValidations: []*cr.StructFieldValidation{
		{
			StructField: "ClusterName",
			StringPtrValidation: &cr.StringPtrValidation{
				MaxLength: 63,
				MinLength: 3,
				Validator: validateClusterName,
			},
		},
		{
			StructField:         "Zone",
			StringPtrValidation: &cr.StringPtrValidation{},
		},
		{
			StructField:         "Project",
			StringPtrValidation: &cr.StringPtrValidation{},
		},
		{
			StructField: "ImageManager",
			StringValidation: &cr.StringValidation{
				Default:   "quay.io/cortexlabs/manager:" + consts.CortexVersion,
				Validator: validateImageVersion,
			},
		},
	},
}

func (cc *GCPConfig) ToAccessConfig() GCPAccessConfig {
	clusterName := cc.ClusterName
	zone := *cc.Zone
	project := *cc.Project
	return GCPAccessConfig{
		ClusterName:  &clusterName,
		Zone:         &zone,
		Project:      &project,
		ImageManager: cc.ImageManager,
	}
}

var UserGCPValidation = &cr.StructValidation{
	Required: true,
	StructFieldValidations: []*cr.StructFieldValidation{
		{
			StructField: "Provider",
			StringValidation: &cr.StringValidation{
				Validator: specificProviderTypeValidator(types.GCPProviderType),
				Default:   types.GCPProviderType.String(),
			},
			Parser: func(str string) (interface{}, error) {
				return types.ProviderTypeFromString(str), nil
			},
		},
		{
			StructField:         "InstanceType",
			StringPtrValidation: &cr.StringPtrValidation{},
		},
		{
			StructField: "AcceleratorType",
			StringPtrValidation: &cr.StringPtrValidation{
				AllowExplicitNull: true,
			},
		},
		{
			StructField: "AcceleratorsPerInstance",
			Int64PtrValidation: &cr.Int64PtrValidation{
				AllowExplicitNull: true,
			},
			DefaultDependentFields: []string{"AcceleratorType"},
			DefaultDependentFieldsFunc: func(vals []interface{}) interface{} {
				acceleratorType := vals[0].(*string)
				if acceleratorType == nil {
					return nil
				}
				return pointer.Int64(1)
			},
		},
		{
			StructField: "Network",
			StringPtrValidation: &cr.StringPtrValidation{
				AllowExplicitNull: true,
			},
		},
		{
			StructField: "Subnet",
			StringPtrValidation: &cr.StringPtrValidation{
				AllowExplicitNull: true,
			},
		},
		{
			StructField: "APILoadBalancerScheme",
			StringValidation: &cr.StringValidation{
				AllowedValues: LoadBalancerSchemeStrings(),
				Default:       InternetFacingLoadBalancerScheme.String(),
			},
			Parser: func(str string) (interface{}, error) {
				return LoadBalancerSchemeFromString(str), nil
			},
		},
		{
			StructField: "OperatorLoadBalancerScheme",
			StringValidation: &cr.StringValidation{
				AllowedValues: LoadBalancerSchemeStrings(),
				Default:       InternetFacingLoadBalancerScheme.String(),
			},
			Parser: func(str string) (interface{}, error) {
				return LoadBalancerSchemeFromString(str), nil
			},
		},
		{
			StructField: "MinInstances",
			Int64PtrValidation: &cr.Int64PtrValidation{
				GreaterThanOrEqualTo: pointer.Int64(0),
			},
		},
		{
			StructField: "MaxInstances",
			Int64PtrValidation: &cr.Int64PtrValidation{
				GreaterThan: pointer.Int64(0),
			},
		},
		{
			StructField: "ClusterName",
			StringValidation: &cr.StringValidation{
				Default:   "cortex",
				MaxLength: 63,
				MinLength: 3,
				Validator: validateClusterName,
			},
		},
		{
			StructField:         "Project",
			StringPtrValidation: &cr.StringPtrValidation{},
		},
		{
			StructField:         "Zone",
			StringPtrValidation: &cr.StringPtrValidation{},
		},
		{
			StructField: "ImageOperator",
			StringValidation: &cr.StringValidation{
				Default:   "quay.io/cortexlabs/operator:" + consts.CortexVersion,
				Validator: validateImageVersion,
			},
		},
		{
			StructField: "ImageManager",
			StringValidation: &cr.StringValidation{
				Default:   "quay.io/cortexlabs/manager:" + consts.CortexVersion,
				Validator: validateImageVersion,
			},
		},
		{
			StructField: "ImageDownloader",
			StringValidation: &cr.StringValidation{
				Default:   "quay.io/cortexlabs/downloader:" + consts.CortexVersion,
				Validator: validateImageVersion,
			},
		},
		{
			StructField: "ImageFluentBit",
			StringValidation: &cr.StringValidation{
				Default:   "quay.io/cortexlabs/fluent-bit:" + consts.CortexVersion,
				Validator: validateImageVersion,
			},
		},
		{
			StructField: "ImageIstioProxy",
			StringValidation: &cr.StringValidation{
				Default:   "quay.io/cortexlabs/istio-proxy:" + consts.CortexVersion,
				Validator: validateImageVersion,
			},
		},
		{
			StructField: "ImageIstioPilot",
			StringValidation: &cr.StringValidation{
				Default:   "quay.io/cortexlabs/istio-pilot:" + consts.CortexVersion,
				Validator: validateImageVersion,
			},
		},
		{
			StructField: "ImageGooglePause",
			StringValidation: &cr.StringValidation{
				Default:   "quay.io/cortexlabs/google-pause:" + consts.CortexVersion,
				Validator: validateImageVersion,
			},
		},
	},
}

var GCPValidation = &cr.StructValidation{
	StructFieldValidations: append(UserGCPValidation.StructFieldValidations,
		&cr.StructFieldValidation{
			StructField: "Telemetry",
			BoolValidation: &cr.BoolValidation{
				Default: true,
			},
		},
	),
}

var GCPAccessPromptValidation = &cr.PromptValidation{
	SkipNonNilFields: true,
	PromptItemValidations: []*cr.PromptItemValidation{
		{
			StructField: "Project",
			PromptOpts: &prompt.Options{
				Prompt: ProjectUserKey,
			},
			StringPtrValidation: &cr.StringPtrValidation{},
		},
		{
			StructField: "Zone",
			PromptOpts: &prompt.Options{
				Prompt: ZoneUserKey,
			},
			StringPtrValidation: &cr.StringPtrValidation{
				Default: pointer.String("us-central1-a"),
			},
		},
		{
			StructField: "ClusterName",
			PromptOpts: &prompt.Options{
				Prompt: ClusterNameUserKey,
			},
			StringPtrValidation: &cr.StringPtrValidation{
				Default:   pointer.String("cortex"),
				MaxLength: 63,
				MinLength: 3,
				Validator: validateClusterName,
			},
		},
	},
}

// this validates the user-provided cluster config
func (cc *GCPConfig) Validate(GCP *gcp.Client) error {
	fmt.Print("verifying your configuration ...\n\n")

	if validID, err := GCP.IsProjectIDValid(); err != nil {
		return err
	} else if !validID {
		return ErrorGCPInvalidProjectID(*cc.Project)
	}

	if validZone, err := GCP.IsZoneValid(*cc.Zone); err != nil {
		return err
	} else if !validZone {
		availableZones, err := GCP.GetAvailableZones()
		if err != nil {
			return err
		}
		return ErrorGCPInvalidZone(*cc.Zone, availableZones...)
	}

	if validInstanceType, err := GCP.IsInstanceTypeAvailable(*cc.InstanceType, *cc.Zone); err != nil {
		return err
	} else if !validInstanceType {
		instanceTypes, err := GCP.GetAvailableInstanceTypes(*cc.Zone)
		if err != nil {
			return err
		}
		return ErrorGCPInvalidInstanceType(*cc.InstanceType, instanceTypes...)
	}

	if cc.AcceleratorType == nil && cc.AcceleratorsPerInstance != nil {
		return ErrorDependentFieldMustBeSpecified(AcceleratorsPerInstanceKey, AcceleratorTypeKey)
	}

	if cc.AcceleratorType != nil {
		if cc.AcceleratorsPerInstance == nil {
			return ErrorDependentFieldMustBeSpecified(AcceleratorTypeKey, AcceleratorsPerInstanceKey)
		}
		if validAccelerator, err := GCP.IsAcceleratorTypeAvailable(*cc.AcceleratorType, *cc.Zone); err != nil {
			return err
		} else if !validAccelerator {
			availableAcceleratorsInZone, err := GCP.GetAvailableAcceleratorTypes(*cc.Zone)
			if err != nil {
				return err
			}
			allAcceleratorTypes, err := GCP.GetAvailableAcceleratorTypesForAllZones()
			if err != nil {
				return err
			}

			var availableZonesForAccelerator []string
			if slices.HasString(allAcceleratorTypes, *cc.AcceleratorType) {
				availableZonesForAccelerator, err = GCP.GetAvailableZonesForAccelerator(*cc.AcceleratorType)
				if err != nil {
					return err
				}
			}
			return ErrorGCPInvalidAcceleratorType(*cc.AcceleratorType, *cc.Zone, availableAcceleratorsInZone, availableZonesForAccelerator)
		}

		// according to https://cloud.google.com/kubernetes-engine/docs/how-to/gpus
		var compatibleInstances []string
		var err error
		if strings.HasSuffix(*cc.AcceleratorType, "a100") {
			compatibleInstances, err = GCP.GetInstanceTypesWithPrefix("a2", *cc.Zone)
		} else {
			compatibleInstances, err = GCP.GetInstanceTypesWithPrefix("n1", *cc.Zone)
		}
		if err != nil {
			return err
		}
		if !slices.HasString(compatibleInstances, *cc.InstanceType) {
			return ErrorGCPIncompatibleInstanceTypeWithAccelerator(*cc.InstanceType, *cc.AcceleratorType, *cc.Zone, compatibleInstances)
		}
	}

	return nil
}

func applyGCPPromptDefaults(defaults GCPConfig) *GCPConfig {
	defaultConfig := &GCPConfig{
		Zone:         pointer.String("us-central1-a"),
		InstanceType: pointer.String("n1-standard-2"),
		MinInstances: pointer.Int64(1),
		MaxInstances: pointer.Int64(5),
	}

	if defaults.Zone != nil {
		defaultConfig.Zone = defaults.Zone
	}
	if defaults.InstanceType != nil {
		defaultConfig.InstanceType = defaults.InstanceType
	}
	if defaults.MinInstances != nil {
		defaultConfig.MinInstances = defaults.MinInstances
	}
	if defaults.MaxInstances != nil {
		defaultConfig.MaxInstances = defaults.MaxInstances
	}

	return defaultConfig
}

func InstallGCPPrompt(clusterConfig *GCPConfig, disallowPrompt bool) error {
	defaults := applyGCPPromptDefaults(*clusterConfig)

	if disallowPrompt {
		if clusterConfig.Project == nil {
			return ErrorGCPProjectMustBeSpecified()
		}

		if clusterConfig.Zone == nil {
			clusterConfig.Zone = defaults.Zone
		}
		if clusterConfig.InstanceType == nil {
			clusterConfig.InstanceType = defaults.InstanceType
		}
		if clusterConfig.MinInstances == nil {
			clusterConfig.MinInstances = defaults.MinInstances
		}
		if clusterConfig.MaxInstances == nil {
			clusterConfig.MaxInstances = defaults.MaxInstances
		}
		return nil
	}

	remainingPrompts := &cr.PromptValidation{
		SkipNonEmptyFields: true,
		PromptItemValidations: []*cr.PromptItemValidation{
			{
				StructField: "InstanceType",
				PromptOpts: &prompt.Options{
					Prompt: "instance type",
				},
				StringPtrValidation: &cr.StringPtrValidation{
					Required: true,
					Default:  defaults.InstanceType,
				},
			},
			{
				StructField: "MinInstances",
				PromptOpts: &prompt.Options{
					Prompt: "min instances",
				},
				Int64PtrValidation: &cr.Int64PtrValidation{
					Required:             true,
					Default:              defaults.MinInstances,
					GreaterThanOrEqualTo: pointer.Int64(0),
				},
			},
			{
				StructField: "MaxInstances",
				PromptOpts: &prompt.Options{
					Prompt: "max instances",
				},
				Int64PtrValidation: &cr.Int64PtrValidation{
					Required:    true,
					Default:     defaults.MaxInstances,
					GreaterThan: pointer.Int64(0),
				},
			},
		},
	}

	err := cr.ReadPrompt(clusterConfig, remainingPrompts)
	if err != nil {
		return err
	}

	return nil
}

// This does not set defaults for fields that are prompted from the user
func SetGCPDefaults(cc *GCPConfig) error {
	var emptyMap interface{} = map[interface{}]interface{}{}
	errs := cr.Struct(cc, emptyMap, GCPValidation)
	if errors.HasError(errs) {
		return errors.FirstError(errs...)
	}
	return nil
}

// This does not set defaults for fields that are prompted from the user
func GetGCPDefaults() (*GCPConfig, error) {
	cc := &GCPConfig{}
	err := SetGCPDefaults(cc)
	if err != nil {
		return nil, err
	}

	return cc, nil
}

func DefaultGCPAccessConfig() (*GCPAccessConfig, error) {
	accessConfig := &GCPAccessConfig{}
	var emptyMap interface{} = map[interface{}]interface{}{}
	errs := cr.Struct(accessConfig, emptyMap, GCPAccessValidation)
	if errors.HasError(errs) {
		return nil, errors.FirstError(errs...)
	}
	return accessConfig, nil
}

func (cc *InternalGCPConfig) UserTable() table.KeyValuePairs {
	var items table.KeyValuePairs

	items.Add(APIVersionUserKey, cc.APIVersion)
	items.Add(BucketUserKey, cc.Bucket)
	items.AddAll(cc.GCPConfig.UserTable())
	return items
}

func (cc *InternalGCPConfig) UserStr() string {
	return cc.UserTable().String()
}

func (cc *GCPConfig) UserTable() table.KeyValuePairs {
	var items table.KeyValuePairs

	items.Add(ClusterNameUserKey, cc.ClusterName)
	items.Add(ProjectUserKey, *cc.Project)
	items.Add(ZoneUserKey, *cc.Zone)
	items.Add(InstanceTypeUserKey, *cc.InstanceType)
	items.Add(MinInstancesUserKey, *cc.MinInstances)
	items.Add(MaxInstancesUserKey, *cc.MaxInstances)
	if cc.AcceleratorType != nil {
		items.Add(AcceleratorTypeUserKey, *cc.AcceleratorType)
	}
	if cc.AcceleratorsPerInstance != nil {
		items.Add(AcceleratorsPerInstanceUserKey, *cc.AcceleratorsPerInstance)
	}
	if cc.Network != nil {
		items.Add(NetworkUserKey, *cc.Network)
	}
	if cc.Subnet != nil {
		items.Add(SubnetUserKey, *cc.Subnet)
	}
	items.Add(APILoadBalancerSchemeUserKey, cc.APILoadBalancerScheme)
	items.Add(OperatorLoadBalancerSchemeUserKey, cc.OperatorLoadBalancerScheme)
	items.Add(TelemetryUserKey, cc.Telemetry)
	items.Add(ImageOperatorUserKey, cc.ImageOperator)
	items.Add(ImageManagerUserKey, cc.ImageManager)
	items.Add(ImageDownloaderUserKey, cc.ImageDownloader)
	items.Add(ImageFluentBitUserKey, cc.ImageFluentBit)
	items.Add(ImageIstioProxyUserKey, cc.ImageIstioProxy)
	items.Add(ImageIstioPilotUserKey, cc.ImageIstioPilot)
	items.Add(ImageGooglePauseUserKey, cc.ImageGooglePause)

	return items
}

func (cc *GCPConfig) UserStr() string {
	return cc.UserTable().String()
}

func (cc *GCPConfig) TelemetryEvent() map[string]interface{} {
	event := map[string]interface{}{
		"provider": types.GCPProviderType,
	}

	if cc.InstanceType != nil {
		event["instance_type._is_defined"] = true
		event["instance_type"] = *cc.InstanceType
	}
	if cc.AcceleratorType != nil {
		event["accelerator_type._is_defined"] = true
		event["accelerator_type"] = *cc.AcceleratorType
	}
	if cc.AcceleratorsPerInstance != nil {
		event["accelerators_per_instance._is_defined"] = true
		event["accelerators_per_instance"] = *cc.AcceleratorsPerInstance
	}
	if cc.Network != nil {
		event["network._is_defined"] = true
	}
	if cc.Subnet != nil {
		event["subnet._is_defined"] = true
	}
	event["api_load_balancer_scheme"] = cc.APILoadBalancerScheme
	event["operator_load_balancer_scheme"] = cc.OperatorLoadBalancerScheme
	if cc.MinInstances != nil {
		event["min_instances._is_defined"] = true
		event["min_instances"] = *cc.MinInstances
	}
	if cc.MaxInstances != nil {
		event["max_instances._is_defined"] = true
		event["max_instances"] = *cc.MaxInstances
	}
	if cc.ClusterName != "cortex" {
		event["cluster_name._is_custom"] = true
	}
	if cc.Zone != nil {
		event["zone._is_defined"] = true
		event["zone"] = *cc.Zone
	}
	if !strings.HasPrefix(cc.ImageOperator, "cortexlabs/") {
		event["image_operator._is_custom"] = true
	}
	if !strings.HasPrefix(cc.ImageManager, "cortexlabs/") {
		event["image_manager._is_custom"] = true
	}
	if !strings.HasPrefix(cc.ImageDownloader, "cortexlabs/") {
		event["image_downloader._is_custom"] = true
	}
	if !strings.HasPrefix(cc.ImageFluentBit, "cortexlabs/") {
		event["image_fluent_bit._is_custom"] = true
	}
	if !strings.HasPrefix(cc.ImageIstioProxy, "cortexlabs/") {
		event["image_istio_proxy._is_custom"] = true
	}
	if !strings.HasPrefix(cc.ImageIstioPilot, "cortexlabs/") {
		event["image_istio_pilot._is_custom"] = true
	}
	if !strings.HasPrefix(cc.ImageGooglePause, "cortexlabs/") {
		event["image_google_pause._is_custom"] = true
	}

	return event
}

func GCPBucketName(clusterName string, project string, zone string) string {
	bucketID := hash.String(project + zone)[:10]
	return clusterName + "-" + bucketID
}<|MERGE_RESOLUTION|>--- conflicted
+++ resolved
@@ -33,32 +33,12 @@
 )
 
 type GCPConfig struct {
-<<<<<<< HEAD
-	Provider                types.ProviderType `json:"provider" yaml:"provider"`
-	Project                 *string            `json:"project" yaml:"project"`
-	Zone                    *string            `json:"zone" yaml:"zone"`
-	InstanceType            *string            `json:"instance_type" yaml:"instance_type"`
-	AcceleratorType         *string            `json:"accelerator_type" yaml:"accelerator_type"`
-	AcceleratorsPerInstance *int64             `json:"accelerators_per_instance" yaml:"accelerators_per_instance"`
-	Network                 *string            `json:"network" yaml:"network"`
-	Subnet                  *string            `json:"subnet" yaml:"subnet"`
-	MinInstances            *int64             `json:"min_instances" yaml:"min_instances"`
-	MaxInstances            *int64             `json:"max_instances" yaml:"max_instances"`
-	ClusterName             string             `json:"cluster_name" yaml:"cluster_name"`
-	Telemetry               bool               `json:"telemetry" yaml:"telemetry"`
-	ImageOperator           string             `json:"image_operator" yaml:"image_operator"`
-	ImageManager            string             `json:"image_manager" yaml:"image_manager"`
-	ImageDownloader         string             `json:"image_downloader" yaml:"image_downloader"`
-	ImageFluentBit          string             `json:"image_fluent_bit" yaml:"image_fluent_bit"`
-	ImageIstioProxy         string             `json:"image_istio_proxy" yaml:"image_istio_proxy"`
-	ImageIstioPilot         string             `json:"image_istio_pilot" yaml:"image_istio_pilot"`
-	ImageGooglePause        string             `json:"image_google_pause" yaml:"image_google_pause"`
-=======
 	Provider                   types.ProviderType `json:"provider" yaml:"provider"`
 	Project                    *string            `json:"project" yaml:"project"`
 	Zone                       *string            `json:"zone" yaml:"zone"`
 	InstanceType               *string            `json:"instance_type" yaml:"instance_type"`
 	AcceleratorType            *string            `json:"accelerator_type" yaml:"accelerator_type"`
+	AcceleratorsPerInstance    *int64             `json:"accelerators_per_instance" yaml:"accelerators_per_instance"`
 	Network                    *string            `json:"network" yaml:"network"`
 	Subnet                     *string            `json:"subnet" yaml:"subnet"`
 	APILoadBalancerScheme      LoadBalancerScheme `json:"api_load_balancer_scheme" yaml:"api_load_balancer_scheme"`
@@ -74,7 +54,6 @@
 	ImageIstioProxy            string             `json:"image_istio_proxy" yaml:"image_istio_proxy"`
 	ImageIstioPilot            string             `json:"image_istio_pilot" yaml:"image_istio_pilot"`
 	ImageGooglePause           string             `json:"image_google_pause" yaml:"image_google_pause"`
->>>>>>> cb303f32
 }
 
 type InternalGCPConfig struct {
