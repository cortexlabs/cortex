/*
Copyright 2020 Cortex Labs, Inc.

Licensed under the Apache License, Version 2.0 (the "License");
you may not use this file except in compliance with the License.
You may obtain a copy of the License at

    http://www.apache.org/licenses/LICENSE-2.0

Unless required by applicable law or agreed to in writing, software
distributed under the License is distributed on an "AS IS" BASIS,
WITHOUT WARRANTIES OR CONDITIONS OF ANY KIND, either express or implied.
See the License for the specific language governing permissions and
limitations under the License.
*/

package clusterconfig

import (
	"fmt"
	"regexp"
	"strings"

	"github.com/aws/amazon-vpc-cni-k8s/pkg/awsutils"
	"github.com/aws/aws-sdk-go/aws/awserr"
	"github.com/cortexlabs/cortex/pkg/consts"
	"github.com/cortexlabs/cortex/pkg/lib/aws"
	cr "github.com/cortexlabs/cortex/pkg/lib/configreader"
	"github.com/cortexlabs/cortex/pkg/lib/errors"
	"github.com/cortexlabs/cortex/pkg/lib/hash"
	"github.com/cortexlabs/cortex/pkg/lib/math"
	"github.com/cortexlabs/cortex/pkg/lib/pointer"
	"github.com/cortexlabs/cortex/pkg/lib/prompt"
	s "github.com/cortexlabs/cortex/pkg/lib/strings"
	"github.com/cortexlabs/cortex/pkg/lib/table"
)

const ClusterNameTag = "cortex.dev/cluster-name"

var (
	_spotInstanceDistributionLength = 2
	_maxInstancePools               = 20
	// This regex is stricter than the actual S3 rules
	_strictS3BucketRegex = regexp.MustCompile(`^([a-z0-9])+(-[a-z0-9]+)*$`)
)

type Config struct {
<<<<<<< HEAD
	InstanceType           *string     `json:"instance_type" yaml:"instance_type"`
	MinInstances           *int64      `json:"min_instances" yaml:"min_instances"`
	MaxInstances           *int64      `json:"max_instances" yaml:"max_instances"`
	InstanceVolumeSize     int64       `json:"instance_volume_size" yaml:"instance_volume_size"`
	Spot                   *bool       `json:"spot" yaml:"spot"`
	SpotConfig             *SpotConfig `json:"spot_config" yaml:"spot_config"`
	ClusterName            string      `json:"cluster_name" yaml:"cluster_name"`
	Region                 *string     `json:"region" yaml:"region"`
	AvailabilityZones      []string    `json:"availability_zones" yaml:"availability_zones"`
	Bucket                 string      `json:"bucket" yaml:"bucket"`
	LogGroup               string      `json:"log_group" yaml:"log_group"`
	Telemetry              bool        `json:"telemetry" yaml:"telemetry"`
	ImageOperator          string      `json:"image_operator" yaml:"image_operator"`
	ImageManager           string      `json:"image_manager" yaml:"image_manager"`
	ImageDownloader        string      `json:"image_downloader" yaml:"image_downloader"`
	ImageRequestMonitor    string      `json:"image_request_monitor" yaml:"image_request_monitor"`
	ImageClusterAutoscaler string      `json:"image_cluster_autoscaler" yaml:"image_cluster_autoscaler"`
	ImageMetricsServer     string      `json:"image_metrics_server" yaml:"image_metrics_server"`
	ImageInferentia        string      `json:"image_inferentia" yaml:"image_inferentia"`
	ImageNeuronRTD         string      `json:"image_neuron_rtd" yaml:"image_neuron_rtd"`
	ImageNvidia            string      `json:"image_nvidia" yaml:"image_nvidia"`
	ImageFluentd           string      `json:"image_fluentd" yaml:"image_fluentd"`
	ImageStatsd            string      `json:"image_statsd" yaml:"image_statsd"`
	ImageIstioProxy        string      `json:"image_istio_proxy" yaml:"image_istio_proxy"`
	ImageIstioPilot        string      `json:"image_istio_pilot" yaml:"image_istio_pilot"`
	ImageIstioCitadel      string      `json:"image_istio_citadel" yaml:"image_istio_citadel"`
	ImageIstioGalley       string      `json:"image_istio_galley" yaml:"image_istio_galley"`
=======
	InstanceType               *string            `json:"instance_type" yaml:"instance_type"`
	MinInstances               *int64             `json:"min_instances" yaml:"min_instances"`
	MaxInstances               *int64             `json:"max_instances" yaml:"max_instances"`
	InstanceVolumeSize         int64              `json:"instance_volume_size" yaml:"instance_volume_size"`
	InstanceVolumeType         VolumeType         `json:"instance_volume_type" yaml:"instance_volume_type"`
	InstanceVolumeIOPS         *int64             `json:"instance_volume_iops" yaml:"instance_volume_iops"`
	Tags                       map[string]string  `json:"tags" yaml:"tags"`
	Spot                       *bool              `json:"spot" yaml:"spot"`
	SpotConfig                 *SpotConfig        `json:"spot_config" yaml:"spot_config"`
	ClusterName                string             `json:"cluster_name" yaml:"cluster_name"`
	Region                     *string            `json:"region" yaml:"region"`
	AvailabilityZones          []string           `json:"availability_zones" yaml:"availability_zones"`
	SSLCertificateARN          *string            `json:"ssl_certificate_arn,omitempty" yaml:"ssl_certificate_arn,omitempty"`
	Bucket                     string             `json:"bucket" yaml:"bucket"`
	LogGroup                   string             `json:"log_group" yaml:"log_group"`
	SubnetVisibility           SubnetVisibility   `json:"subnet_visibility" yaml:"subnet_visibility"`
	NATGateway                 NATGateway         `json:"nat_gateway" yaml:"nat_gateway"`
	APILoadBalancerScheme      LoadBalancerScheme `json:"api_load_balancer_scheme" yaml:"api_load_balancer_scheme"`
	OperatorLoadBalancerScheme LoadBalancerScheme `json:"operator_load_balancer_scheme" yaml:"operator_load_balancer_scheme"`
	Telemetry                  bool               `json:"telemetry" yaml:"telemetry"`
	ImageOperator              string             `json:"image_operator" yaml:"image_operator"`
	ImageManager               string             `json:"image_manager" yaml:"image_manager"`
	ImageDownloader            string             `json:"image_downloader" yaml:"image_downloader"`
	ImageRequestMonitor        string             `json:"image_request_monitor" yaml:"image_request_monitor"`
	ImageClusterAutoscaler     string             `json:"image_cluster_autoscaler" yaml:"image_cluster_autoscaler"`
	ImageMetricsServer         string             `json:"image_metrics_server" yaml:"image_metrics_server"`
	ImageNvidia                string             `json:"image_nvidia" yaml:"image_nvidia"`
	ImageFluentd               string             `json:"image_fluentd" yaml:"image_fluentd"`
	ImageStatsd                string             `json:"image_statsd" yaml:"image_statsd"`
	ImageIstioProxy            string             `json:"image_istio_proxy" yaml:"image_istio_proxy"`
	ImageIstioPilot            string             `json:"image_istio_pilot" yaml:"image_istio_pilot"`
	ImageIstioCitadel          string             `json:"image_istio_citadel" yaml:"image_istio_citadel"`
	ImageIstioGalley           string             `json:"image_istio_galley" yaml:"image_istio_galley"`
>>>>>>> dd9d8b39
}

type SpotConfig struct {
	InstanceDistribution                []string `json:"instance_distribution" yaml:"instance_distribution"`
	OnDemandBaseCapacity                *int64   `json:"on_demand_base_capacity" yaml:"on_demand_base_capacity"`
	OnDemandPercentageAboveBaseCapacity *int64   `json:"on_demand_percentage_above_base_capacity" yaml:"on_demand_percentage_above_base_capacity"`
	MaxPrice                            *float64 `json:"max_price" yaml:"max_price"`
	InstancePools                       *int64   `json:"instance_pools" yaml:"instance_pools"`
	OnDemandBackup                      *bool    `json:"on_demand_backup" yaml:"on_demand_backup"`
}

type InternalConfig struct {
	Config

	// Populated by operator
	ID                string               `json:"id"`
	APIVersion        string               `json:"api_version"`
	OperatorInCluster bool                 `json:"operator_in_cluster"`
	InstanceMetadata  aws.InstanceMetadata `json:"instance_metadata"`
}

// The bare minimum to identify a cluster
type AccessConfig struct {
	ClusterName  *string `json:"cluster_name" yaml:"cluster_name"`
	Region       *string `json:"region" yaml:"region"`
	ImageManager string  `json:"image_manager" yaml:"image_manager"`
}

var UserValidation = &cr.StructValidation{
	StructFieldValidations: []*cr.StructFieldValidation{
		{
			StructField: "InstanceType",
			StringPtrValidation: &cr.StringPtrValidation{
				Validator: validateInstanceType,
			},
		},
		{
			StructField: "MinInstances",
			Int64PtrValidation: &cr.Int64PtrValidation{
				GreaterThanOrEqualTo: pointer.Int64(0),
			},
		},
		{
			StructField: "MaxInstances",
			Int64PtrValidation: &cr.Int64PtrValidation{
				GreaterThan: pointer.Int64(0),
			},
		},
		{
			StructField: "InstanceVolumeSize",
			Int64Validation: &cr.Int64Validation{
				Default:              50,
				GreaterThanOrEqualTo: pointer.Int64(20), // large enough to fit docker images and any other overhead
				LessThanOrEqualTo:    pointer.Int64(16384),
			},
		},
		{
			StructField: "InstanceVolumeType",
			StringValidation: &cr.StringValidation{
				AllowedValues: VolumeTypesStrings(),
				Default:       GP2VolumeType.String(),
			},
			Parser: func(str string) (interface{}, error) {
				return VolumeTypeFromString(str), nil
			},
		},
		{
			StructField: "Tags",
			StringMapValidation: &cr.StringMapValidation{
				AllowExplicitNull:  true,
				AllowEmpty:         true,
				ConvertNullToEmpty: true,
			},
		},
		{
			StructField: "SSLCertificateARN",
			StringPtrValidation: &cr.StringPtrValidation{
				AllowExplicitNull: true,
			},
		},
		{
			StructField: "InstanceVolumeIOPS",
			Int64PtrValidation: &cr.Int64PtrValidation{
				GreaterThanOrEqualTo: pointer.Int64(100),
				LessThanOrEqualTo:    pointer.Int64(64000),
				AllowExplicitNull:    true,
			},
		},
		{
			StructField: "Spot",
			BoolPtrValidation: &cr.BoolPtrValidation{
				Default: pointer.Bool(false),
			},
		},
		{
			StructField: "SpotConfig",
			StructValidation: &cr.StructValidation{
				DefaultNil:        true,
				AllowExplicitNull: true,
				StructFieldValidations: []*cr.StructFieldValidation{
					{
						StructField: "InstanceDistribution",
						StringListValidation: &cr.StringListValidation{
							DisallowDups:      true,
							Validator:         validateInstanceDistribution,
							AllowExplicitNull: true,
						},
					},
					{
						StructField: "OnDemandBaseCapacity",
						Int64PtrValidation: &cr.Int64PtrValidation{
							GreaterThanOrEqualTo: pointer.Int64(0),
							AllowExplicitNull:    true,
						},
					},
					{
						StructField: "OnDemandPercentageAboveBaseCapacity",
						Int64PtrValidation: &cr.Int64PtrValidation{
							GreaterThanOrEqualTo: pointer.Int64(0),
							LessThanOrEqualTo:    pointer.Int64(100),
							AllowExplicitNull:    true,
						},
					},
					{
						StructField: "MaxPrice",
						Float64PtrValidation: &cr.Float64PtrValidation{
							GreaterThan:       pointer.Float64(0),
							AllowExplicitNull: true,
						},
					},
					{
						StructField: "InstancePools",
						Int64PtrValidation: &cr.Int64PtrValidation{
							GreaterThanOrEqualTo: pointer.Int64(1),
							LessThanOrEqualTo:    pointer.Int64(int64(_maxInstancePools)),
							AllowExplicitNull:    true,
						},
					},
					{
						StructField: "OnDemandBackup",
						BoolPtrValidation: &cr.BoolPtrValidation{
							Default: pointer.Bool(true),
						},
					},
				},
			},
		},
		{
			StructField: "ClusterName",
			StringValidation: &cr.StringValidation{
				Default:   "cortex",
				MaxLength: 63,
				MinLength: 3,
				Validator: validateClusterName,
			},
		},
		{
			StructField: "Region",
			StringPtrValidation: &cr.StringPtrValidation{
				Validator: RegionValidator,
			},
		},
		{
			StructField: "AvailabilityZones",
			StringListValidation: &cr.StringListValidation{
				AllowEmpty:        true,
				AllowExplicitNull: true,
				DisallowDups:      true,
				InvalidLengths:    []int{1},
			},
		},
		{
			StructField: "Bucket",
			StringValidation: &cr.StringValidation{
				AllowEmpty:       true,
				TreatNullAsEmpty: true,
				Validator:        validateBucketNameOrEmpty,
			},
		},
		{
			StructField: "LogGroup",
			StringValidation: &cr.StringValidation{
				MaxLength: 63,
			},
			DefaultField: "ClusterName",
		},
		{
			StructField: "SubnetVisibility",
			StringValidation: &cr.StringValidation{
				AllowedValues: SubnetVisibilityStrings(),
				Default:       PublicSubnetVisibility.String(),
			},
			Parser: func(str string) (interface{}, error) {
				return SubnetVisibilityFromString(str), nil
			},
		},
		{
			StructField: "NATGateway",
			StringValidation: &cr.StringValidation{
				AllowedValues: NATGatewayStrings(),
			},
			Parser: func(str string) (interface{}, error) {
				return NATGatewayFromString(str), nil
			},
			DefaultField: "SubnetVisibility",
			DefaultFieldFunc: func(val interface{}) interface{} {
				if val.(SubnetVisibility) == PublicSubnetVisibility {
					return NoneNATGateway.String()
				}
				return SingleNATGateway.String()
			},
		},
		{
			StructField: "APILoadBalancerScheme",
			StringValidation: &cr.StringValidation{
				AllowedValues: LoadBalancerSchemeStrings(),
				Default:       InternetFacingLoadBalancerScheme.String(),
			},
			Parser: func(str string) (interface{}, error) {
				return LoadBalancerSchemeFromString(str), nil
			},
		},
		{
			StructField: "OperatorLoadBalancerScheme",
			StringValidation: &cr.StringValidation{
				AllowedValues: LoadBalancerSchemeStrings(),
				Default:       InternetFacingLoadBalancerScheme.String(),
			},
			Parser: func(str string) (interface{}, error) {
				return LoadBalancerSchemeFromString(str), nil
			},
		},
		{
			StructField: "ImageOperator",
			StringValidation: &cr.StringValidation{
				Default:   "cortexlabs/operator:" + consts.CortexVersion,
				Validator: validateImageVersion,
			},
		},
		{
			StructField: "ImageManager",
			StringValidation: &cr.StringValidation{
				Default:   "cortexlabs/manager:" + consts.CortexVersion,
				Validator: validateImageVersion,
			},
		},
		{
			StructField: "ImageDownloader",
			StringValidation: &cr.StringValidation{
				Default:   "cortexlabs/downloader:" + consts.CortexVersion,
				Validator: validateImageVersion,
			},
		},
		{
			StructField: "ImageRequestMonitor",
			StringValidation: &cr.StringValidation{
				Default:   "cortexlabs/request-monitor:" + consts.CortexVersion,
				Validator: validateImageVersion,
			},
		},
		{
			StructField: "ImageClusterAutoscaler",
			StringValidation: &cr.StringValidation{
				Default:   "cortexlabs/cluster-autoscaler:" + consts.CortexVersion,
				Validator: validateImageVersion,
			},
		},
		{
			StructField: "ImageMetricsServer",
			StringValidation: &cr.StringValidation{
				Default:   "cortexlabs/metrics-server:" + consts.CortexVersion,
				Validator: validateImageVersion,
			},
		},
		{
			StructField: "ImageInferentia",
			StringValidation: &cr.StringValidation{
				Default:   "cortexlabs/inferentia:" + consts.CortexVersion,
				Validator: validateImageVersion,
			},
		},
		{
			StructField: "ImageNeuronRTD",
			StringValidation: &cr.StringValidation{
				Default:   "cortexlabs/neuron-rtd:" + consts.CortexVersion,
				Validator: validateImageVersion,
			},
		},
		{
			StructField: "ImageNvidia",
			StringValidation: &cr.StringValidation{
				Default:   "cortexlabs/nvidia:" + consts.CortexVersion,
				Validator: validateImageVersion,
			},
		},
		{
			StructField: "ImageFluentd",
			StringValidation: &cr.StringValidation{
				Default:   "cortexlabs/fluentd:" + consts.CortexVersion,
				Validator: validateImageVersion,
			},
		},
		{
			StructField: "ImageStatsd",
			StringValidation: &cr.StringValidation{
				Default:   "cortexlabs/statsd:" + consts.CortexVersion,
				Validator: validateImageVersion,
			},
		},
		{
			StructField: "ImageIstioProxy",
			StringValidation: &cr.StringValidation{
				Default:   "cortexlabs/istio-proxy:" + consts.CortexVersion,
				Validator: validateImageVersion,
			},
		},
		{
			StructField: "ImageIstioPilot",
			StringValidation: &cr.StringValidation{
				Default:   "cortexlabs/istio-pilot:" + consts.CortexVersion,
				Validator: validateImageVersion,
			},
		},
		{
			StructField: "ImageIstioCitadel",
			StringValidation: &cr.StringValidation{
				Default:   "cortexlabs/istio-citadel:" + consts.CortexVersion,
				Validator: validateImageVersion,
			},
		},
		{
			StructField: "ImageIstioGalley",
			StringValidation: &cr.StringValidation{
				Default:   "cortexlabs/istio-galley:" + consts.CortexVersion,
				Validator: validateImageVersion,
			},
		},
		// Extra keys that exist in the cluster config file
		{
			Key: "aws_access_key_id",
			Nil: true,
		},
		{
			Key: "aws_secret_access_key",
			Nil: true,
		},
		{
			Key: "cortex_aws_access_key_id",
			Nil: true,
		},
		{
			Key: "cortex_aws_secret_access_key",
			Nil: true,
		},
	},
}

func ValidateRegion(region string) error {
	if !aws.EKSSupportedRegions.Has(region) {
		return ErrorInvalidRegion(region)
	}
	return nil
}

func RegionValidator(region string) (string, error) {
	if err := ValidateRegion(region); err != nil {
		return "", err
	}
	return region, nil
}

func validateImageVersion(image string) (string, error) {
	return cr.ValidateImageVersion(image, consts.CortexVersion)
}

var Validation = &cr.StructValidation{
	StructFieldValidations: append(UserValidation.StructFieldValidations,
		&cr.StructFieldValidation{
			StructField: "Telemetry",
			BoolValidation: &cr.BoolValidation{
				Default: true,
			},
		},
	),
}

var AccessValidation = &cr.StructValidation{
	AllowExtraFields: true,
	StructFieldValidations: []*cr.StructFieldValidation{
		{
			StructField: "ClusterName",
			StringPtrValidation: &cr.StringPtrValidation{
				MaxLength: 63,
				MinLength: 3,
				Validator: validateClusterName,
			},
		},
		{
			StructField: "Region",
			StringPtrValidation: &cr.StringPtrValidation{
				Validator: RegionValidator,
			},
		},
		{
			StructField: "ImageManager",
			StringValidation: &cr.StringValidation{
				Default:   "cortexlabs/manager:" + consts.CortexVersion,
				Validator: validateImageVersion,
			},
		},
	},
}

func (cc *Config) ToAccessConfig() AccessConfig {
	clusterName := cc.ClusterName
	region := *cc.Region
	return AccessConfig{
		ClusterName:  &clusterName,
		Region:       &region,
		ImageManager: cc.ImageManager,
	}
}

func (cc *Config) Validate(awsClient *aws.Client) error {
	fmt.Print("verifying your configuration ...\n\n")

	if *cc.MinInstances > *cc.MaxInstances {
		return ErrorMinInstancesGreaterThanMax(*cc.MinInstances, *cc.MaxInstances)
	}

	if cc.SubnetVisibility == PrivateSubnetVisibility && cc.NATGateway == NoneNATGateway {
		return ErrorNATRequiredWithPrivateSubnetVisibility()
	}

	if cc.Bucket == "" {
		accountID, _, err := awsClient.GetCachedAccountID()
		if err != nil {
			return err
		}

		bucketID := hash.String(accountID + *cc.Region)[:10]

		defaultBucket := cc.ClusterName + "-" + bucketID
		if len(defaultBucket) > 63 {
			defaultBucket = defaultBucket[:63]
		}
		if strings.HasSuffix(defaultBucket, "-") {
			defaultBucket = defaultBucket[:len(defaultBucket)-1]
		}

		cc.Bucket = defaultBucket
	} else {
		bucketRegion, _ := aws.GetBucketRegion(cc.Bucket)
		if bucketRegion != "" && bucketRegion != *cc.Region { // if the bucket didn't exist, we will create it in the correct region, so there is no error
			return ErrorS3RegionDiffersFromCluster(cc.Bucket, bucketRegion, *cc.Region)
		}
	}

	primaryInstanceType := *cc.InstanceType
	if _, ok := aws.InstanceMetadatas[*cc.Region][primaryInstanceType]; !ok {
		return errors.Wrap(ErrorInstanceTypeNotSupportedInRegion(primaryInstanceType, *cc.Region), InstanceTypeKey)
	}

	if cc.SSLCertificateARN != nil {
		exists, err := awsClient.DoesCertificateExist(*cc.SSLCertificateARN)
		if err != nil {
			return errors.Wrap(err, SSLCertificateARNKey)
		}

		if !exists {
			return errors.Wrap(ErrorSSLCertificateARNNotFound(*cc.SSLCertificateARN, *cc.Region), SSLCertificateARNKey)
		}
	}

	// Throw error if IOPS defined for other storage than io1
	if cc.InstanceVolumeType != IO1VolumeType && cc.InstanceVolumeIOPS != nil {
		return ErrorIOPSNotSupported(cc.InstanceVolumeType)
	}

	if cc.InstanceVolumeType == IO1VolumeType && cc.InstanceVolumeIOPS != nil {
		if *cc.InstanceVolumeIOPS > cc.InstanceVolumeSize*50 {
			return ErrorIOPSTooLarge(*cc.InstanceVolumeIOPS, cc.InstanceVolumeSize)
		}
	}

	if aws.EBSMetadatas[*cc.Region][cc.InstanceVolumeType.String()].IOPSConfigurable && cc.InstanceVolumeIOPS == nil {
		cc.InstanceVolumeIOPS = pointer.Int64(math.MinInt64(cc.InstanceVolumeSize*50, 3000))
	}

	if err := awsClient.VerifyInstanceQuota(primaryInstanceType); err != nil {
		// Skip AWS errors, since some regions (e.g. eu-north-1) do not support this API
		if _, ok := errors.CauseOrSelf(err).(awserr.Error); !ok {
			return errors.Wrap(err, InstanceTypeKey)
		}
	}

	if cc.Tags[ClusterNameTag] != "" && cc.Tags[ClusterNameTag] != cc.ClusterName {
		return ErrorCantOverrideDefaultTag()
	}
	cc.Tags[ClusterNameTag] = cc.ClusterName

	if err := cc.validateAvailabilityZones(awsClient); err != nil {
		return errors.Wrap(err, AvailabilityZonesKey)
	}

	if cc.Spot != nil && *cc.Spot {
<<<<<<< HEAD
		cc.FillEmptyFields(awsClient)

		chosenInstance := aws.InstanceMetadatas[*cc.Region][*cc.InstanceType]
=======
		cc.FillEmptySpotFields(awsClient)

		primaryInstance := aws.InstanceMetadatas[*cc.Region][primaryInstanceType]
>>>>>>> dd9d8b39
		for _, instanceType := range cc.SpotConfig.InstanceDistribution {
			if instanceType == primaryInstanceType {
				continue
			}
			if _, ok := aws.InstanceMetadatas[*cc.Region][instanceType]; !ok {
				return errors.Wrap(ErrorInstanceTypeNotSupportedInRegion(instanceType, *cc.Region), SpotConfigKey, InstanceDistributionKey)
			}

			instanceMetadata := aws.InstanceMetadatas[*cc.Region][instanceType]
			err := CheckSpotInstanceCompatibility(primaryInstance, instanceMetadata)
			if err != nil {
				return errors.Wrap(err, SpotConfigKey, InstanceDistributionKey)
			}

			spotInstancePrice, awsErr := awsClient.SpotInstancePrice(instanceMetadata.Region, instanceMetadata.Type)
			if awsErr == nil {
<<<<<<< HEAD
				if err := CheckSpotInstancePriceCompatibility(chosenInstance, instanceMetadata, cc.SpotConfig.MaxPrice, spotInstancePrice); err != nil {
=======
				if err := CheckSpotInstancePriceCompatibility(primaryInstance, instanceMetadata, cc.SpotConfig.MaxPrice, spotInstancePrice); err != nil {
>>>>>>> dd9d8b39
					return errors.Wrap(err, SpotConfigKey, InstanceDistributionKey)
				}
			}
		}

		fmt.Println(cc.SpotConfig.InstanceDistribution)
		if cc.SpotConfig.OnDemandBaseCapacity != nil && *cc.SpotConfig.OnDemandBaseCapacity > *cc.MaxInstances {
			return ErrorOnDemandBaseCapacityGreaterThanMax(*cc.SpotConfig.OnDemandBaseCapacity, *cc.MaxInstances)
		}
	} else {
		if cc.SpotConfig != nil {
			return ErrorConfiguredWhenSpotIsNotEnabled(SpotConfigKey)
		}
	}

	return nil
}

func CheckCortexSupport(instanceMetadata aws.InstanceMetadata) error {
	if strings.HasSuffix(instanceMetadata.Type, "nano") ||
		strings.HasSuffix(instanceMetadata.Type, "micro") {
		return ErrorInstanceTypeTooSmall()
	}

	if _, ok := awsutils.InstanceENIsAvailable[instanceMetadata.Type]; !ok {
		return ErrorInstanceTypeNotSupported(instanceMetadata.Type)
	}

	return nil
}

func CheckSpotInstanceCompatibility(target aws.InstanceMetadata, suggested aws.InstanceMetadata) error {
	if target.Inf > 0 && suggested.Inf == 0 {
		return ErrorIncompatibleSpotInstanceTypeInf(suggested)
	}

	if target.GPU > suggested.GPU {
		return ErrorIncompatibleSpotInstanceTypeGPU(target, suggested)
	}

	if target.Memory.Cmp(suggested.Memory) > 0 {
		return ErrorIncompatibleSpotInstanceTypeMemory(target, suggested)
	}

	if target.CPU.Cmp(suggested.CPU) > 0 {
		return ErrorIncompatibleSpotInstanceTypeCPU(target, suggested)
	}

	return nil
}

func CheckSpotInstancePriceCompatibility(target aws.InstanceMetadata, suggested aws.InstanceMetadata, maxPrice *float64, spotInstancePrice float64) error {
	if (maxPrice == nil || *maxPrice == target.Price) && target.Price < spotInstancePrice {
		return ErrorSpotPriceGreaterThanTargetOnDemand(spotInstancePrice, target, suggested)
	}

	if maxPrice != nil && *maxPrice < spotInstancePrice {
		return ErrorSpotPriceGreaterThanMaxPrice(spotInstancePrice, *maxPrice, suggested)
	}
	return nil
}

func AutoGenerateSpotConfig(awsClient *aws.Client, spotConfig *SpotConfig, region string, instanceType string) error {
	primaryInstance := aws.InstanceMetadatas[region][instanceType]
	cleanedDistribution := []string{instanceType}
	for _, spotInstance := range spotConfig.InstanceDistribution {
		if spotInstance != instanceType {
			cleanedDistribution = append(cleanedDistribution, spotInstance)
		}
	}
	spotConfig.InstanceDistribution = cleanedDistribution

	if spotConfig.MaxPrice == nil {
		spotConfig.MaxPrice = &primaryInstance.Price
	}

	if spotConfig.OnDemandBaseCapacity == nil {
		spotConfig.OnDemandBaseCapacity = pointer.Int64(0)
	}

	if spotConfig.OnDemandPercentageAboveBaseCapacity == nil {
		spotConfig.OnDemandPercentageAboveBaseCapacity = pointer.Int64(0)
	}

	if spotConfig.OnDemandBackup == nil {
		spotConfig.OnDemandBackup = pointer.Bool(true)
	}

	if spotConfig.InstancePools == nil {
		if len(spotConfig.InstanceDistribution) < _maxInstancePools {
			spotConfig.InstancePools = pointer.Int64(int64(len(spotConfig.InstanceDistribution)))
		} else {
			spotConfig.InstancePools = pointer.Int64(int64(_maxInstancePools))
		}
	}

	return nil
}

<<<<<<< HEAD
func (cc *Config) FillEmptyFields(awsClient *aws.Client) error {
=======
func (cc *Config) FillEmptySpotFields(awsClient *aws.Client) error {
>>>>>>> dd9d8b39
	if cc.SpotConfig == nil {
		cc.SpotConfig = &SpotConfig{}
	}
	err := AutoGenerateSpotConfig(awsClient, cc.SpotConfig, *cc.Region, *cc.InstanceType)
	if err != nil {
		return err
	}
	return nil
}

func applyPromptDefaults(defaults Config) *Config {
	defaultConfig := &Config{
		Region:       pointer.String("us-east-1"),
		InstanceType: pointer.String("m5.large"),
		MinInstances: pointer.Int64(1),
		MaxInstances: pointer.Int64(5),
		Spot:         pointer.Bool(true),
	}

	if defaults.Region != nil {
		defaultConfig.Region = defaults.Region
	}
	if defaults.InstanceType != nil {
		defaultConfig.InstanceType = defaults.InstanceType
	}
	if defaults.MinInstances != nil {
		defaultConfig.MinInstances = defaults.MinInstances
	}
	if defaults.MaxInstances != nil {
		defaultConfig.MaxInstances = defaults.MaxInstances
	}
	if defaults.Spot != nil {
		defaultConfig.Spot = defaults.Spot
	}

	return defaultConfig
}

func RegionPrompt(clusterConfig *Config, disallowPrompt bool) error {
	defaults := applyPromptDefaults(*clusterConfig)

	if disallowPrompt {
		if clusterConfig.Region == nil {
			clusterConfig.Region = defaults.Region
		}
		return nil
	}

	regionPrompt := &cr.PromptValidation{
		SkipNonNilFields: true,
		PromptItemValidations: []*cr.PromptItemValidation{
			{
				StructField: "Region",
				PromptOpts: &prompt.Options{
					Prompt: RegionUserKey,
				},
				StringPtrValidation: &cr.StringPtrValidation{
					Validator: RegionValidator,
					Default:   defaults.Region,
				},
			},
		},
	}
	err := cr.ReadPrompt(clusterConfig, regionPrompt)
	if err != nil {
		return err
	}

	return nil
}

func InstallPrompt(clusterConfig *Config, disallowPrompt bool) error {
	defaults := applyPromptDefaults(*clusterConfig)

	if disallowPrompt {
		if clusterConfig.InstanceType == nil {
			clusterConfig.InstanceType = defaults.InstanceType
		}
		if clusterConfig.MinInstances == nil {
			clusterConfig.MinInstances = defaults.MinInstances
		}
		if clusterConfig.MaxInstances == nil {
			clusterConfig.MaxInstances = defaults.MaxInstances
		}
		return nil
	}

	remainingPrompts := &cr.PromptValidation{
		SkipNonEmptyFields: true,
		PromptItemValidations: []*cr.PromptItemValidation{
			{
				StructField: "InstanceType",
				PromptOpts: &prompt.Options{
					Prompt: "aws instance type",
				},
				StringPtrValidation: &cr.StringPtrValidation{
					Required:  true,
					Default:   defaults.InstanceType,
					Validator: validateInstanceType,
				},
			},
			{
				StructField: "MinInstances",
				PromptOpts: &prompt.Options{
					Prompt: "min instances",
				},
				Int64PtrValidation: &cr.Int64PtrValidation{
					Required:             true,
					Default:              defaults.MinInstances,
					GreaterThanOrEqualTo: pointer.Int64(0),
				},
			},
			{
				StructField: "MaxInstances",
				PromptOpts: &prompt.Options{
					Prompt: "max instances",
				},
				Int64PtrValidation: &cr.Int64PtrValidation{
					Required:    true,
					Default:     defaults.MaxInstances,
					GreaterThan: pointer.Int64(0),
				},
			},
		},
	}

	err := cr.ReadPrompt(clusterConfig, remainingPrompts)
	if err != nil {
		return err
	}

	return nil
}

func ConfigurePrompt(userClusterConfig *Config, cachedClusterConfig *Config, skipPopulatedFields bool, disallowPrompt bool) error {
	defaults := applyPromptDefaults(*cachedClusterConfig)

	if disallowPrompt {
		if userClusterConfig.MinInstances == nil {
			if cachedClusterConfig.MinInstances != nil {
				userClusterConfig.MinInstances = cachedClusterConfig.MinInstances
			} else {
				userClusterConfig.MinInstances = defaults.MinInstances
			}
		}
		if userClusterConfig.MaxInstances == nil {
			if cachedClusterConfig.MaxInstances != nil {
				userClusterConfig.MaxInstances = cachedClusterConfig.MaxInstances
			} else {
				userClusterConfig.MaxInstances = defaults.MaxInstances
			}
		}
		return nil
	}

	remainingPrompts := &cr.PromptValidation{
		SkipNonNilFields: skipPopulatedFields,
		PromptItemValidations: []*cr.PromptItemValidation{
			{
				StructField: "MinInstances",
				PromptOpts: &prompt.Options{
					Prompt: "min instances",
				},
				Int64PtrValidation: &cr.Int64PtrValidation{
					Required:             true,
					Default:              defaults.MinInstances,
					GreaterThanOrEqualTo: pointer.Int64(0),
				},
			},
			{
				StructField: "MaxInstances",
				PromptOpts: &prompt.Options{
					Prompt: "max instances",
				},
				Int64PtrValidation: &cr.Int64PtrValidation{
					Required:    true,
					Default:     defaults.MaxInstances,
					GreaterThan: pointer.Int64(0),
				},
			},
		},
	}

	err := cr.ReadPrompt(userClusterConfig, remainingPrompts)
	if err != nil {
		return err
	}

	return nil
}

var AccessPromptValidation = &cr.PromptValidation{
	SkipNonNilFields: true,
	PromptItemValidations: []*cr.PromptItemValidation{
		{
			StructField: "ClusterName",
			PromptOpts: &prompt.Options{
				Prompt: ClusterNameUserKey,
			},
			StringPtrValidation: &cr.StringPtrValidation{
				Default:   pointer.String("cortex"),
				MaxLength: 63,
				MinLength: 3,
				Validator: validateClusterName,
			},
		},
		{
			StructField: "Region",
			PromptOpts: &prompt.Options{
				Prompt: RegionUserKey,
			},
			StringPtrValidation: &cr.StringPtrValidation{
				Validator: RegionValidator,
				Default:   pointer.String("us-east-1"),
			},
		},
	},
}

func validateClusterName(clusterName string) (string, error) {
	if !_strictS3BucketRegex.MatchString(clusterName) {
		return "", errors.Wrap(ErrorDidNotMatchStrictS3Regex(), clusterName)
	}
	return clusterName, nil
}

func validateBucketNameOrEmpty(bucket string) (string, error) {
	if bucket == "" {
		return "", nil
	}
	return validateBucketName(bucket)
}

func validateBucketName(bucket string) (string, error) {
	if !_strictS3BucketRegex.MatchString(bucket) {
		return "", errors.Wrap(ErrorDidNotMatchStrictS3Regex(), bucket)
	}
	return bucket, nil
}

func validateInstanceType(instanceType string) (string, error) {
	var foundInstance *aws.InstanceMetadata
	for _, instanceMap := range aws.InstanceMetadatas {
		if instanceMetadata, ok := instanceMap[instanceType]; ok {
			foundInstance = &instanceMetadata
			break
		}
	}

	if foundInstance == nil {
		return "", ErrorInvalidInstanceType(instanceType)
	}

	err := CheckCortexSupport(*foundInstance)
	if err != nil {
		return "", err
	}

	return instanceType, nil
}

func validateInstanceDistribution(instances []string) ([]string, error) {
	for _, instance := range instances {
		_, err := validateInstanceType(instance)
		if err != nil {
			return nil, err
		}
	}
	return instances, nil
}

// This does not set defaults for fields that are prompted from the user
func SetDefaults(cc *Config) error {
	var emptyMap interface{} = map[interface{}]interface{}{}
	errs := cr.Struct(cc, emptyMap, Validation)
	if errors.HasError(errs) {
		return errors.FirstError(errs...)
	}
	return nil
}

// This does not set defaults for fields that are prompted from the user
func GetDefaults() (*Config, error) {
	cc := &Config{}
	err := SetDefaults(cc)
	if err != nil {
		return nil, err
	}

	return cc, nil
}

func DefaultAccessConfig() (*AccessConfig, error) {
	accessConfig := &AccessConfig{}
	var emptyMap interface{} = map[interface{}]interface{}{}
	errs := cr.Struct(accessConfig, emptyMap, AccessValidation)
	if errors.HasError(errs) {
		return nil, errors.FirstError(errs...)
	}
	return accessConfig, nil
}

func (cc *InternalConfig) UserTable() table.KeyValuePairs {
	var items table.KeyValuePairs

	items.Add(APIVersionUserKey, cc.APIVersion)
	items.AddAll(cc.Config.UserTable())
	return items
}

func (cc *InternalConfig) UserStr() string {
	return cc.UserTable().String()
}

func (cc *Config) UserTable() table.KeyValuePairs {
	var items table.KeyValuePairs

	items.Add(ClusterNameUserKey, cc.ClusterName)
	items.Add(RegionUserKey, *cc.Region)
	if len(cc.AvailabilityZones) > 0 {
		items.Add(AvailabilityZonesUserKey, cc.AvailabilityZones)
	}
	items.Add(BucketUserKey, cc.Bucket)
	items.Add(InstanceTypeUserKey, *cc.InstanceType)
	items.Add(MinInstancesUserKey, *cc.MinInstances)
	items.Add(MaxInstancesUserKey, *cc.MaxInstances)
	items.Add(TagsUserKey, s.ObjFlat(cc.Tags))
	if cc.SSLCertificateARN != nil {
		items.Add(SSLCertificateARNUserKey, *cc.SSLCertificateARN)
	}
	items.Add(InstanceVolumeSizeUserKey, cc.InstanceVolumeSize)
	items.Add(InstanceVolumeTypeUserKey, cc.InstanceVolumeType)
	items.Add(InstanceVolumeIOPSUserKey, cc.InstanceVolumeIOPS)
	items.Add(SpotUserKey, s.YesNo(*cc.Spot))

	if cc.Spot != nil && *cc.Spot {
		items.Add(InstanceDistributionUserKey, cc.SpotConfig.InstanceDistribution)
		items.Add(OnDemandBaseCapacityUserKey, *cc.SpotConfig.OnDemandBaseCapacity)
		items.Add(OnDemandPercentageAboveBaseCapacityUserKey, *cc.SpotConfig.OnDemandPercentageAboveBaseCapacity)
		items.Add(MaxPriceUserKey, *cc.SpotConfig.MaxPrice)
		items.Add(InstancePoolsUserKey, *cc.SpotConfig.InstancePools)
		items.Add(OnDemandBackupUserKey, s.YesNo(*cc.SpotConfig.OnDemandBackup))
	}
	items.Add(LogGroupUserKey, cc.LogGroup)
	items.Add(SubnetVisibilityUserKey, cc.SubnetVisibility)
	items.Add(NATGatewayUserKey, cc.NATGateway)
	items.Add(APILoadBalancerSchemeUserKey, cc.APILoadBalancerScheme)
	items.Add(OperatorLoadBalancerSchemeUserKey, cc.OperatorLoadBalancerScheme)
	items.Add(TelemetryUserKey, cc.Telemetry)
	items.Add(ImageOperatorUserKey, cc.ImageOperator)
	items.Add(ImageManagerUserKey, cc.ImageManager)
	items.Add(ImageDownloaderUserKey, cc.ImageDownloader)
	items.Add(ImageRequestMonitorUserKey, cc.ImageRequestMonitor)
	items.Add(ImageClusterAutoscalerUserKey, cc.ImageClusterAutoscaler)
	items.Add(ImageMetricsServerUserKey, cc.ImageMetricsServer)
	items.Add(ImageInferentiaUserKey, cc.ImageInferentia)
	items.Add(ImageNeuronRTDUserKey, cc.ImageNeuronRTD)
	items.Add(ImageNvidiaUserKey, cc.ImageNvidia)
	items.Add(ImageFluentdUserKey, cc.ImageFluentd)
	items.Add(ImageStatsdUserKey, cc.ImageStatsd)
	items.Add(ImageIstioProxyUserKey, cc.ImageIstioProxy)
	items.Add(ImageIstioPilotUserKey, cc.ImageIstioPilot)
	items.Add(ImageIstioCitadelUserKey, cc.ImageIstioCitadel)
	items.Add(ImageIstioGalleyUserKey, cc.ImageIstioGalley)

	return items
}

func (cc *Config) UserStr() string {
	return cc.UserTable().String()
}<|MERGE_RESOLUTION|>--- conflicted
+++ resolved
@@ -45,35 +45,6 @@
 )
 
 type Config struct {
-<<<<<<< HEAD
-	InstanceType           *string     `json:"instance_type" yaml:"instance_type"`
-	MinInstances           *int64      `json:"min_instances" yaml:"min_instances"`
-	MaxInstances           *int64      `json:"max_instances" yaml:"max_instances"`
-	InstanceVolumeSize     int64       `json:"instance_volume_size" yaml:"instance_volume_size"`
-	Spot                   *bool       `json:"spot" yaml:"spot"`
-	SpotConfig             *SpotConfig `json:"spot_config" yaml:"spot_config"`
-	ClusterName            string      `json:"cluster_name" yaml:"cluster_name"`
-	Region                 *string     `json:"region" yaml:"region"`
-	AvailabilityZones      []string    `json:"availability_zones" yaml:"availability_zones"`
-	Bucket                 string      `json:"bucket" yaml:"bucket"`
-	LogGroup               string      `json:"log_group" yaml:"log_group"`
-	Telemetry              bool        `json:"telemetry" yaml:"telemetry"`
-	ImageOperator          string      `json:"image_operator" yaml:"image_operator"`
-	ImageManager           string      `json:"image_manager" yaml:"image_manager"`
-	ImageDownloader        string      `json:"image_downloader" yaml:"image_downloader"`
-	ImageRequestMonitor    string      `json:"image_request_monitor" yaml:"image_request_monitor"`
-	ImageClusterAutoscaler string      `json:"image_cluster_autoscaler" yaml:"image_cluster_autoscaler"`
-	ImageMetricsServer     string      `json:"image_metrics_server" yaml:"image_metrics_server"`
-	ImageInferentia        string      `json:"image_inferentia" yaml:"image_inferentia"`
-	ImageNeuronRTD         string      `json:"image_neuron_rtd" yaml:"image_neuron_rtd"`
-	ImageNvidia            string      `json:"image_nvidia" yaml:"image_nvidia"`
-	ImageFluentd           string      `json:"image_fluentd" yaml:"image_fluentd"`
-	ImageStatsd            string      `json:"image_statsd" yaml:"image_statsd"`
-	ImageIstioProxy        string      `json:"image_istio_proxy" yaml:"image_istio_proxy"`
-	ImageIstioPilot        string      `json:"image_istio_pilot" yaml:"image_istio_pilot"`
-	ImageIstioCitadel      string      `json:"image_istio_citadel" yaml:"image_istio_citadel"`
-	ImageIstioGalley       string      `json:"image_istio_galley" yaml:"image_istio_galley"`
-=======
 	InstanceType               *string            `json:"instance_type" yaml:"instance_type"`
 	MinInstances               *int64             `json:"min_instances" yaml:"min_instances"`
 	MaxInstances               *int64             `json:"max_instances" yaml:"max_instances"`
@@ -100,6 +71,8 @@
 	ImageRequestMonitor        string             `json:"image_request_monitor" yaml:"image_request_monitor"`
 	ImageClusterAutoscaler     string             `json:"image_cluster_autoscaler" yaml:"image_cluster_autoscaler"`
 	ImageMetricsServer         string             `json:"image_metrics_server" yaml:"image_metrics_server"`
+	ImageInferentia            string             `json:"image_inferentia" yaml:"image_inferentia"`
+	ImageNeuronRTD             string             `json:"image_neuron_rtd" yaml:"image_neuron_rtd"`
 	ImageNvidia                string             `json:"image_nvidia" yaml:"image_nvidia"`
 	ImageFluentd               string             `json:"image_fluentd" yaml:"image_fluentd"`
 	ImageStatsd                string             `json:"image_statsd" yaml:"image_statsd"`
@@ -107,7 +80,6 @@
 	ImageIstioPilot            string             `json:"image_istio_pilot" yaml:"image_istio_pilot"`
 	ImageIstioCitadel          string             `json:"image_istio_citadel" yaml:"image_istio_citadel"`
 	ImageIstioGalley           string             `json:"image_istio_galley" yaml:"image_istio_galley"`
->>>>>>> dd9d8b39
 }
 
 type SpotConfig struct {
@@ -614,15 +586,10 @@
 	}
 
 	if cc.Spot != nil && *cc.Spot {
-<<<<<<< HEAD
-		cc.FillEmptyFields(awsClient)
-
-		chosenInstance := aws.InstanceMetadatas[*cc.Region][*cc.InstanceType]
-=======
 		cc.FillEmptySpotFields(awsClient)
 
 		primaryInstance := aws.InstanceMetadatas[*cc.Region][primaryInstanceType]
->>>>>>> dd9d8b39
+
 		for _, instanceType := range cc.SpotConfig.InstanceDistribution {
 			if instanceType == primaryInstanceType {
 				continue
@@ -639,11 +606,7 @@
 
 			spotInstancePrice, awsErr := awsClient.SpotInstancePrice(instanceMetadata.Region, instanceMetadata.Type)
 			if awsErr == nil {
-<<<<<<< HEAD
-				if err := CheckSpotInstancePriceCompatibility(chosenInstance, instanceMetadata, cc.SpotConfig.MaxPrice, spotInstancePrice); err != nil {
-=======
 				if err := CheckSpotInstancePriceCompatibility(primaryInstance, instanceMetadata, cc.SpotConfig.MaxPrice, spotInstancePrice); err != nil {
->>>>>>> dd9d8b39
 					return errors.Wrap(err, SpotConfigKey, InstanceDistributionKey)
 				}
 			}
@@ -743,11 +706,7 @@
 	return nil
 }
 
-<<<<<<< HEAD
-func (cc *Config) FillEmptyFields(awsClient *aws.Client) error {
-=======
 func (cc *Config) FillEmptySpotFields(awsClient *aws.Client) error {
->>>>>>> dd9d8b39
 	if cc.SpotConfig == nil {
 		cc.SpotConfig = &SpotConfig{}
 	}
