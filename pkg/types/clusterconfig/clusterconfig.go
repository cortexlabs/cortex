/*
Copyright 2020 Cortex Labs, Inc.

Licensed under the Apache License, Version 2.0 (the "License");
you may not use this file except in compliance with the License.
You may obtain a copy of the License at

    http://www.apache.org/licenses/LICENSE-2.0

Unless required by applicable law or agreed to in writing, software
distributed under the License is distributed on an "AS IS" BASIS,
WITHOUT WARRANTIES OR CONDITIONS OF ANY KIND, either express or implied.
See the License for the specific language governing permissions and
limitations under the License.
*/

package clusterconfig

import (
	"fmt"
	"io/ioutil"
	"net/http"
	"regexp"
	"strings"

	"github.com/aws/aws-sdk-go/aws/awserr"
	"github.com/aws/aws-sdk-go/service/apigatewayv2"
	"github.com/cortexlabs/cortex/pkg/consts"
	"github.com/cortexlabs/cortex/pkg/lib/aws"
	cr "github.com/cortexlabs/cortex/pkg/lib/configreader"
	"github.com/cortexlabs/cortex/pkg/lib/errors"
	"github.com/cortexlabs/cortex/pkg/lib/hash"
	libmath "github.com/cortexlabs/cortex/pkg/lib/math"
	"github.com/cortexlabs/cortex/pkg/lib/pointer"
	"github.com/cortexlabs/cortex/pkg/lib/prompt"
	s "github.com/cortexlabs/cortex/pkg/lib/strings"
	"github.com/cortexlabs/cortex/pkg/lib/table"
)

const (
	ClusterNameTag = "cortex.dev/cluster-name"

	// the s3 url should be used (rather than the cloudfront URL) to avoid caching
	_cniSupportedInstancesURL = "https://cortex-public.s3-us-west-2.amazonaws.com/cli-assets/cni_supported_instances.txt"
)

var (
<<<<<<< HEAD
	_spotInstanceDistributionLength = 2
	_maxInstancePools               = 20
	_cachedCNISupportedInstances    *string
=======
	_maxInstancePools = 20
>>>>>>> 4c83c709
	// This regex is stricter than the actual S3 rules
	_strictS3BucketRegex = regexp.MustCompile(`^([a-z0-9])+(-[a-z0-9]+)*$`)
)

type Config struct {
	InstanceType               *string            `json:"instance_type" yaml:"instance_type"`
	MinInstances               *int64             `json:"min_instances" yaml:"min_instances"`
	MaxInstances               *int64             `json:"max_instances" yaml:"max_instances"`
	InstanceVolumeSize         int64              `json:"instance_volume_size" yaml:"instance_volume_size"`
	InstanceVolumeType         VolumeType         `json:"instance_volume_type" yaml:"instance_volume_type"`
	InstanceVolumeIOPS         *int64             `json:"instance_volume_iops" yaml:"instance_volume_iops"`
	Tags                       map[string]string  `json:"tags" yaml:"tags"`
	Spot                       *bool              `json:"spot" yaml:"spot"`
	SpotConfig                 *SpotConfig        `json:"spot_config" yaml:"spot_config"`
	ClusterName                string             `json:"cluster_name" yaml:"cluster_name"`
	Region                     *string            `json:"region" yaml:"region"`
	AvailabilityZones          []string           `json:"availability_zones" yaml:"availability_zones"`
	SSLCertificateARN          *string            `json:"ssl_certificate_arn,omitempty" yaml:"ssl_certificate_arn,omitempty"`
	Bucket                     string             `json:"bucket" yaml:"bucket"`
	LogGroup                   string             `json:"log_group" yaml:"log_group"`
	SubnetVisibility           SubnetVisibility   `json:"subnet_visibility" yaml:"subnet_visibility"`
	NATGateway                 NATGateway         `json:"nat_gateway" yaml:"nat_gateway"`
	APILoadBalancerScheme      LoadBalancerScheme `json:"api_load_balancer_scheme" yaml:"api_load_balancer_scheme"`
	OperatorLoadBalancerScheme LoadBalancerScheme `json:"operator_load_balancer_scheme" yaml:"operator_load_balancer_scheme"`
	APIGatewaySetting          APIGatewaySetting  `json:"api_gateway" yaml:"api_gateway"`
	Telemetry                  bool               `json:"telemetry" yaml:"telemetry"`
	ImageOperator              string             `json:"image_operator" yaml:"image_operator"`
	ImageManager               string             `json:"image_manager" yaml:"image_manager"`
	ImageDownloader            string             `json:"image_downloader" yaml:"image_downloader"`
	ImageRequestMonitor        string             `json:"image_request_monitor" yaml:"image_request_monitor"`
	ImageClusterAutoscaler     string             `json:"image_cluster_autoscaler" yaml:"image_cluster_autoscaler"`
	ImageMetricsServer         string             `json:"image_metrics_server" yaml:"image_metrics_server"`
	ImageInferentia            string             `json:"image_inferentia" yaml:"image_inferentia"`
	ImageNeuronRTD             string             `json:"image_neuron_rtd" yaml:"image_neuron_rtd"`
	ImageNvidia                string             `json:"image_nvidia" yaml:"image_nvidia"`
	ImageFluentd               string             `json:"image_fluentd" yaml:"image_fluentd"`
	ImageStatsd                string             `json:"image_statsd" yaml:"image_statsd"`
	ImageIstioProxy            string             `json:"image_istio_proxy" yaml:"image_istio_proxy"`
	ImageIstioPilot            string             `json:"image_istio_pilot" yaml:"image_istio_pilot"`
	ImageIstioCitadel          string             `json:"image_istio_citadel" yaml:"image_istio_citadel"`
	ImageIstioGalley           string             `json:"image_istio_galley" yaml:"image_istio_galley"`
}

type SpotConfig struct {
	InstanceDistribution                []string `json:"instance_distribution" yaml:"instance_distribution"`
	OnDemandBaseCapacity                *int64   `json:"on_demand_base_capacity" yaml:"on_demand_base_capacity"`
	OnDemandPercentageAboveBaseCapacity *int64   `json:"on_demand_percentage_above_base_capacity" yaml:"on_demand_percentage_above_base_capacity"`
	MaxPrice                            *float64 `json:"max_price" yaml:"max_price"`
	InstancePools                       *int64   `json:"instance_pools" yaml:"instance_pools"`
	OnDemandBackup                      *bool    `json:"on_demand_backup" yaml:"on_demand_backup"`
}

type InternalConfig struct {
	Config

	// Populated by operator
	ID                 string                    `json:"id"`
	APIVersion         string                    `json:"api_version"`
	OperatorInCluster  bool                      `json:"operator_in_cluster"`
	InstanceMetadata   aws.InstanceMetadata      `json:"instance_metadata"`
	APIGateway         *apigatewayv2.Api         `json:"api_gateway"`
	VPCLink            *apigatewayv2.VpcLink     `json:"vpc_link"`
	VPCLinkIntegration *apigatewayv2.Integration `json:"vpc_link_integration"`
}

// The bare minimum to identify a cluster
type AccessConfig struct {
	ClusterName  *string `json:"cluster_name" yaml:"cluster_name"`
	Region       *string `json:"region" yaml:"region"`
	ImageManager string  `json:"image_manager" yaml:"image_manager"`
}

var UserValidation = &cr.StructValidation{
	Required: true,
	StructFieldValidations: []*cr.StructFieldValidation{
		{
			StructField: "InstanceType",
			StringPtrValidation: &cr.StringPtrValidation{
				Validator: validateInstanceType,
			},
		},
		{
			StructField: "MinInstances",
			Int64PtrValidation: &cr.Int64PtrValidation{
				GreaterThanOrEqualTo: pointer.Int64(0),
			},
		},
		{
			StructField: "MaxInstances",
			Int64PtrValidation: &cr.Int64PtrValidation{
				GreaterThan: pointer.Int64(0),
			},
		},
		{
			StructField: "InstanceVolumeSize",
			Int64Validation: &cr.Int64Validation{
				Default:              50,
				GreaterThanOrEqualTo: pointer.Int64(20), // large enough to fit docker images and any other overhead
				LessThanOrEqualTo:    pointer.Int64(16384),
			},
		},
		{
			StructField: "InstanceVolumeType",
			StringValidation: &cr.StringValidation{
				AllowedValues: VolumeTypesStrings(),
				Default:       GP2VolumeType.String(),
			},
			Parser: func(str string) (interface{}, error) {
				return VolumeTypeFromString(str), nil
			},
		},
		{
			StructField: "Tags",
			StringMapValidation: &cr.StringMapValidation{
				AllowExplicitNull:  true,
				AllowEmpty:         true,
				ConvertNullToEmpty: true,
			},
		},
		{
			StructField: "SSLCertificateARN",
			StringPtrValidation: &cr.StringPtrValidation{
				AllowExplicitNull: true,
			},
		},
		{
			StructField: "InstanceVolumeIOPS",
			Int64PtrValidation: &cr.Int64PtrValidation{
				GreaterThanOrEqualTo: pointer.Int64(100),
				LessThanOrEqualTo:    pointer.Int64(64000),
				AllowExplicitNull:    true,
			},
		},
		{
			StructField: "Spot",
			BoolPtrValidation: &cr.BoolPtrValidation{
				Default: pointer.Bool(false),
			},
		},
		{
			StructField: "SpotConfig",
			StructValidation: &cr.StructValidation{
				DefaultNil:        true,
				AllowExplicitNull: true,
				StructFieldValidations: []*cr.StructFieldValidation{
					{
						StructField: "InstanceDistribution",
						StringListValidation: &cr.StringListValidation{
							DisallowDups:      true,
							Validator:         validateInstanceDistribution,
							AllowExplicitNull: true,
						},
					},
					{
						StructField: "OnDemandBaseCapacity",
						Int64PtrValidation: &cr.Int64PtrValidation{
							GreaterThanOrEqualTo: pointer.Int64(0),
							AllowExplicitNull:    true,
						},
					},
					{
						StructField: "OnDemandPercentageAboveBaseCapacity",
						Int64PtrValidation: &cr.Int64PtrValidation{
							GreaterThanOrEqualTo: pointer.Int64(0),
							LessThanOrEqualTo:    pointer.Int64(100),
							AllowExplicitNull:    true,
						},
					},
					{
						StructField: "MaxPrice",
						Float64PtrValidation: &cr.Float64PtrValidation{
							GreaterThan:       pointer.Float64(0),
							AllowExplicitNull: true,
						},
					},
					{
						StructField: "InstancePools",
						Int64PtrValidation: &cr.Int64PtrValidation{
							GreaterThanOrEqualTo: pointer.Int64(1),
							LessThanOrEqualTo:    pointer.Int64(int64(_maxInstancePools)),
							AllowExplicitNull:    true,
						},
					},
					{
						StructField: "OnDemandBackup",
						BoolPtrValidation: &cr.BoolPtrValidation{
							Default: pointer.Bool(true),
						},
					},
				},
			},
		},
		{
			StructField: "ClusterName",
			StringValidation: &cr.StringValidation{
				Default:   "cortex",
				MaxLength: 63,
				MinLength: 3,
				Validator: validateClusterName,
			},
		},
		{
			StructField: "Region",
			StringPtrValidation: &cr.StringPtrValidation{
				Validator: RegionValidator,
			},
		},
		{
			StructField: "AvailabilityZones",
			StringListValidation: &cr.StringListValidation{
				AllowEmpty:        true,
				AllowExplicitNull: true,
				DisallowDups:      true,
				InvalidLengths:    []int{1},
			},
		},
		{
			StructField: "Bucket",
			StringValidation: &cr.StringValidation{
				AllowEmpty:       true,
				TreatNullAsEmpty: true,
				Validator:        validateBucketNameOrEmpty,
			},
		},
		{
			StructField: "LogGroup",
			StringValidation: &cr.StringValidation{
				MaxLength: 63,
			},
			DefaultField: "ClusterName",
		},
		{
			StructField: "SubnetVisibility",
			StringValidation: &cr.StringValidation{
				AllowedValues: SubnetVisibilityStrings(),
				Default:       PublicSubnetVisibility.String(),
			},
			Parser: func(str string) (interface{}, error) {
				return SubnetVisibilityFromString(str), nil
			},
		},
		{
			StructField: "NATGateway",
			StringValidation: &cr.StringValidation{
				AllowedValues: NATGatewayStrings(),
			},
			Parser: func(str string) (interface{}, error) {
				return NATGatewayFromString(str), nil
			},
			DefaultField: "SubnetVisibility",
			DefaultFieldFunc: func(val interface{}) interface{} {
				if val.(SubnetVisibility) == PublicSubnetVisibility {
					return NoneNATGateway.String()
				}
				return SingleNATGateway.String()
			},
		},
		{
			StructField: "APILoadBalancerScheme",
			StringValidation: &cr.StringValidation{
				AllowedValues: LoadBalancerSchemeStrings(),
				Default:       InternetFacingLoadBalancerScheme.String(),
			},
			Parser: func(str string) (interface{}, error) {
				return LoadBalancerSchemeFromString(str), nil
			},
		},
		{
			StructField: "OperatorLoadBalancerScheme",
			StringValidation: &cr.StringValidation{
				AllowedValues: LoadBalancerSchemeStrings(),
				Default:       InternetFacingLoadBalancerScheme.String(),
			},
			Parser: func(str string) (interface{}, error) {
				return LoadBalancerSchemeFromString(str), nil
			},
		},
		{
			StructField: "APIGatewaySetting",
			StringValidation: &cr.StringValidation{
				AllowedValues: APIGatewaySettingStrings(),
				Default:       PublicAPIGatewaySetting.String(),
			},
			Parser: func(str string) (interface{}, error) {
				return APIGatewaySettingFromString(str), nil
			},
		},
		{
			StructField: "ImageOperator",
			StringValidation: &cr.StringValidation{
				Default:   "cortexlabs/operator:" + consts.CortexVersion,
				Validator: validateImageVersion,
			},
		},
		{
			StructField: "ImageManager",
			StringValidation: &cr.StringValidation{
				Default:   "cortexlabs/manager:" + consts.CortexVersion,
				Validator: validateImageVersion,
			},
		},
		{
			StructField: "ImageDownloader",
			StringValidation: &cr.StringValidation{
				Default:   "cortexlabs/downloader:" + consts.CortexVersion,
				Validator: validateImageVersion,
			},
		},
		{
			StructField: "ImageRequestMonitor",
			StringValidation: &cr.StringValidation{
				Default:   "cortexlabs/request-monitor:" + consts.CortexVersion,
				Validator: validateImageVersion,
			},
		},
		{
			StructField: "ImageClusterAutoscaler",
			StringValidation: &cr.StringValidation{
				Default:   "cortexlabs/cluster-autoscaler:" + consts.CortexVersion,
				Validator: validateImageVersion,
			},
		},
		{
			StructField: "ImageMetricsServer",
			StringValidation: &cr.StringValidation{
				Default:   "cortexlabs/metrics-server:" + consts.CortexVersion,
				Validator: validateImageVersion,
			},
		},
		{
			StructField: "ImageInferentia",
			StringValidation: &cr.StringValidation{
				Default:   "cortexlabs/inferentia:" + consts.CortexVersion,
				Validator: validateImageVersion,
			},
		},
		{
			StructField: "ImageNeuronRTD",
			StringValidation: &cr.StringValidation{
				Default:   "cortexlabs/neuron-rtd:" + consts.CortexVersion,
				Validator: validateImageVersion,
			},
		},
		{
			StructField: "ImageNvidia",
			StringValidation: &cr.StringValidation{
				Default:   "cortexlabs/nvidia:" + consts.CortexVersion,
				Validator: validateImageVersion,
			},
		},
		{
			StructField: "ImageFluentd",
			StringValidation: &cr.StringValidation{
				Default:   "cortexlabs/fluentd:" + consts.CortexVersion,
				Validator: validateImageVersion,
			},
		},
		{
			StructField: "ImageStatsd",
			StringValidation: &cr.StringValidation{
				Default:   "cortexlabs/statsd:" + consts.CortexVersion,
				Validator: validateImageVersion,
			},
		},
		{
			StructField: "ImageIstioProxy",
			StringValidation: &cr.StringValidation{
				Default:   "cortexlabs/istio-proxy:" + consts.CortexVersion,
				Validator: validateImageVersion,
			},
		},
		{
			StructField: "ImageIstioPilot",
			StringValidation: &cr.StringValidation{
				Default:   "cortexlabs/istio-pilot:" + consts.CortexVersion,
				Validator: validateImageVersion,
			},
		},
		{
			StructField: "ImageIstioCitadel",
			StringValidation: &cr.StringValidation{
				Default:   "cortexlabs/istio-citadel:" + consts.CortexVersion,
				Validator: validateImageVersion,
			},
		},
		{
			StructField: "ImageIstioGalley",
			StringValidation: &cr.StringValidation{
				Default:   "cortexlabs/istio-galley:" + consts.CortexVersion,
				Validator: validateImageVersion,
			},
		},
		// Extra keys that exist in the cluster config file
		{
			Key: "aws_access_key_id",
			Nil: true,
		},
		{
			Key: "aws_secret_access_key",
			Nil: true,
		},
		{
			Key: "cortex_aws_access_key_id",
			Nil: true,
		},
		{
			Key: "cortex_aws_secret_access_key",
			Nil: true,
		},
	},
}

func ValidateRegion(region string) error {
	if !aws.EKSSupportedRegions.Has(region) {
		return ErrorInvalidRegion(region)
	}
	return nil
}

func RegionValidator(region string) (string, error) {
	if err := ValidateRegion(region); err != nil {
		return "", err
	}
	return region, nil
}

func validateImageVersion(image string) (string, error) {
	return cr.ValidateImageVersion(image, consts.CortexVersion)
}

var Validation = &cr.StructValidation{
	StructFieldValidations: append(UserValidation.StructFieldValidations,
		&cr.StructFieldValidation{
			StructField: "Telemetry",
			BoolValidation: &cr.BoolValidation{
				Default: true,
			},
		},
	),
}

var AccessValidation = &cr.StructValidation{
	AllowExtraFields: true,
	StructFieldValidations: []*cr.StructFieldValidation{
		{
			StructField: "ClusterName",
			StringPtrValidation: &cr.StringPtrValidation{
				MaxLength: 63,
				MinLength: 3,
				Validator: validateClusterName,
			},
		},
		{
			StructField: "Region",
			StringPtrValidation: &cr.StringPtrValidation{
				Validator: RegionValidator,
			},
		},
		{
			StructField: "ImageManager",
			StringValidation: &cr.StringValidation{
				Default:   "cortexlabs/manager:" + consts.CortexVersion,
				Validator: validateImageVersion,
			},
		},
	},
}

func (cc *Config) ToAccessConfig() AccessConfig {
	clusterName := cc.ClusterName
	region := *cc.Region
	return AccessConfig{
		ClusterName:  &clusterName,
		Region:       &region,
		ImageManager: cc.ImageManager,
	}
}

func SQSNamePrefix(clusterName string) string {
	// 10 was chosen to make sure that other identifiers can be added to the full queue name before reaching the 80 char SQS name limit
	return hash.String(clusterName)[:10] + "-"
}

// returns hash of cluster name and adds trailing "-"
func (cc *Config) SQSNamePrefix() string {
	return SQSNamePrefix(cc.ClusterName)
}

func (cc *Config) Validate(awsClient *aws.Client) error {
	fmt.Print("verifying your configuration ...\n\n")

	if *cc.MinInstances > *cc.MaxInstances {
		return ErrorMinInstancesGreaterThanMax(*cc.MinInstances, *cc.MaxInstances)
	}

	if cc.SubnetVisibility == PrivateSubnetVisibility && cc.NATGateway == NoneNATGateway {
		return ErrorNATRequiredWithPrivateSubnetVisibility()
	}

	if cc.Bucket == "" {
		accountID, _, err := awsClient.GetCachedAccountID()
		if err != nil {
			return err
		}

		bucketID := hash.String(accountID + *cc.Region)[:10]

		defaultBucket := cc.ClusterName + "-" + bucketID
		if len(defaultBucket) > 63 {
			defaultBucket = defaultBucket[:63]
		}
		if strings.HasSuffix(defaultBucket, "-") {
			defaultBucket = defaultBucket[:len(defaultBucket)-1]
		}

		cc.Bucket = defaultBucket
	} else {
		bucketRegion, _ := aws.GetBucketRegion(cc.Bucket)
		if bucketRegion != "" && bucketRegion != *cc.Region { // if the bucket didn't exist, we will create it in the correct region, so there is no error
			return ErrorS3RegionDiffersFromCluster(cc.Bucket, bucketRegion, *cc.Region)
		}
	}

	primaryInstanceType := *cc.InstanceType
	if _, ok := aws.InstanceMetadatas[*cc.Region][primaryInstanceType]; !ok {
		return errors.Wrap(ErrorInstanceTypeNotSupportedInRegion(primaryInstanceType, *cc.Region), InstanceTypeKey)
	}

	if cc.SSLCertificateARN != nil {
		exists, err := awsClient.DoesCertificateExist(*cc.SSLCertificateARN)
		if err != nil {
			return errors.Wrap(err, SSLCertificateARNKey)
		}

		if !exists {
			return errors.Wrap(ErrorSSLCertificateARNNotFound(*cc.SSLCertificateARN, *cc.Region), SSLCertificateARNKey)
		}
	}

	// Throw error if IOPS defined for other storage than io1
	if cc.InstanceVolumeType != IO1VolumeType && cc.InstanceVolumeIOPS != nil {
		return ErrorIOPSNotSupported(cc.InstanceVolumeType)
	}

	if cc.InstanceVolumeType == IO1VolumeType && cc.InstanceVolumeIOPS != nil {
		if *cc.InstanceVolumeIOPS > cc.InstanceVolumeSize*50 {
			return ErrorIOPSTooLarge(*cc.InstanceVolumeIOPS, cc.InstanceVolumeSize)
		}
	}

	if aws.EBSMetadatas[*cc.Region][cc.InstanceVolumeType.String()].IOPSConfigurable && cc.InstanceVolumeIOPS == nil {
		cc.InstanceVolumeIOPS = pointer.Int64(libmath.MinInt64(cc.InstanceVolumeSize*50, 3000))
	}

	if err := awsClient.VerifyInstanceQuota(primaryInstanceType); err != nil {
		// Skip AWS errors, since some regions (e.g. eu-north-1) do not support this API
		if _, ok := errors.CauseOrSelf(err).(awserr.Error); !ok {
			return errors.Wrap(err, InstanceTypeKey)
		}
	}

	if cc.Tags[ClusterNameTag] != "" && cc.Tags[ClusterNameTag] != cc.ClusterName {
		return ErrorCantOverrideDefaultTag()
	}
	cc.Tags[ClusterNameTag] = cc.ClusterName

	if err := cc.validateAvailabilityZones(awsClient); err != nil {
		return errors.Wrap(err, AvailabilityZonesKey)
	}

	if cc.Spot != nil && *cc.Spot {
		cc.FillEmptySpotFields(awsClient)

		primaryInstance := aws.InstanceMetadatas[*cc.Region][primaryInstanceType]

		for _, instanceType := range cc.SpotConfig.InstanceDistribution {
			if instanceType == primaryInstanceType {
				continue
			}
			if _, ok := aws.InstanceMetadatas[*cc.Region][instanceType]; !ok {
				return errors.Wrap(ErrorInstanceTypeNotSupportedInRegion(instanceType, *cc.Region), SpotConfigKey, InstanceDistributionKey)
			}

			instanceMetadata := aws.InstanceMetadatas[*cc.Region][instanceType]
			err := CheckSpotInstanceCompatibility(primaryInstance, instanceMetadata)
			if err != nil {
				return errors.Wrap(err, SpotConfigKey, InstanceDistributionKey)
			}

			spotInstancePrice, awsErr := awsClient.SpotInstancePrice(instanceMetadata.Region, instanceMetadata.Type)
			if awsErr == nil {
				if err := CheckSpotInstancePriceCompatibility(primaryInstance, instanceMetadata, cc.SpotConfig.MaxPrice, spotInstancePrice); err != nil {
					return errors.Wrap(err, SpotConfigKey, InstanceDistributionKey)
				}
			}
		}

		if cc.SpotConfig.OnDemandBaseCapacity != nil && *cc.SpotConfig.OnDemandBaseCapacity > *cc.MaxInstances {
			return ErrorOnDemandBaseCapacityGreaterThanMax(*cc.SpotConfig.OnDemandBaseCapacity, *cc.MaxInstances)
		}
	} else {
		if cc.SpotConfig != nil {
			return ErrorConfiguredWhenSpotIsNotEnabled(SpotConfigKey)
		}
	}

	return nil
}

func checkCortexSupport(instanceMetadata aws.InstanceMetadata) error {
	if strings.HasSuffix(instanceMetadata.Type, "nano") ||
		strings.HasSuffix(instanceMetadata.Type, "micro") {
		return ErrorInstanceTypeTooSmall()
	}

	if err := checkCNISupport(instanceMetadata.Type); err != nil {
		return err
	}

	return nil
}

// Check the instance type against the list of supported instance types for the current default CNI version
// Returns nil if unable to perform the check successfully
func checkCNISupport(instanceType string) error {
	if _cachedCNISupportedInstances == nil {
		// set to empty string to cache errors too
		_cachedCNISupportedInstances = pointer.String("")

		res, err := http.Get(_cniSupportedInstancesURL)
		if err != nil {
			return nil
		}

		body, err := ioutil.ReadAll(res.Body)
		res.Body.Close()
		if err != nil {
			return nil
		}

		_cachedCNISupportedInstances = pointer.String(string(body))
	}

	// sanity check the response
	if !strings.Contains(*_cachedCNISupportedInstances, "m5.large") {
		return nil
	}

	if !strings.Contains(*_cachedCNISupportedInstances, instanceType) {
		return ErrorInstanceTypeNotSupported(instanceType)
	}

	return nil
}

func CheckSpotInstanceCompatibility(target aws.InstanceMetadata, suggested aws.InstanceMetadata) error {
	if target.Inf > 0 && suggested.Inf == 0 {
		return ErrorIncompatibleSpotInstanceTypeInf(suggested)
	}

	if target.GPU > suggested.GPU {
		return ErrorIncompatibleSpotInstanceTypeGPU(target, suggested)
	}

	if target.Memory.Cmp(suggested.Memory) > 0 {
		return ErrorIncompatibleSpotInstanceTypeMemory(target, suggested)
	}

	if target.CPU.Cmp(suggested.CPU) > 0 {
		return ErrorIncompatibleSpotInstanceTypeCPU(target, suggested)
	}

	return nil
}

func CheckSpotInstancePriceCompatibility(target aws.InstanceMetadata, suggested aws.InstanceMetadata, maxPrice *float64, spotInstancePrice float64) error {
	if (maxPrice == nil || *maxPrice == target.Price) && target.Price < spotInstancePrice {
		return ErrorSpotPriceGreaterThanTargetOnDemand(spotInstancePrice, target, suggested)
	}

	if maxPrice != nil && *maxPrice < spotInstancePrice {
		return ErrorSpotPriceGreaterThanMaxPrice(spotInstancePrice, *maxPrice, suggested)
	}
	return nil
}

func AutoGenerateSpotConfig(awsClient *aws.Client, spotConfig *SpotConfig, region string, instanceType string) error {
	primaryInstance := aws.InstanceMetadatas[region][instanceType]
	cleanedDistribution := []string{instanceType}
	for _, spotInstance := range spotConfig.InstanceDistribution {
		if spotInstance != instanceType {
			cleanedDistribution = append(cleanedDistribution, spotInstance)
		}
	}
	spotConfig.InstanceDistribution = cleanedDistribution

	if spotConfig.MaxPrice == nil {
		spotConfig.MaxPrice = &primaryInstance.Price
	}

	if spotConfig.OnDemandBaseCapacity == nil {
		spotConfig.OnDemandBaseCapacity = pointer.Int64(0)
	}

	if spotConfig.OnDemandPercentageAboveBaseCapacity == nil {
		spotConfig.OnDemandPercentageAboveBaseCapacity = pointer.Int64(0)
	}

	if spotConfig.OnDemandBackup == nil {
		spotConfig.OnDemandBackup = pointer.Bool(true)
	}

	if spotConfig.InstancePools == nil {
		if len(spotConfig.InstanceDistribution) < _maxInstancePools {
			spotConfig.InstancePools = pointer.Int64(int64(len(spotConfig.InstanceDistribution)))
		} else {
			spotConfig.InstancePools = pointer.Int64(int64(_maxInstancePools))
		}
	}

	return nil
}

func (cc *Config) FillEmptySpotFields(awsClient *aws.Client) error {
	if cc.SpotConfig == nil {
		cc.SpotConfig = &SpotConfig{}
	}
	err := AutoGenerateSpotConfig(awsClient, cc.SpotConfig, *cc.Region, *cc.InstanceType)
	if err != nil {
		return err
	}
	return nil
}

func applyPromptDefaults(defaults Config) *Config {
	defaultConfig := &Config{
		Region:       pointer.String("us-east-1"),
		InstanceType: pointer.String("m5.large"),
		MinInstances: pointer.Int64(1),
		MaxInstances: pointer.Int64(5),
		Spot:         pointer.Bool(true),
	}

	if defaults.Region != nil {
		defaultConfig.Region = defaults.Region
	}
	if defaults.InstanceType != nil {
		defaultConfig.InstanceType = defaults.InstanceType
	}
	if defaults.MinInstances != nil {
		defaultConfig.MinInstances = defaults.MinInstances
	}
	if defaults.MaxInstances != nil {
		defaultConfig.MaxInstances = defaults.MaxInstances
	}
	if defaults.Spot != nil {
		defaultConfig.Spot = defaults.Spot
	}

	return defaultConfig
}

func RegionPrompt(clusterConfig *Config, disallowPrompt bool) error {
	defaults := applyPromptDefaults(*clusterConfig)

	if disallowPrompt {
		if clusterConfig.Region == nil {
			clusterConfig.Region = defaults.Region
		}
		return nil
	}

	regionPrompt := &cr.PromptValidation{
		SkipNonNilFields: true,
		PromptItemValidations: []*cr.PromptItemValidation{
			{
				StructField: "Region",
				PromptOpts: &prompt.Options{
					Prompt: RegionUserKey,
				},
				StringPtrValidation: &cr.StringPtrValidation{
					Validator: RegionValidator,
					Default:   defaults.Region,
				},
			},
		},
	}
	err := cr.ReadPrompt(clusterConfig, regionPrompt)
	if err != nil {
		return err
	}

	return nil
}

func InstallPrompt(clusterConfig *Config, disallowPrompt bool) error {
	defaults := applyPromptDefaults(*clusterConfig)

	if disallowPrompt {
		if clusterConfig.InstanceType == nil {
			clusterConfig.InstanceType = defaults.InstanceType
		}
		if clusterConfig.MinInstances == nil {
			clusterConfig.MinInstances = defaults.MinInstances
		}
		if clusterConfig.MaxInstances == nil {
			clusterConfig.MaxInstances = defaults.MaxInstances
		}
		return nil
	}

	remainingPrompts := &cr.PromptValidation{
		SkipNonEmptyFields: true,
		PromptItemValidations: []*cr.PromptItemValidation{
			{
				StructField: "InstanceType",
				PromptOpts: &prompt.Options{
					Prompt: "aws instance type",
				},
				StringPtrValidation: &cr.StringPtrValidation{
					Required:  true,
					Default:   defaults.InstanceType,
					Validator: validateInstanceType,
				},
			},
			{
				StructField: "MinInstances",
				PromptOpts: &prompt.Options{
					Prompt: "min instances",
				},
				Int64PtrValidation: &cr.Int64PtrValidation{
					Required:             true,
					Default:              defaults.MinInstances,
					GreaterThanOrEqualTo: pointer.Int64(0),
				},
			},
			{
				StructField: "MaxInstances",
				PromptOpts: &prompt.Options{
					Prompt: "max instances",
				},
				Int64PtrValidation: &cr.Int64PtrValidation{
					Required:    true,
					Default:     defaults.MaxInstances,
					GreaterThan: pointer.Int64(0),
				},
			},
		},
	}

	err := cr.ReadPrompt(clusterConfig, remainingPrompts)
	if err != nil {
		return err
	}

	return nil
}

func ConfigurePrompt(userClusterConfig *Config, cachedClusterConfig *Config, skipPopulatedFields bool, disallowPrompt bool) error {
	defaults := applyPromptDefaults(*cachedClusterConfig)

	if disallowPrompt {
		if userClusterConfig.MinInstances == nil {
			if cachedClusterConfig.MinInstances != nil {
				userClusterConfig.MinInstances = cachedClusterConfig.MinInstances
			} else {
				userClusterConfig.MinInstances = defaults.MinInstances
			}
		}
		if userClusterConfig.MaxInstances == nil {
			if cachedClusterConfig.MaxInstances != nil {
				userClusterConfig.MaxInstances = cachedClusterConfig.MaxInstances
			} else {
				userClusterConfig.MaxInstances = defaults.MaxInstances
			}
		}
		return nil
	}

	remainingPrompts := &cr.PromptValidation{
		SkipNonNilFields: skipPopulatedFields,
		PromptItemValidations: []*cr.PromptItemValidation{
			{
				StructField: "MinInstances",
				PromptOpts: &prompt.Options{
					Prompt: "min instances",
				},
				Int64PtrValidation: &cr.Int64PtrValidation{
					Required:             true,
					Default:              defaults.MinInstances,
					GreaterThanOrEqualTo: pointer.Int64(0),
				},
			},
			{
				StructField: "MaxInstances",
				PromptOpts: &prompt.Options{
					Prompt: "max instances",
				},
				Int64PtrValidation: &cr.Int64PtrValidation{
					Required:    true,
					Default:     defaults.MaxInstances,
					GreaterThan: pointer.Int64(0),
				},
			},
		},
	}

	err := cr.ReadPrompt(userClusterConfig, remainingPrompts)
	if err != nil {
		return err
	}

	return nil
}

var AccessPromptValidation = &cr.PromptValidation{
	SkipNonNilFields: true,
	PromptItemValidations: []*cr.PromptItemValidation{
		{
			StructField: "ClusterName",
			PromptOpts: &prompt.Options{
				Prompt: ClusterNameUserKey,
			},
			StringPtrValidation: &cr.StringPtrValidation{
				Default:   pointer.String("cortex"),
				MaxLength: 63,
				MinLength: 3,
				Validator: validateClusterName,
			},
		},
		{
			StructField: "Region",
			PromptOpts: &prompt.Options{
				Prompt: RegionUserKey,
			},
			StringPtrValidation: &cr.StringPtrValidation{
				Validator: RegionValidator,
				Default:   pointer.String("us-east-1"),
			},
		},
	},
}

func validateClusterName(clusterName string) (string, error) {
	if !_strictS3BucketRegex.MatchString(clusterName) {
		return "", errors.Wrap(ErrorDidNotMatchStrictS3Regex(), clusterName)
	}
	return clusterName, nil
}

func validateBucketNameOrEmpty(bucket string) (string, error) {
	if bucket == "" {
		return "", nil
	}
	return validateBucketName(bucket)
}

func validateBucketName(bucket string) (string, error) {
	if !_strictS3BucketRegex.MatchString(bucket) {
		return "", errors.Wrap(ErrorDidNotMatchStrictS3Regex(), bucket)
	}
	return bucket, nil
}

func validateInstanceType(instanceType string) (string, error) {
	var foundInstance *aws.InstanceMetadata
	for _, instanceMap := range aws.InstanceMetadatas {
		if instanceMetadata, ok := instanceMap[instanceType]; ok {
			foundInstance = &instanceMetadata
			break
		}
	}

	if foundInstance == nil {
		return "", ErrorInvalidInstanceType(instanceType)
	}

	err := checkCortexSupport(*foundInstance)
	if err != nil {
		return "", err
	}

	return instanceType, nil
}

func validateInstanceDistribution(instances []string) ([]string, error) {
	for _, instance := range instances {
		_, err := validateInstanceType(instance)
		if err != nil {
			return nil, err
		}
	}
	return instances, nil
}

// This does not set defaults for fields that are prompted from the user
func SetDefaults(cc *Config) error {
	var emptyMap interface{} = map[interface{}]interface{}{}
	errs := cr.Struct(cc, emptyMap, Validation)
	if errors.HasError(errs) {
		return errors.FirstError(errs...)
	}
	return nil
}

// This does not set defaults for fields that are prompted from the user
func GetDefaults() (*Config, error) {
	cc := &Config{}
	err := SetDefaults(cc)
	if err != nil {
		return nil, err
	}

	return cc, nil
}

func DefaultAccessConfig() (*AccessConfig, error) {
	accessConfig := &AccessConfig{}
	var emptyMap interface{} = map[interface{}]interface{}{}
	errs := cr.Struct(accessConfig, emptyMap, AccessValidation)
	if errors.HasError(errs) {
		return nil, errors.FirstError(errs...)
	}
	return accessConfig, nil
}

func (cc *InternalConfig) UserTable() table.KeyValuePairs {
	var items table.KeyValuePairs

	items.Add(APIVersionUserKey, cc.APIVersion)
	items.AddAll(cc.Config.UserTable())
	return items
}

func (cc *InternalConfig) UserStr() string {
	return cc.UserTable().String()
}

func (cc *Config) UserTable() table.KeyValuePairs {
	var items table.KeyValuePairs

	items.Add(ClusterNameUserKey, cc.ClusterName)
	items.Add(RegionUserKey, *cc.Region)
	if len(cc.AvailabilityZones) > 0 {
		items.Add(AvailabilityZonesUserKey, cc.AvailabilityZones)
	}
	items.Add(BucketUserKey, cc.Bucket)
	items.Add(InstanceTypeUserKey, *cc.InstanceType)
	items.Add(MinInstancesUserKey, *cc.MinInstances)
	items.Add(MaxInstancesUserKey, *cc.MaxInstances)
	items.Add(TagsUserKey, s.ObjFlat(cc.Tags))
	if cc.SSLCertificateARN != nil {
		items.Add(SSLCertificateARNUserKey, *cc.SSLCertificateARN)
	}
	items.Add(InstanceVolumeSizeUserKey, cc.InstanceVolumeSize)
	items.Add(InstanceVolumeTypeUserKey, cc.InstanceVolumeType)
	items.Add(InstanceVolumeIOPSUserKey, cc.InstanceVolumeIOPS)
	items.Add(SpotUserKey, s.YesNo(*cc.Spot))

	if cc.Spot != nil && *cc.Spot {
		items.Add(InstanceDistributionUserKey, cc.SpotConfig.InstanceDistribution)
		items.Add(OnDemandBaseCapacityUserKey, *cc.SpotConfig.OnDemandBaseCapacity)
		items.Add(OnDemandPercentageAboveBaseCapacityUserKey, *cc.SpotConfig.OnDemandPercentageAboveBaseCapacity)
		items.Add(MaxPriceUserKey, *cc.SpotConfig.MaxPrice)
		items.Add(InstancePoolsUserKey, *cc.SpotConfig.InstancePools)
		items.Add(OnDemandBackupUserKey, s.YesNo(*cc.SpotConfig.OnDemandBackup))
	}
	items.Add(LogGroupUserKey, cc.LogGroup)
	items.Add(SubnetVisibilityUserKey, cc.SubnetVisibility)
	items.Add(NATGatewayUserKey, cc.NATGateway)
	items.Add(APILoadBalancerSchemeUserKey, cc.APILoadBalancerScheme)
	items.Add(OperatorLoadBalancerSchemeUserKey, cc.OperatorLoadBalancerScheme)
	items.Add(APIGatewaySettingUserKey, cc.APIGatewaySetting)
	items.Add(TelemetryUserKey, cc.Telemetry)
	items.Add(ImageOperatorUserKey, cc.ImageOperator)
	items.Add(ImageManagerUserKey, cc.ImageManager)
	items.Add(ImageDownloaderUserKey, cc.ImageDownloader)
	items.Add(ImageRequestMonitorUserKey, cc.ImageRequestMonitor)
	items.Add(ImageClusterAutoscalerUserKey, cc.ImageClusterAutoscaler)
	items.Add(ImageMetricsServerUserKey, cc.ImageMetricsServer)
	items.Add(ImageInferentiaUserKey, cc.ImageInferentia)
	items.Add(ImageNeuronRTDUserKey, cc.ImageNeuronRTD)
	items.Add(ImageNvidiaUserKey, cc.ImageNvidia)
	items.Add(ImageFluentdUserKey, cc.ImageFluentd)
	items.Add(ImageStatsdUserKey, cc.ImageStatsd)
	items.Add(ImageIstioProxyUserKey, cc.ImageIstioProxy)
	items.Add(ImageIstioPilotUserKey, cc.ImageIstioPilot)
	items.Add(ImageIstioCitadelUserKey, cc.ImageIstioCitadel)
	items.Add(ImageIstioGalleyUserKey, cc.ImageIstioGalley)

	return items
}

func (cc *Config) UserStr() string {
	return cc.UserTable().String()
}<|MERGE_RESOLUTION|>--- conflicted
+++ resolved
@@ -45,13 +45,8 @@
 )
 
 var (
-<<<<<<< HEAD
-	_spotInstanceDistributionLength = 2
-	_maxInstancePools               = 20
-	_cachedCNISupportedInstances    *string
-=======
-	_maxInstancePools = 20
->>>>>>> 4c83c709
+	_maxInstancePools            = 20
+	_cachedCNISupportedInstances *string
 	// This regex is stricter than the actual S3 rules
 	_strictS3BucketRegex = regexp.MustCompile(`^([a-z0-9])+(-[a-z0-9]+)*$`)
 )
