--- conflicted
+++ resolved
@@ -44,11 +44,12 @@
 )
 
 type Config struct {
-<<<<<<< HEAD
 	InstanceType               *string            `json:"instance_type" yaml:"instance_type"`
 	MinInstances               *int64             `json:"min_instances" yaml:"min_instances"`
 	MaxInstances               *int64             `json:"max_instances" yaml:"max_instances"`
 	InstanceVolumeSize         int64              `json:"instance_volume_size" yaml:"instance_volume_size"`
+	InstanceVolumeType         VolumeType         `json:"instance_volume_type" yaml:"instance_volume_type"`
+	InstanceVolumeIOPS         *int64             `json:"instance_volume_iops" yaml:"instance_volume_iops"`
 	Spot                       *bool              `json:"spot" yaml:"spot"`
 	SpotConfig                 *SpotConfig        `json:"spot_config" yaml:"spot_config"`
 	ClusterName                string             `json:"cluster_name" yaml:"cluster_name"`
@@ -74,35 +75,6 @@
 	ImageIstioPilot            string             `json:"image_istio_pilot" yaml:"image_istio_pilot"`
 	ImageIstioCitadel          string             `json:"image_istio_citadel" yaml:"image_istio_citadel"`
 	ImageIstioGalley           string             `json:"image_istio_galley" yaml:"image_istio_galley"`
-=======
-	InstanceType           *string     `json:"instance_type" yaml:"instance_type"`
-	MinInstances           *int64      `json:"min_instances" yaml:"min_instances"`
-	MaxInstances           *int64      `json:"max_instances" yaml:"max_instances"`
-	InstanceVolumeSize     int64       `json:"instance_volume_size" yaml:"instance_volume_size"`
-	InstanceVolumeType     VolumeType  `json:"instance_volume_type" yaml:"instance_volume_type"`
-	InstanceVolumeIOPS     *int64      `json:"instance_volume_iops" yaml:"instance_volume_iops"`
-	Spot                   *bool       `json:"spot" yaml:"spot"`
-	SpotConfig             *SpotConfig `json:"spot_config" yaml:"spot_config"`
-	ClusterName            string      `json:"cluster_name" yaml:"cluster_name"`
-	Region                 *string     `json:"region" yaml:"region"`
-	AvailabilityZones      []string    `json:"availability_zones" yaml:"availability_zones"`
-	Bucket                 string      `json:"bucket" yaml:"bucket"`
-	LogGroup               string      `json:"log_group" yaml:"log_group"`
-	Telemetry              bool        `json:"telemetry" yaml:"telemetry"`
-	ImageOperator          string      `json:"image_operator" yaml:"image_operator"`
-	ImageManager           string      `json:"image_manager" yaml:"image_manager"`
-	ImageDownloader        string      `json:"image_downloader" yaml:"image_downloader"`
-	ImageRequestMonitor    string      `json:"image_request_monitor" yaml:"image_request_monitor"`
-	ImageClusterAutoscaler string      `json:"image_cluster_autoscaler" yaml:"image_cluster_autoscaler"`
-	ImageMetricsServer     string      `json:"image_metrics_server" yaml:"image_metrics_server"`
-	ImageNvidia            string      `json:"image_nvidia" yaml:"image_nvidia"`
-	ImageFluentd           string      `json:"image_fluentd" yaml:"image_fluentd"`
-	ImageStatsd            string      `json:"image_statsd" yaml:"image_statsd"`
-	ImageIstioProxy        string      `json:"image_istio_proxy" yaml:"image_istio_proxy"`
-	ImageIstioPilot        string      `json:"image_istio_pilot" yaml:"image_istio_pilot"`
-	ImageIstioCitadel      string      `json:"image_istio_citadel" yaml:"image_istio_citadel"`
-	ImageIstioGalley       string      `json:"image_istio_galley" yaml:"image_istio_galley"`
->>>>>>> 016461eb
 }
 
 type SpotConfig struct {
