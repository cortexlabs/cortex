/*
Copyright 2020 Cortex Labs, Inc.

Licensed under the Apache License, Version 2.0 (the "License");
you may not use this file except in compliance with the License.
You may obtain a copy of the License at

    http://www.apache.org/licenses/LICENSE-2.0

Unless required by applicable law or agreed to in writing, software
distributed under the License is distributed on an "AS IS" BASIS,
WITHOUT WARRANTIES OR CONDITIONS OF ANY KIND, either express or implied.
See the License for the specific language governing permissions and
limitations under the License.
*/

package clusterconfig

import (
	"fmt"
	"regexp"
	"strings"

	"github.com/aws/amazon-vpc-cni-k8s/pkg/awsutils"
	"github.com/aws/aws-sdk-go/aws/awserr"
	"github.com/cortexlabs/cortex/pkg/consts"
	"github.com/cortexlabs/cortex/pkg/lib/aws"
	cr "github.com/cortexlabs/cortex/pkg/lib/configreader"
	"github.com/cortexlabs/cortex/pkg/lib/errors"
	"github.com/cortexlabs/cortex/pkg/lib/hash"
	"github.com/cortexlabs/cortex/pkg/lib/pointer"
	"github.com/cortexlabs/cortex/pkg/lib/prompt"
	s "github.com/cortexlabs/cortex/pkg/lib/strings"
	"github.com/cortexlabs/cortex/pkg/lib/table"
)

var (
	_spotInstanceDistributionLength = 2
	_maxInstancePools               = 20

	// This regex is stricter than the actual S3 rules
	_strictS3BucketRegex = regexp.MustCompile(`^([a-z0-9])+(-[a-z0-9]+)*$`)
)

type Config struct {
	InstanceType           *string     `json:"instance_type" yaml:"instance_type"`
	MinInstances           *int64      `json:"min_instances" yaml:"min_instances"`
	MaxInstances           *int64      `json:"max_instances" yaml:"max_instances"`
	InstanceVolumeSize     int64       `json:"instance_volume_size" yaml:"instance_volume_size"`
	InstanceVolumeType     VolumeType  `json:"instance_volume_type" yaml:"instance_volume_type"`
	InstanceVolumeIops     *int64      `json:"instance_volume_iops" yaml:"instance_volume_iops"`
	Spot                   *bool       `json:"spot" yaml:"spot"`
	SpotConfig             *SpotConfig `json:"spot_config" yaml:"spot_config"`
	ClusterName            string      `json:"cluster_name" yaml:"cluster_name"`
	Region                 *string     `json:"region" yaml:"region"`
	AvailabilityZones      []string    `json:"availability_zones" yaml:"availability_zones"`
	Bucket                 string      `json:"bucket" yaml:"bucket"`
	LogGroup               string      `json:"log_group" yaml:"log_group"`
	Telemetry              bool        `json:"telemetry" yaml:"telemetry"`
	ImageOperator          string      `json:"image_operator" yaml:"image_operator"`
	ImageManager           string      `json:"image_manager" yaml:"image_manager"`
	ImageDownloader        string      `json:"image_downloader" yaml:"image_downloader"`
	ImageRequestMonitor    string      `json:"image_request_monitor" yaml:"image_request_monitor"`
	ImageClusterAutoscaler string      `json:"image_cluster_autoscaler" yaml:"image_cluster_autoscaler"`
	ImageMetricsServer     string      `json:"image_metrics_server" yaml:"image_metrics_server"`
	ImageNvidia            string      `json:"image_nvidia" yaml:"image_nvidia"`
	ImageFluentd           string      `json:"image_fluentd" yaml:"image_fluentd"`
	ImageStatsd            string      `json:"image_statsd" yaml:"image_statsd"`
	ImageIstioProxy        string      `json:"image_istio_proxy" yaml:"image_istio_proxy"`
	ImageIstioPilot        string      `json:"image_istio_pilot" yaml:"image_istio_pilot"`
	ImageIstioCitadel      string      `json:"image_istio_citadel" yaml:"image_istio_citadel"`
	ImageIstioGalley       string      `json:"image_istio_galley" yaml:"image_istio_galley"`
}

type SpotConfig struct {
	InstanceDistribution                []string `json:"instance_distribution" yaml:"instance_distribution"`
	OnDemandBaseCapacity                *int64   `json:"on_demand_base_capacity" yaml:"on_demand_base_capacity"`
	OnDemandPercentageAboveBaseCapacity *int64   `json:"on_demand_percentage_above_base_capacity" yaml:"on_demand_percentage_above_base_capacity"`
	MaxPrice                            *float64 `json:"max_price" yaml:"max_price"`
	InstancePools                       *int64   `json:"instance_pools" yaml:"instance_pools"`
	OnDemandBackup                      *bool    `json:"on_demand_backup" yaml:"on_demand_backup"`
}

type InternalConfig struct {
	Config

	// Populated by operator
	ID                string               `json:"id"`
	APIVersion        string               `json:"api_version"`
	OperatorInCluster bool                 `json:"operator_in_cluster"`
	InstanceMetadata  aws.InstanceMetadata `json:"instance_metadata"`
}

// The bare minimum to identify a cluster
type AccessConfig struct {
	ClusterName  *string `json:"cluster_name" yaml:"cluster_name"`
	Region       *string `json:"region" yaml:"region"`
	ImageManager string  `json:"image_manager" yaml:"image_manager"`
}

var UserValidation = &cr.StructValidation{
	StructFieldValidations: []*cr.StructFieldValidation{
		{
			StructField: "InstanceType",
			StringPtrValidation: &cr.StringPtrValidation{
				Validator: validateInstanceType,
			},
		},
		{
			StructField: "MinInstances",
			Int64PtrValidation: &cr.Int64PtrValidation{
				GreaterThanOrEqualTo: pointer.Int64(0),
			},
		},
		{
			StructField: "MaxInstances",
			Int64PtrValidation: &cr.Int64PtrValidation{
				GreaterThan: pointer.Int64(0),
			},
		},
		{
			StructField: "InstanceVolumeSize",
			Int64Validation: &cr.Int64Validation{
				Default:              50,
				GreaterThanOrEqualTo: pointer.Int64(20), // large enough to fit docker images and any other overhead
				LessThanOrEqualTo:    pointer.Int64(16384),
			},
		},
		{
			StructField: "InstanceVolumeType",
			StringValidation: &cr.StringValidation{
				AllowedValues: VolumeTypesStrings(),
				Default:       Gp2VolumeType.String(),
			},
			Parser: func(str string) (interface{}, error) {
				return VolumeTypeFromString(str), nil
			},
		},
		{
			StructField: "InstanceVolumeIops",
			Int64PtrValidation: &cr.Int64PtrValidation{
				GreaterThanOrEqualTo: pointer.Int64(100),
				LessThanOrEqualTo:    pointer.Int64(64000),
			},
		},
		{
			StructField: "Spot",
			BoolPtrValidation: &cr.BoolPtrValidation{
				Default: pointer.Bool(false),
			},
		},
		{
			StructField: "SpotConfig",
			StructValidation: &cr.StructValidation{
				DefaultNil:        true,
				AllowExplicitNull: true,
				StructFieldValidations: []*cr.StructFieldValidation{
					{
						StructField: "InstanceDistribution",
						StringListValidation: &cr.StringListValidation{
							DisallowDups:      true,
							Validator:         validateInstanceDistribution,
							AllowExplicitNull: true,
						},
					},
					{
						StructField: "OnDemandBaseCapacity",
						Int64PtrValidation: &cr.Int64PtrValidation{
							GreaterThanOrEqualTo: pointer.Int64(0),
							AllowExplicitNull:    true,
						},
					},
					{
						StructField: "OnDemandPercentageAboveBaseCapacity",
						Int64PtrValidation: &cr.Int64PtrValidation{
							GreaterThanOrEqualTo: pointer.Int64(0),
							LessThanOrEqualTo:    pointer.Int64(100),
							AllowExplicitNull:    true,
						},
					},
					{
						StructField: "MaxPrice",
						Float64PtrValidation: &cr.Float64PtrValidation{
							GreaterThan:       pointer.Float64(0),
							AllowExplicitNull: true,
						},
					},
					{
						StructField: "InstancePools",
						Int64PtrValidation: &cr.Int64PtrValidation{
							GreaterThanOrEqualTo: pointer.Int64(1),
							LessThanOrEqualTo:    pointer.Int64(int64(_maxInstancePools)),
							AllowExplicitNull:    true,
						},
					},
					{
						StructField: "OnDemandBackup",
						BoolPtrValidation: &cr.BoolPtrValidation{
							Default: pointer.Bool(true),
						},
					},
				},
			},
		},
		{
			StructField: "ClusterName",
			StringValidation: &cr.StringValidation{
				Default:   "cortex",
				MaxLength: 63,
				MinLength: 3,
				Validator: validateClusterName,
			},
		},
		{
			StructField: "Region",
			StringPtrValidation: &cr.StringPtrValidation{
				Validator: RegionValidator,
			},
		},
		{
			StructField: "AvailabilityZones",
			StringListValidation: &cr.StringListValidation{
				AllowEmpty:        true,
				AllowExplicitNull: true,
				DisallowDups:      true,
				InvalidLengths:    []int{1},
			},
		},
		{
			StructField: "Bucket",
			StringValidation: &cr.StringValidation{
				AllowEmpty:       true,
				TreatNullAsEmpty: true,
				Validator:        validateBucketNameOrEmpty,
			},
		},
		{
			StructField: "LogGroup",
			StringValidation: &cr.StringValidation{
				MaxLength: 63,
			},
			DefaultField: "ClusterName",
		},
		{
			StructField: "ImageOperator",
			StringValidation: &cr.StringValidation{
				Default:   "cortexlabs/operator:" + consts.CortexVersion,
				Validator: validateImageVersion,
			},
		},
		{
			StructField: "ImageManager",
			StringValidation: &cr.StringValidation{
				Default:   "cortexlabs/manager:" + consts.CortexVersion,
				Validator: validateImageVersion,
			},
		},
		{
			StructField: "ImageDownloader",
			StringValidation: &cr.StringValidation{
				Default:   "cortexlabs/downloader:" + consts.CortexVersion,
				Validator: validateImageVersion,
			},
		},
		{
			StructField: "ImageRequestMonitor",
			StringValidation: &cr.StringValidation{
				Default:   "cortexlabs/request-monitor:" + consts.CortexVersion,
				Validator: validateImageVersion,
			},
		},
		{
			StructField: "ImageClusterAutoscaler",
			StringValidation: &cr.StringValidation{
				Default:   "cortexlabs/cluster-autoscaler:" + consts.CortexVersion,
				Validator: validateImageVersion,
			},
		},
		{
			StructField: "ImageMetricsServer",
			StringValidation: &cr.StringValidation{
				Default:   "cortexlabs/metrics-server:" + consts.CortexVersion,
				Validator: validateImageVersion,
			},
		},
		{
			StructField: "ImageNvidia",
			StringValidation: &cr.StringValidation{
				Default:   "cortexlabs/nvidia:" + consts.CortexVersion,
				Validator: validateImageVersion,
			},
		},
		{
			StructField: "ImageFluentd",
			StringValidation: &cr.StringValidation{
				Default:   "cortexlabs/fluentd:" + consts.CortexVersion,
				Validator: validateImageVersion,
			},
		},
		{
			StructField: "ImageStatsd",
			StringValidation: &cr.StringValidation{
				Default:   "cortexlabs/statsd:" + consts.CortexVersion,
				Validator: validateImageVersion,
			},
		},
		{
			StructField: "ImageIstioProxy",
			StringValidation: &cr.StringValidation{
				Default:   "cortexlabs/istio-proxy:" + consts.CortexVersion,
				Validator: validateImageVersion,
			},
		},
		{
			StructField: "ImageIstioPilot",
			StringValidation: &cr.StringValidation{
				Default:   "cortexlabs/istio-pilot:" + consts.CortexVersion,
				Validator: validateImageVersion,
			},
		},
		{
			StructField: "ImageIstioCitadel",
			StringValidation: &cr.StringValidation{
				Default:   "cortexlabs/istio-citadel:" + consts.CortexVersion,
				Validator: validateImageVersion,
			},
		},
		{
			StructField: "ImageIstioGalley",
			StringValidation: &cr.StringValidation{
				Default:   "cortexlabs/istio-galley:" + consts.CortexVersion,
				Validator: validateImageVersion,
			},
		},
		// Extra keys that exist in the cluster config file
		{
			Key: "aws_access_key_id",
			Nil: true,
		},
		{
			Key: "aws_secret_access_key",
			Nil: true,
		},
		{
			Key: "cortex_aws_access_key_id",
			Nil: true,
		},
		{
			Key: "cortex_aws_secret_access_key",
			Nil: true,
		},
	},
}

func ValidateRegion(region string) error {
	if !aws.EKSSupportedRegions.Has(region) {
		return ErrorInvalidRegion(region)
	}
	return nil
}

func RegionValidator(region string) (string, error) {
	if err := ValidateRegion(region); err != nil {
		return "", err
	}
	return region, nil
}

func validateImageVersion(image string) (string, error) {
	return cr.ValidateImageVersion(image, consts.CortexVersion)
}

var Validation = &cr.StructValidation{
	StructFieldValidations: append(UserValidation.StructFieldValidations,
		&cr.StructFieldValidation{
			StructField: "Telemetry",
			BoolValidation: &cr.BoolValidation{
				Default: true,
			},
		},
	),
}

var AccessValidation = &cr.StructValidation{
	AllowExtraFields: true,
	StructFieldValidations: []*cr.StructFieldValidation{
		{
			StructField: "ClusterName",
			StringPtrValidation: &cr.StringPtrValidation{
				MaxLength: 63,
				MinLength: 3,
				Validator: validateClusterName,
			},
		},
		{
			StructField: "Region",
			StringPtrValidation: &cr.StringPtrValidation{
				Validator: RegionValidator,
			},
		},
		{
			StructField: "ImageManager",
			StringValidation: &cr.StringValidation{
				Default:   "cortexlabs/manager:" + consts.CortexVersion,
				Validator: validateImageVersion,
			},
		},
	},
}

func (cc *Config) ToAccessConfig() AccessConfig {
	clusterName := cc.ClusterName
	region := *cc.Region
	return AccessConfig{
		ClusterName:  &clusterName,
		Region:       &region,
		ImageManager: cc.ImageManager,
	}
}

func (cc *Config) Validate(awsClient *aws.Client) error {
	fmt.Print("verifying your configuration...\n\n")

	if *cc.MinInstances > *cc.MaxInstances {
		return ErrorMinInstancesGreaterThanMax(*cc.MinInstances, *cc.MaxInstances)
	}

	bucketRegion, _ := aws.GetBucketRegion(cc.Bucket)
	if bucketRegion != "" && bucketRegion != *cc.Region { // if the bucket didn't exist, we will create it in the correct region, so there is no error
		return ErrorS3RegionDiffersFromCluster(cc.Bucket, bucketRegion, *cc.Region)
	}

	primaryInstanceType := *cc.InstanceType
	if _, ok := aws.InstanceMetadatas[*cc.Region][primaryInstanceType]; !ok {
		return errors.Wrap(ErrorInstanceTypeNotSupportedInRegion(primaryInstanceType, *cc.Region), InstanceTypeKey)
	}

<<<<<<< HEAD
	//Throw error if IOPS defined for other storage than io1
	if cc.InstanceVolumeType.String() != "io1" && cc.InstanceVolumeIops != nil {
		return ErrorIopsNotSupported(cc.InstanceVolumeType.String())
	}
	if aws.EBSMetadatas[*cc.Region][cc.InstanceVolumeType.String()].IopsConfigurable && cc.InstanceVolumeIops == nil {
		cc.InstanceVolumeIops = pointer.Int64(3000)
	}

	if err := awsClient.VerifyInstanceQuota(*cc.InstanceType); err != nil {
=======
	if err := awsClient.VerifyInstanceQuota(primaryInstanceType); err != nil {
>>>>>>> df31db55
		// Skip AWS errors, since some regions (e.g. eu-north-1) do not support this API
		if _, ok := errors.CauseOrSelf(err).(awserr.Error); !ok {
			return errors.Wrap(err, InstanceTypeKey)
		}
	}

	if err := cc.validateAvailabilityZones(awsClient); err != nil {
		return errors.Wrap(err, AvailabilityZonesKey)
	}

	if cc.Spot != nil && *cc.Spot {
		cc.FillEmptySpotFields(awsClient)

		primaryInstance := aws.InstanceMetadatas[*cc.Region][primaryInstanceType]
		for _, instanceType := range cc.SpotConfig.InstanceDistribution {
			if instanceType == primaryInstanceType {
				continue
			}
			if _, ok := aws.InstanceMetadatas[*cc.Region][instanceType]; !ok {
				return errors.Wrap(ErrorInstanceTypeNotSupportedInRegion(instanceType, *cc.Region), SpotConfigKey, InstanceDistributionKey)
			}

			instanceMetadata := aws.InstanceMetadatas[*cc.Region][instanceType]
			err := CheckSpotInstanceCompatibility(primaryInstance, instanceMetadata)
			if err != nil {
				return errors.Wrap(err, SpotConfigKey, InstanceDistributionKey)
			}

			spotInstancePrice, awsErr := awsClient.SpotInstancePrice(instanceMetadata.Region, instanceMetadata.Type)
			if awsErr == nil {
				if err := CheckSpotInstancePriceCompatibility(primaryInstance, instanceMetadata, cc.SpotConfig.MaxPrice, spotInstancePrice); err != nil {
					return errors.Wrap(err, SpotConfigKey, InstanceDistributionKey)
				}
			}
		}

		if cc.SpotConfig.OnDemandBaseCapacity != nil && *cc.SpotConfig.OnDemandBaseCapacity > *cc.MaxInstances {
			return ErrorOnDemandBaseCapacityGreaterThanMax(*cc.SpotConfig.OnDemandBaseCapacity, *cc.MaxInstances)
		}
	} else {
		if cc.SpotConfig != nil {
			return ErrorConfiguredWhenSpotIsNotEnabled(SpotConfigKey)
		}
	}

	return nil
}

func CheckCortexSupport(instanceMetadata aws.InstanceMetadata) error {
	if strings.HasSuffix(instanceMetadata.Type, "nano") ||
		strings.HasSuffix(instanceMetadata.Type, "micro") {
		return ErrorInstanceTypeTooSmall()
	}

	if strings.HasPrefix(instanceMetadata.Type, "inf") {
		return ErrorInstanceTypeNotSupported(instanceMetadata.Type)
	}

	if _, ok := awsutils.InstanceENIsAvailable[instanceMetadata.Type]; !ok {
		return ErrorInstanceTypeNotSupported(instanceMetadata.Type)
	}

	return nil
}

func CheckSpotInstanceCompatibility(target aws.InstanceMetadata, suggested aws.InstanceMetadata) error {
	if target.GPU > suggested.GPU {
		return ErrorIncompatibleSpotInstanceTypeGPU(target, suggested)
	}

	if target.Memory.Cmp(suggested.Memory) > 0 {
		return ErrorIncompatibleSpotInstanceTypeMemory(target, suggested)
	}

	if target.CPU.Cmp(suggested.CPU) > 0 {
		return ErrorIncompatibleSpotInstanceTypeCPU(target, suggested)
	}

	return nil
}

func CheckSpotInstancePriceCompatibility(target aws.InstanceMetadata, suggested aws.InstanceMetadata, maxPrice *float64, spotInstancePrice float64) error {
	if (maxPrice == nil || *maxPrice == target.Price) && target.Price < spotInstancePrice {
		return ErrorSpotPriceGreaterThanTargetOnDemand(spotInstancePrice, target, suggested)
	}

	if maxPrice != nil && *maxPrice < spotInstancePrice {
		return ErrorSpotPriceGreaterThanMaxPrice(spotInstancePrice, *maxPrice, suggested)
	}
	return nil
}

func AutoGenerateSpotConfig(awsClient *aws.Client, spotConfig *SpotConfig, region string, instanceType string) error {
	primaryInstance := aws.InstanceMetadatas[region][instanceType]
	cleanedDistribution := []string{instanceType}
	for _, spotInstance := range spotConfig.InstanceDistribution {
		if spotInstance != instanceType {
			cleanedDistribution = append(cleanedDistribution, spotInstance)
		}
	}
	spotConfig.InstanceDistribution = cleanedDistribution

	if spotConfig.MaxPrice == nil {
		spotConfig.MaxPrice = &primaryInstance.Price
	}

	if spotConfig.OnDemandBaseCapacity == nil {
		spotConfig.OnDemandBaseCapacity = pointer.Int64(0)
	}

	if spotConfig.OnDemandPercentageAboveBaseCapacity == nil {
		spotConfig.OnDemandPercentageAboveBaseCapacity = pointer.Int64(0)
	}

	if spotConfig.OnDemandBackup == nil {
		spotConfig.OnDemandBackup = pointer.Bool(true)
	}

	if spotConfig.InstancePools == nil {
		if len(spotConfig.InstanceDistribution) < _maxInstancePools {
			spotConfig.InstancePools = pointer.Int64(int64(len(spotConfig.InstanceDistribution)))
		} else {
			spotConfig.InstancePools = pointer.Int64(int64(_maxInstancePools))
		}
	}

	return nil
}

func (cc *Config) FillEmptySpotFields(awsClient *aws.Client) error {
	if cc.SpotConfig == nil {
		cc.SpotConfig = &SpotConfig{}
	}
	err := AutoGenerateSpotConfig(awsClient, cc.SpotConfig, *cc.Region, *cc.InstanceType)
	if err != nil {
		return err
	}
	return nil
}

func applyPromptDefaults(defaults Config) *Config {
	defaultConfig := &Config{
		Region:       pointer.String("us-west-2"),
		InstanceType: pointer.String("m5.large"),
		MinInstances: pointer.Int64(1),
		MaxInstances: pointer.Int64(5),
		Spot:         pointer.Bool(true),
	}

	if defaults.Region != nil {
		defaultConfig.Region = defaults.Region
	}
	if defaults.InstanceType != nil {
		defaultConfig.InstanceType = defaults.InstanceType
	}
	if defaults.MinInstances != nil {
		defaultConfig.MinInstances = defaults.MinInstances
	}
	if defaults.MaxInstances != nil {
		defaultConfig.MaxInstances = defaults.MaxInstances
	}
	if defaults.Spot != nil {
		defaultConfig.Spot = defaults.Spot
	}

	return defaultConfig
}

func RegionPrompt(clusterConfig *Config) error {
	defaults := applyPromptDefaults(*clusterConfig)
	regionPrompt := &cr.PromptValidation{
		SkipNonNilFields: true,
		PromptItemValidations: []*cr.PromptItemValidation{
			{
				StructField: "Region",
				PromptOpts: &prompt.Options{
					Prompt: RegionUserKey,
				},
				StringPtrValidation: &cr.StringPtrValidation{
					Validator: RegionValidator,
					Default:   defaults.Region,
				},
			},
		},
	}
	err := cr.ReadPrompt(clusterConfig, regionPrompt)
	if err != nil {
		return err
	}

	return nil
}

func InstallPrompt(clusterConfig *Config, awsClient *aws.Client) error {
	defaults := applyPromptDefaults(*clusterConfig)
	accountID, _, err := awsClient.GetCachedAccountID()
	if err != nil {
		return err
	}
	bucketID := hash.String(accountID + *clusterConfig.Region)[:10]

	defaultBucket := clusterConfig.ClusterName + "-" + bucketID
	if len(defaultBucket) > 63 {
		defaultBucket = defaultBucket[:63]
	}
	if strings.HasSuffix(defaultBucket, "-") {
		defaultBucket = defaultBucket[:len(defaultBucket)-1]
	}

	remainingPrompts := &cr.PromptValidation{
		SkipNonNilFields:   true,
		SkipNonEmptyFields: true,
		PromptItemValidations: []*cr.PromptItemValidation{
			{
				StructField: "Bucket",
				PromptOpts: &prompt.Options{
					Prompt: BucketUserKey,
				},
				StringValidation: &cr.StringValidation{
					Default:   defaultBucket,
					MinLength: 3,
					MaxLength: 63,
					Validator: validateBucketName,
				},
			},
			{
				StructField: "InstanceType",
				PromptOpts: &prompt.Options{
					Prompt: "aws instance type",
				},
				StringPtrValidation: &cr.StringPtrValidation{
					Required:  true,
					Default:   defaults.InstanceType,
					Validator: validateInstanceType,
				},
			},
			{
				StructField: "MinInstances",
				PromptOpts: &prompt.Options{
					Prompt: "min instances",
				},
				Int64PtrValidation: &cr.Int64PtrValidation{
					Required:             true,
					Default:              defaults.MinInstances,
					GreaterThanOrEqualTo: pointer.Int64(0),
				},
			},
			{
				StructField: "MaxInstances",
				PromptOpts: &prompt.Options{
					Prompt: "max instances",
				},
				Int64PtrValidation: &cr.Int64PtrValidation{
					Required:    true,
					Default:     defaults.MaxInstances,
					GreaterThan: pointer.Int64(0),
				},
			},
		},
	}

	err = cr.ReadPrompt(clusterConfig, remainingPrompts)
	if err != nil {
		return err
	}

	return nil
}

func UpdatePromptValidation(skipPopulatedFields bool, userClusterConfig *Config) *cr.PromptValidation {
	defaults := applyPromptDefaults(*userClusterConfig)

	return &cr.PromptValidation{
		SkipNonNilFields: skipPopulatedFields,
		PromptItemValidations: []*cr.PromptItemValidation{
			{
				StructField: "MinInstances",
				PromptOpts: &prompt.Options{
					Prompt: "min instances",
				},
				Int64PtrValidation: &cr.Int64PtrValidation{
					Required:             true,
					Default:              defaults.MinInstances,
					GreaterThanOrEqualTo: pointer.Int64(0),
				},
			},
			{
				StructField: "MaxInstances",
				PromptOpts: &prompt.Options{
					Prompt: "max instances",
				},
				Int64PtrValidation: &cr.Int64PtrValidation{
					Required:    true,
					Default:     defaults.MaxInstances,
					GreaterThan: pointer.Int64(0),
				},
			},
		},
	}
}

var AccessPromptValidation = &cr.PromptValidation{
	SkipNonNilFields: true,
	PromptItemValidations: []*cr.PromptItemValidation{
		{
			StructField: "ClusterName",
			PromptOpts: &prompt.Options{
				Prompt: ClusterNameUserKey,
			},
			StringPtrValidation: &cr.StringPtrValidation{
				Default:   pointer.String("cortex"),
				MaxLength: 63,
				MinLength: 3,
				Validator: validateClusterName,
			},
		},
		{
			StructField: "Region",
			PromptOpts: &prompt.Options{
				Prompt: RegionUserKey,
			},
			StringPtrValidation: &cr.StringPtrValidation{
				Validator: RegionValidator,
				Default:   pointer.String("us-west-2"),
			},
		},
	},
}

func validateClusterName(clusterName string) (string, error) {
	if !_strictS3BucketRegex.MatchString(clusterName) {
		return "", errors.Wrap(ErrorDidNotMatchStrictS3Regex(), clusterName)
	}
	return clusterName, nil
}

func validateBucketNameOrEmpty(bucket string) (string, error) {
	if bucket == "" {
		return "", nil
	}
	return validateBucketName(bucket)
}

func validateBucketName(bucket string) (string, error) {
	if !_strictS3BucketRegex.MatchString(bucket) {
		return "", errors.Wrap(ErrorDidNotMatchStrictS3Regex(), bucket)
	}
	return bucket, nil
}

func validateInstanceType(instanceType string) (string, error) {
	var foundInstance *aws.InstanceMetadata
	for _, instanceMap := range aws.InstanceMetadatas {
		if instanceMetadata, ok := instanceMap[instanceType]; ok {
			foundInstance = &instanceMetadata
			break
		}
	}

	if foundInstance == nil {
		return "", ErrorInvalidInstanceType(instanceType)
	}

	err := CheckCortexSupport(*foundInstance)
	if err != nil {
		return "", err
	}

	return instanceType, nil
}

func validateInstanceDistribution(instances []string) ([]string, error) {
	for _, instance := range instances {
		_, err := validateInstanceType(instance)
		if err != nil {
			return nil, err
		}
	}
	return instances, nil
}

// This does not set defaults for fields that are prompted from the user
func SetDefaults(cc *Config) error {
	var emptyMap interface{} = map[interface{}]interface{}{}
	errs := cr.Struct(cc, emptyMap, Validation)
	if errors.HasError(errs) {
		return errors.FirstError(errs...)
	}
	return nil
}

// This does not set defaults for fields that are prompted from the user
func GetDefaults() (*Config, error) {
	cc := &Config{}
	err := SetDefaults(cc)
	if err != nil {
		return nil, err
	}

	return cc, nil
}

func DefaultAccessConfig() (*AccessConfig, error) {
	accessConfig := &AccessConfig{}
	var emptyMap interface{} = map[interface{}]interface{}{}
	errs := cr.Struct(accessConfig, emptyMap, AccessValidation)
	if errors.HasError(errs) {
		return nil, errors.FirstError(errs...)
	}
	return accessConfig, nil
}

func (cc *InternalConfig) UserTable() table.KeyValuePairs {
	var items table.KeyValuePairs

	items.Add(APIVersionUserKey, cc.APIVersion)
	items.AddAll(cc.Config.UserTable())
	return items
}

func (cc *InternalConfig) UserStr() string {
	return cc.UserTable().String()
}

func (cc *Config) UserTable() table.KeyValuePairs {
	var items table.KeyValuePairs

	items.Add(ClusterNameUserKey, cc.ClusterName)
	items.Add(RegionUserKey, *cc.Region)
	if len(cc.AvailabilityZones) > 0 {
		items.Add(AvailabilityZonesUserKey, cc.AvailabilityZones)
	}
	items.Add(BucketUserKey, cc.Bucket)
	items.Add(InstanceTypeUserKey, *cc.InstanceType)
	items.Add(MinInstancesUserKey, *cc.MinInstances)
	items.Add(MaxInstancesUserKey, *cc.MaxInstances)
	items.Add(InstanceVolumeSizeUserKey, cc.InstanceVolumeSize)
	items.Add(SpotUserKey, s.YesNo(*cc.Spot))

	if cc.Spot != nil && *cc.Spot {
		items.Add(InstanceDistributionUserKey, cc.SpotConfig.InstanceDistribution)
		items.Add(OnDemandBaseCapacityUserKey, *cc.SpotConfig.OnDemandBaseCapacity)
		items.Add(OnDemandPercentageAboveBaseCapacityUserKey, *cc.SpotConfig.OnDemandPercentageAboveBaseCapacity)
		items.Add(MaxPriceUserKey, *cc.SpotConfig.MaxPrice)
		items.Add(InstancePoolsUserKey, *cc.SpotConfig.InstancePools)
		items.Add(OnDemandBackupUserKey, s.YesNo(*cc.SpotConfig.OnDemandBackup))
	}
	items.Add(LogGroupUserKey, cc.LogGroup)
	items.Add(TelemetryUserKey, cc.Telemetry)
	items.Add(ImageOperatorUserKey, cc.ImageOperator)
	items.Add(ImageManagerUserKey, cc.ImageManager)
	items.Add(ImageDownloaderUserKey, cc.ImageDownloader)
	items.Add(ImageRequestMonitorUserKey, cc.ImageRequestMonitor)
	items.Add(ImageClusterAutoscalerUserKey, cc.ImageClusterAutoscaler)
	items.Add(ImageMetricsServerUserKey, cc.ImageMetricsServer)
	items.Add(ImageNvidiaUserKey, cc.ImageNvidia)
	items.Add(ImageFluentdUserKey, cc.ImageFluentd)
	items.Add(ImageStatsdUserKey, cc.ImageStatsd)
	items.Add(ImageIstioProxyUserKey, cc.ImageIstioProxy)
	items.Add(ImageIstioPilotUserKey, cc.ImageIstioPilot)
	items.Add(ImageIstioCitadelUserKey, cc.ImageIstioCitadel)
	items.Add(ImageIstioGalleyUserKey, cc.ImageIstioGalley)

	return items
}

func (cc *Config) UserStr() string {
	return cc.UserTable().String()
}<|MERGE_RESOLUTION|>--- conflicted
+++ resolved
@@ -435,7 +435,6 @@
 		return errors.Wrap(ErrorInstanceTypeNotSupportedInRegion(primaryInstanceType, *cc.Region), InstanceTypeKey)
 	}
 
-<<<<<<< HEAD
 	//Throw error if IOPS defined for other storage than io1
 	if cc.InstanceVolumeType.String() != "io1" && cc.InstanceVolumeIops != nil {
 		return ErrorIopsNotSupported(cc.InstanceVolumeType.String())
@@ -444,10 +443,7 @@
 		cc.InstanceVolumeIops = pointer.Int64(3000)
 	}
 
-	if err := awsClient.VerifyInstanceQuota(*cc.InstanceType); err != nil {
-=======
 	if err := awsClient.VerifyInstanceQuota(primaryInstanceType); err != nil {
->>>>>>> df31db55
 		// Skip AWS errors, since some regions (e.g. eu-north-1) do not support this API
 		if _, ok := errors.CauseOrSelf(err).(awserr.Error); !ok {
 			return errors.Wrap(err, InstanceTypeKey)
