/*
Copyright 2021 Cortex Labs, Inc.

Licensed under the Apache License, Version 2.0 (the "License");
you may not use this file except in compliance with the License.
You may obtain a copy of the License at

    http://www.apache.org/licenses/LICENSE-2.0

Unless required by applicable law or agreed to in writing, software
distributed under the License is distributed on an "AS IS" BASIS,
WITHOUT WARRANTIES OR CONDITIONS OF ANY KIND, either express or implied.
See the License for the specific language governing permissions and
limitations under the License.
*/

package clusterconfig

import (
	"fmt"
	"io/ioutil"
	"math"
	"net"
	"net/http"
	"regexp"
	"strings"

	"github.com/aws/aws-sdk-go/aws/awserr"
	"github.com/cortexlabs/cortex/pkg/consts"
	"github.com/cortexlabs/cortex/pkg/lib/aws"
	cr "github.com/cortexlabs/cortex/pkg/lib/configreader"
	"github.com/cortexlabs/cortex/pkg/lib/errors"
	"github.com/cortexlabs/cortex/pkg/lib/hash"
	libmath "github.com/cortexlabs/cortex/pkg/lib/math"
	"github.com/cortexlabs/cortex/pkg/lib/pointer"
	"github.com/cortexlabs/cortex/pkg/lib/prompt"
	s "github.com/cortexlabs/cortex/pkg/lib/strings"
	"github.com/cortexlabs/cortex/pkg/lib/table"
	"github.com/cortexlabs/cortex/pkg/types"
)

const (
	// the s3 url should be used (rather than the cloudfront URL) to avoid caching
	_cniSupportedInstancesURL = "https://cortex-public.s3-us-west-2.amazonaws.com/cli-assets/cni_supported_instances.txt"
)

var (
	_maxInstancePools            = 20
	_cachedCNISupportedInstances *string
	// This regex is stricter than the actual S3 rules
	_strictS3BucketRegex = regexp.MustCompile(`^([a-z0-9])+(-[a-z0-9]+)*$`)
)

type CoreConfig struct {
	Bucket         string             `json:"bucket" yaml:"bucket"`
	ClusterName    string             `json:"cluster_name" yaml:"cluster_name"`
	Region         *string            `json:"region" yaml:"region"`
	Provider       types.ProviderType `json:"provider" yaml:"provider"`
	Telemetry      bool               `json:"telemetry" yaml:"telemetry"`
	IsManaged      bool               `json:"is_managed" yaml:"is_managed"`
	Namespace      string             `json:"namespace" yaml:"namespace"`
	IstioNamespace string             `json:"istio_namespace" yaml:"istio_namespace"`

	ImageOperator                 string `json:"image_operator" yaml:"image_operator"`
	ImageManager                  string `json:"image_manager" yaml:"image_manager"`
	ImageDownloader               string `json:"image_downloader" yaml:"image_downloader"`
	ImageRequestMonitor           string `json:"image_request_monitor" yaml:"image_request_monitor"`
	ImageClusterAutoscaler        string `json:"image_cluster_autoscaler" yaml:"image_cluster_autoscaler"`
	ImageMetricsServer            string `json:"image_metrics_server" yaml:"image_metrics_server"`
	ImageInferentia               string `json:"image_inferentia" yaml:"image_inferentia"`
	ImageNeuronRTD                string `json:"image_neuron_rtd" yaml:"image_neuron_rtd"`
	ImageNvidia                   string `json:"image_nvidia" yaml:"image_nvidia"`
	ImageFluentBit                string `json:"image_fluent_bit" yaml:"image_fluent_bit"`
	ImageIstioProxy               string `json:"image_istio_proxy" yaml:"image_istio_proxy"`
	ImageIstioPilot               string `json:"image_istio_pilot" yaml:"image_istio_pilot"`
	ImagePrometheus               string `json:"image_prometheus" yaml:"image_prometheus"`
	ImagePrometheusConfigReloader string `json:"image_prometheus_config_reloader" yaml:"image_prometheus_config_reloader"`
	ImagePrometheusOperator       string `json:"image_prometheus_operator" yaml:"image_prometheus_operator"`
	ImagePrometheusStatsDExporter string `json:"image_prometheus_statsd_exporter" yaml:"image_prometheus_statsd_exporter"`
	ImagePrometheusToCloudWatch   string `json:"image_prometheus_to_cloudwatch" yaml:"image_prometheus_to_cloudwatch"`
}

type ManagedConfig struct {
	InstanceType               *string            `json:"instance_type" yaml:"instance_type"`
	MinInstances               *int64             `json:"min_instances" yaml:"min_instances"`
	MaxInstances               *int64             `json:"max_instances" yaml:"max_instances"`
	InstanceVolumeSize         int64              `json:"instance_volume_size" yaml:"instance_volume_size"`
	InstanceVolumeType         VolumeType         `json:"instance_volume_type" yaml:"instance_volume_type"`
	InstanceVolumeIOPS         *int64             `json:"instance_volume_iops" yaml:"instance_volume_iops"`
	Tags                       map[string]string  `json:"tags" yaml:"tags"`
	Spot                       *bool              `json:"spot" yaml:"spot"`
	SpotConfig                 *SpotConfig        `json:"spot_config" yaml:"spot_config"`
	AvailabilityZones          []string           `json:"availability_zones" yaml:"availability_zones"`
	SSLCertificateARN          *string            `json:"ssl_certificate_arn,omitempty" yaml:"ssl_certificate_arn,omitempty"`
	SubnetVisibility           SubnetVisibility   `json:"subnet_visibility" yaml:"subnet_visibility"`
	Subnets                    []*Subnet          `json:"subnets,omitempty" yaml:"subnets,omitempty"`
	NATGateway                 NATGateway         `json:"nat_gateway" yaml:"nat_gateway"`
	APILoadBalancerScheme      LoadBalancerScheme `json:"api_load_balancer_scheme" yaml:"api_load_balancer_scheme"`
	OperatorLoadBalancerScheme LoadBalancerScheme `json:"operator_load_balancer_scheme" yaml:"operator_load_balancer_scheme"`
	VPCCIDR                    *string            `json:"vpc_cidr,omitempty" yaml:"vpc_cidr,omitempty"`
}

type SpotConfig struct {
	InstanceDistribution                []string `json:"instance_distribution" yaml:"instance_distribution"`
	OnDemandBaseCapacity                *int64   `json:"on_demand_base_capacity" yaml:"on_demand_base_capacity"`
	OnDemandPercentageAboveBaseCapacity *int64   `json:"on_demand_percentage_above_base_capacity" yaml:"on_demand_percentage_above_base_capacity"`
	MaxPrice                            *float64 `json:"max_price" yaml:"max_price"`
	InstancePools                       *int64   `json:"instance_pools" yaml:"instance_pools"`
	OnDemandBackup                      *bool    `json:"on_demand_backup" yaml:"on_demand_backup"`
}

type Subnet struct {
	AvailabilityZone string `json:"availability_zone" yaml:"availability_zone"`
	SubnetID         string `json:"subnet_id" yaml:"subnet_id"`
}

type Config struct {
	CoreConfig    `yaml:",inline"`
	ManagedConfig `yaml:",inline"`
}

type OperatorMetadata struct {
	APIVersion          string `json:"api_version"`
	OperatorID          string `json:"operator_id"`
	ClusterID           string `json:"cluster_id"`
	IsOperatorInCluster bool   `json:"is_operator_in_cluster"`
}

type InternalConfig struct {
	Config

	// Populated by operator
	OperatorMetadata

	InstanceMetadata aws.InstanceMetadata `json:"instance_metadata"`
}

// The bare minimum to identify a cluster
type AccessConfig struct {
	ClusterName  *string `json:"cluster_name" yaml:"cluster_name"`
	Region       *string `json:"region" yaml:"region"`
	ImageManager string  `json:"image_manager" yaml:"image_manager"`
}

func ValidateRegion(region string) error {
	if !aws.EKSSupportedRegions.Has(region) {
		return ErrorInvalidRegion(region)
	}
	return nil
}

func RegionValidator(region string) (string, error) {
	if err := ValidateRegion(region); err != nil {
		return "", err
	}
	return region, nil
}

var CoreConfigStructFieldValidations = []*cr.StructFieldValidation{
	{
		StructField: "Provider",
		StringValidation: &cr.StringValidation{
			Validator: specificProviderTypeValidator(types.AWSProviderType),
			Default:   types.AWSProviderType.String(),
		},
		Parser: func(str string) (interface{}, error) {
			return types.ProviderTypeFromString(str), nil
		},
	},
	{
		StructField: "ClusterName",
		StringValidation: &cr.StringValidation{
			Default:   "cortex",
			MaxLength: 63,
			MinLength: 3,
			Validator: validateClusterName,
		},
	},
	{
		StructField: "Region",
		StringPtrValidation: &cr.StringPtrValidation{
			Validator: RegionValidator,
		},
	},
	{
		StructField: "IsManaged",
		BoolValidation: &cr.BoolValidation{
			Default: true,
		},
	},
	{
		StructField: "Namespace",
		StringValidation: &cr.StringValidation{
			Default: "default",
		},
	},
	{
		StructField: "IstioNamespace",
		StringValidation: &cr.StringValidation{
			Default: "istio-system",
		},
	},
	{
		StructField: "Bucket",
		StringValidation: &cr.StringValidation{
			AllowEmpty:       true,
			TreatNullAsEmpty: true,
			Validator:        validateBucketNameOrEmpty,
		},
	},
	{
		StructField: "Telemetry",
		BoolValidation: &cr.BoolValidation{
			Default: true,
		},
	},
	{
		StructField: "ImageOperator",
		StringValidation: &cr.StringValidation{
			Default:   "quay.io/cortexlabs/operator:" + consts.CortexVersion,
			Validator: validateImageVersion,
		},
	},
	{
		StructField: "ImageManager",
		StringValidation: &cr.StringValidation{
			Default:   "quay.io/cortexlabs/manager:" + consts.CortexVersion,
			Validator: validateImageVersion,
		},
	},
	{
		StructField: "ImageDownloader",
		StringValidation: &cr.StringValidation{
			Default:   "quay.io/cortexlabs/downloader:" + consts.CortexVersion,
			Validator: validateImageVersion,
		},
	},
	{
		StructField: "ImageRequestMonitor",
		StringValidation: &cr.StringValidation{
			Default:   "quay.io/cortexlabs/request-monitor:" + consts.CortexVersion,
			Validator: validateImageVersion,
		},
	},
	{
		StructField: "ImageClusterAutoscaler",
		StringValidation: &cr.StringValidation{
			Default:   "quay.io/cortexlabs/cluster-autoscaler:" + consts.CortexVersion,
			Validator: validateImageVersion,
		},
	},
	{
		StructField: "ImageMetricsServer",
		StringValidation: &cr.StringValidation{
			Default:   "quay.io/cortexlabs/metrics-server:" + consts.CortexVersion,
			Validator: validateImageVersion,
		},
	},
	{
		StructField: "ImageInferentia",
		StringValidation: &cr.StringValidation{
			Default:   "quay.io/cortexlabs/inferentia:" + consts.CortexVersion,
			Validator: validateImageVersion,
		},
	},
	{
		StructField: "ImageNeuronRTD",
		StringValidation: &cr.StringValidation{
			Default:   "quay.io/cortexlabs/neuron-rtd:" + consts.CortexVersion,
			Validator: validateImageVersion,
		},
	},
	{
		StructField: "ImageNvidia",
		StringValidation: &cr.StringValidation{
			Default:   "quay.io/cortexlabs/nvidia:" + consts.CortexVersion,
			Validator: validateImageVersion,
		},
	},
	{
		StructField: "ImageFluentBit",
		StringValidation: &cr.StringValidation{
			Default:   "quay.io/cortexlabs/fluent-bit:" + consts.CortexVersion,
			Validator: validateImageVersion,
		},
	},
	{
		StructField: "ImageIstioProxy",
		StringValidation: &cr.StringValidation{
			Default:   "quay.io/cortexlabs/istio-proxy:" + consts.CortexVersion,
			Validator: validateImageVersion,
		},
	},
	{
		StructField: "ImageIstioPilot",
		StringValidation: &cr.StringValidation{
			Default:   "quay.io/cortexlabs/istio-pilot:" + consts.CortexVersion,
			Validator: validateImageVersion,
		},
	},
	{
		StructField: "ImageIstioProxy",
		StringValidation: &cr.StringValidation{
			Default:   "quay.io/cortexlabs/istio-proxy:" + consts.CortexVersion,
			Validator: validateImageVersion,
		},
	},
	{
		StructField: "ImageIstioPilot",
		StringValidation: &cr.StringValidation{
			Default:   "quay.io/cortexlabs/istio-pilot:" + consts.CortexVersion,
			Validator: validateImageVersion,
		},
	},
	{
		StructField: "ImagePrometheus",
		StringValidation: &cr.StringValidation{
			Default:   "quay.io/cortexlabs/prometheus:" + consts.CortexVersion,
			Validator: validateImageVersion,
		},
	},
	{
		StructField: "ImagePrometheusConfigReloader",
		StringValidation: &cr.StringValidation{
			Default:   "quay.io/cortexlabs/prometheus-config-reloader:" + consts.CortexVersion,
			Validator: validateImageVersion,
		},
	},
	{
		StructField: "ImagePrometheusOperator",
		StringValidation: &cr.StringValidation{
			Default:   "quay.io/cortexlabs/prometheus-operator:" + consts.CortexVersion,
			Validator: validateImageVersion,
		},
	},
	{
		StructField: "ImagePrometheusStatsDExporter",
		StringValidation: &cr.StringValidation{
			Default:   "quay.io/cortexlabs/prometheus-statsd-exporter:" + consts.CortexVersion,
			Validator: validateImageVersion,
		},
	},
	{
		StructField: "ImagePrometheusToCloudWatch",
		StringValidation: &cr.StringValidation{
			Default:   "quay.io/cortexlabs/prometheus-to-cloudwatch:" + consts.CortexVersion,
			Validator: validateImageVersion,
		},
	},
}

var ManagedConfigStructFieldValidations = []*cr.StructFieldValidation{
	{
		StructField: "InstanceType",
		StringPtrValidation: &cr.StringPtrValidation{
			Validator: validateInstanceType,
		},
	},
	{
		StructField: "MinInstances",
		Int64PtrValidation: &cr.Int64PtrValidation{
			GreaterThanOrEqualTo: pointer.Int64(0),
		},
	},
	{
		StructField: "MaxInstances",
		Int64PtrValidation: &cr.Int64PtrValidation{
			GreaterThan: pointer.Int64(0),
		},
	},
	{
		StructField: "InstanceVolumeSize",
		Int64Validation: &cr.Int64Validation{
			Default:              50,
			GreaterThanOrEqualTo: pointer.Int64(20), // large enough to fit docker images and any other overhead
			LessThanOrEqualTo:    pointer.Int64(16384),
		},
	},
	{
		StructField: "InstanceVolumeType",
		StringValidation: &cr.StringValidation{
			AllowedValues: VolumeTypesStrings(),
			Default:       GP2VolumeType.String(),
		},
		Parser: func(str string) (interface{}, error) {
			return VolumeTypeFromString(str), nil
		},
	},
	{
		StructField: "Tags",
		StringMapValidation: &cr.StringMapValidation{
			AllowExplicitNull:  true,
			AllowEmpty:         true,
			ConvertNullToEmpty: true,
			KeyStringValidator: &cr.StringValidation{
				MinLength:                  1,
				MaxLength:                  127,
				DisallowLeadingWhitespace:  true,
				DisallowTrailingWhitespace: true,
				InvalidPrefixes:            _invalidTagPrefixes,
				AWSTag:                     true,
			},
			ValueStringValidator: &cr.StringValidation{
				MinLength:                  1,
				MaxLength:                  255,
				DisallowLeadingWhitespace:  true,
				DisallowTrailingWhitespace: true,
				InvalidPrefixes:            _invalidTagPrefixes,
				AWSTag:                     true,
			},
		},
	},
	{
		StructField: "SSLCertificateARN",
		StringPtrValidation: &cr.StringPtrValidation{
			AllowExplicitNull: true,
		},
	},
	{
		StructField: "InstanceVolumeIOPS",
		Int64PtrValidation: &cr.Int64PtrValidation{
			GreaterThanOrEqualTo: pointer.Int64(100),
			LessThanOrEqualTo:    pointer.Int64(64000),
			AllowExplicitNull:    true,
		},
	},
	{
		StructField: "Spot",
		BoolPtrValidation: &cr.BoolPtrValidation{
			Default: pointer.Bool(false),
		},
	},
	{
		StructField: "SpotConfig",
		StructValidation: &cr.StructValidation{
			DefaultNil:        true,
			AllowExplicitNull: true,
			StructFieldValidations: []*cr.StructFieldValidation{
				{
					StructField: "InstanceDistribution",
					StringListValidation: &cr.StringListValidation{
						DisallowDups:      true,
						Validator:         validateInstanceDistribution,
						AllowExplicitNull: true,
					},
				},
				{
					StructField: "OnDemandBaseCapacity",
					Int64PtrValidation: &cr.Int64PtrValidation{
						GreaterThanOrEqualTo: pointer.Int64(0),
						AllowExplicitNull:    true,
					},
				},
				{
					StructField: "OnDemandPercentageAboveBaseCapacity",
					Int64PtrValidation: &cr.Int64PtrValidation{
						GreaterThanOrEqualTo: pointer.Int64(0),
						LessThanOrEqualTo:    pointer.Int64(100),
						AllowExplicitNull:    true,
					},
				},
				{
					StructField: "MaxPrice",
					Float64PtrValidation: &cr.Float64PtrValidation{
						GreaterThan:       pointer.Float64(0),
						AllowExplicitNull: true,
					},
				},
				{
					StructField: "InstancePools",
					Int64PtrValidation: &cr.Int64PtrValidation{
						GreaterThanOrEqualTo: pointer.Int64(1),
						LessThanOrEqualTo:    pointer.Int64(int64(_maxInstancePools)),
						AllowExplicitNull:    true,
					},
				},
				{
					StructField: "OnDemandBackup",
					BoolPtrValidation: &cr.BoolPtrValidation{
						Default: pointer.Bool(true),
					},
				},
			},
		},
	},
	{
		StructField: "AvailabilityZones",
		StringListValidation: &cr.StringListValidation{
			AllowEmpty:        true,
			AllowExplicitNull: true,
			DisallowDups:      true,
			InvalidLengths:    []int{1},
		},
	},
	{
		StructField: "SubnetVisibility",
		StringValidation: &cr.StringValidation{
			AllowedValues: SubnetVisibilityStrings(),
			Default:       PublicSubnetVisibility.String(),
		},
		Parser: func(str string) (interface{}, error) {
			return SubnetVisibilityFromString(str), nil
		},
	},
	{
		StructField: "Subnets",
		StructListValidation: &cr.StructListValidation{
			AllowExplicitNull: true,
			MinLength:         2,
			StructValidation: &cr.StructValidation{
				StructFieldValidations: []*cr.StructFieldValidation{
					{
						StructField:      "AvailabilityZone",
						StringValidation: &cr.StringValidation{},
					},
					{
						StructField:      "SubnetID",
						StringValidation: &cr.StringValidation{},
					},
				},
			},
		},
	},
	{
		StructField: "NATGateway",
		StringValidation: &cr.StringValidation{
			AllowedValues: NATGatewayStrings(),
		},
		Parser: func(str string) (interface{}, error) {
			return NATGatewayFromString(str), nil
		},
		DefaultDependentFields: []string{"SubnetVisibility", "Subnets"},
		DefaultDependentFieldsFunc: func(vals []interface{}) interface{} {
			subnetVisibility := vals[0].(SubnetVisibility)
			subnets := vals[1].([]*Subnet)

			if len(subnets) > 0 {
				return NoneNATGateway.String()
			}
			if subnetVisibility == PublicSubnetVisibility {
				return NoneNATGateway.String()
			}
			return SingleNATGateway.String()
		},
	},
	{
		StructField: "APILoadBalancerScheme",
		StringValidation: &cr.StringValidation{
			AllowedValues: LoadBalancerSchemeStrings(),
			Default:       InternetFacingLoadBalancerScheme.String(),
		},
		Parser: func(str string) (interface{}, error) {
			return LoadBalancerSchemeFromString(str), nil
		},
	},
	{
		StructField: "OperatorLoadBalancerScheme",
		StringValidation: &cr.StringValidation{
			AllowedValues: LoadBalancerSchemeStrings(),
			Default:       InternetFacingLoadBalancerScheme.String(),
		},
		Parser: func(str string) (interface{}, error) {
			return LoadBalancerSchemeFromString(str), nil
		},
	},
	{
		StructField: "VPCCIDR",
		StringPtrValidation: &cr.StringPtrValidation{
			Validator: validateVPCCIDR,
		},
		{
			StructField: "ImagePrometheusToCloudWatch",
			StringValidation: &cr.StringValidation{
				Default:   "quay.io/cortexlabs/image_prometheus_to_cloudwatch:" + consts.CortexVersion,
				Validator: validateImageVersion,
			},
		},
	},
}

func CoreConfigValidations(allowExtraFields bool) *cr.StructValidation {
	return &cr.StructValidation{
		Required:               true,
		StructFieldValidations: CoreConfigStructFieldValidations,
		AllowExtraFields:       allowExtraFields,
	}
}

func ManagedConfigValidations(allowExtraFields bool) *cr.StructValidation {
	return &cr.StructValidation{
		Required:               true,
		StructFieldValidations: ManagedConfigStructFieldValidations,
		AllowExtraFields:       allowExtraFields,
	}
}

var FullManagedValidation = &cr.StructValidation{
	Required:               true,
	StructFieldValidations: append([]*cr.StructFieldValidation{}, append(CoreConfigStructFieldValidations, ManagedConfigStructFieldValidations...)...),
}

var AccessValidation = &cr.StructValidation{
	AllowExtraFields: true,
	StructFieldValidations: []*cr.StructFieldValidation{
		{
			StructField: "ClusterName",
			StringPtrValidation: &cr.StringPtrValidation{
				MaxLength: 63,
				MinLength: 3,
				Validator: validateClusterName,
			},
		},
		{
			StructField: "Region",
			StringPtrValidation: &cr.StringPtrValidation{
				Validator: RegionValidator,
			},
		},
		{
			StructField: "ImageManager",
			StringValidation: &cr.StringValidation{
				Default:   "quay.io/cortexlabs/manager:" + consts.CortexVersion,
				Validator: validateImageVersion,
			},
		},
	},
}

func (cc *Config) ToAccessConfig() AccessConfig {
	clusterName := cc.ClusterName
	region := *cc.Region
	return AccessConfig{
		ClusterName:  &clusterName,
		Region:       &region,
		ImageManager: cc.ImageManager,
	}
}

func SQSNamePrefix(clusterName string) string {
	// 10 was chosen to make sure that other identifiers can be added to the full queue name before reaching the 80 char SQS name limit
	return hash.String(clusterName)[:10] + "-"
}

// returns hash of cluster name and adds trailing "-"
func (cc *Config) SQSNamePrefix() string {
	return SQSNamePrefix(cc.ClusterName)
}

// returns hash of cluster name and adds trailing "-"
func (cc *CoreConfig) SQSNamePrefix() string {
	return SQSNamePrefix(cc.ClusterName)
}

// this validates the user-provided cluster config
func (cc *Config) Validate(awsClient *aws.Client) error {
	fmt.Print("verifying your configuration ...\n\n")

	if *cc.MinInstances > *cc.MaxInstances {
		return ErrorMinInstancesGreaterThanMax(*cc.MinInstances, *cc.MaxInstances)
	}

	if len(cc.AvailabilityZones) > 0 && len(cc.Subnets) > 0 {
		return ErrorSpecifyOneOrNone(AvailabilityZonesKey, SubnetsKey)
	}

	if len(cc.Subnets) > 0 && cc.NATGateway != NoneNATGateway {
		return ErrorNoNATGatewayWithSubnets()
	}

	if cc.SubnetVisibility == PrivateSubnetVisibility && cc.NATGateway == NoneNATGateway && len(cc.Subnets) == 0 {
		return ErrorNATRequiredWithPrivateSubnetVisibility()
	}

	if cc.Bucket == "" {
		accountID, _, err := awsClient.GetCachedAccountID()
		if err != nil {
			return err
		}

		bucketID := hash.String(accountID + *cc.Region)[:10]

		defaultBucket := cc.ClusterName + "-" + bucketID
		if len(defaultBucket) > 63 {
			defaultBucket = defaultBucket[:63]
		}
		if strings.HasSuffix(defaultBucket, "-") {
			defaultBucket = defaultBucket[:len(defaultBucket)-1]
		}

		cc.Bucket = defaultBucket
	} else {
		bucketRegion, _ := aws.GetBucketRegion(cc.Bucket)
		if bucketRegion != "" && bucketRegion != *cc.Region { // if the bucket didn't exist, we will create it in the correct region, so there is no error
			return ErrorS3RegionDiffersFromCluster(cc.Bucket, bucketRegion, *cc.Region)
		}
	}

	primaryInstanceType := *cc.InstanceType
	if _, ok := aws.InstanceMetadatas[*cc.Region][primaryInstanceType]; !ok {
		return errors.Wrap(ErrorInstanceTypeNotSupportedInRegion(primaryInstanceType, *cc.Region), InstanceTypeKey)
	}

	if cc.SSLCertificateARN != nil {
		exists, err := awsClient.DoesCertificateExist(*cc.SSLCertificateARN)
		if err != nil {
			return errors.Wrap(err, SSLCertificateARNKey)
		}

		if !exists {
			return errors.Wrap(ErrorSSLCertificateARNNotFound(*cc.SSLCertificateARN, *cc.Region), SSLCertificateARNKey)
		}
	}

	// Throw error if IOPS defined for other storage than io1
	if cc.InstanceVolumeType != IO1VolumeType && cc.InstanceVolumeIOPS != nil {
		return ErrorIOPSNotSupported(cc.InstanceVolumeType)
	}

	if cc.InstanceVolumeType == IO1VolumeType && cc.InstanceVolumeIOPS != nil {
		if *cc.InstanceVolumeIOPS > cc.InstanceVolumeSize*50 {
			return ErrorIOPSTooLarge(*cc.InstanceVolumeIOPS, cc.InstanceVolumeSize)
		}
	}

	if aws.EBSMetadatas[*cc.Region][cc.InstanceVolumeType.String()].IOPSConfigurable && cc.InstanceVolumeIOPS == nil {
		cc.InstanceVolumeIOPS = pointer.Int64(libmath.MinInt64(cc.InstanceVolumeSize*50, 3000))
	}

	if err := awsClient.VerifyInstanceQuota(primaryInstanceType, cc.MaxPossibleOnDemandInstances(), cc.MaxPossibleSpotInstances()); err != nil {
		// Skip AWS errors, since some regions (e.g. eu-north-1) do not support this API
		if _, ok := errors.CauseOrSelf(err).(awserr.Error); !ok {
			return errors.Wrap(err, InstanceTypeKey)
		}
	}

	for tagName, tagValue := range cc.Tags {
		if strings.HasPrefix(tagName, "cortex.dev/") {
			if tagName != ClusterNameTag {
				return errors.Wrap(cr.ErrorCantHavePrefix(tagName, "cortex.dev/"), TagsKey)
			}
			if tagValue != cc.ClusterName {
				return errors.Wrap(ErrorCantOverrideDefaultTag(), TagsKey)
			}
		}
	}
	cc.Tags[ClusterNameTag] = cc.ClusterName

	if len(cc.Subnets) > 0 {
		if err := cc.validateSubnets(awsClient); err != nil {
			return errors.Wrap(err, SubnetsKey)
		}
	} else {
		if err := cc.setAvailabilityZones(awsClient); err != nil {
			return errors.Wrap(err, AvailabilityZonesKey)
		}
	}

	if cc.Spot != nil && *cc.Spot {
		cc.FillEmptySpotFields()

		primaryInstance := aws.InstanceMetadatas[*cc.Region][primaryInstanceType]

		for _, instanceType := range cc.SpotConfig.InstanceDistribution {
			if instanceType == primaryInstanceType {
				continue
			}
			if _, ok := aws.InstanceMetadatas[*cc.Region][instanceType]; !ok {
				return errors.Wrap(ErrorInstanceTypeNotSupportedInRegion(instanceType, *cc.Region), SpotConfigKey, InstanceDistributionKey)
			}

			instanceMetadata := aws.InstanceMetadatas[*cc.Region][instanceType]
			err := CheckSpotInstanceCompatibility(primaryInstance, instanceMetadata)
			if err != nil {
				return errors.Wrap(err, SpotConfigKey, InstanceDistributionKey)
			}

			spotInstancePrice, awsErr := awsClient.SpotInstancePrice(instanceMetadata.Type)
			if awsErr == nil {
				if err := CheckSpotInstancePriceCompatibility(primaryInstance, instanceMetadata, cc.SpotConfig.MaxPrice, spotInstancePrice); err != nil {
					return errors.Wrap(err, SpotConfigKey, InstanceDistributionKey)
				}
			}
		}

		if cc.SpotConfig.OnDemandBaseCapacity != nil && *cc.SpotConfig.OnDemandBaseCapacity > *cc.MaxInstances {
			return ErrorOnDemandBaseCapacityGreaterThanMax(*cc.SpotConfig.OnDemandBaseCapacity, *cc.MaxInstances)
		}
	} else {
		if cc.SpotConfig != nil {
			return ErrorConfiguredWhenSpotIsNotEnabled(SpotConfigKey)
		}
	}

	return nil
}

func checkCortexSupport(instanceMetadata aws.InstanceMetadata) error {
	if strings.HasSuffix(instanceMetadata.Type, "nano") ||
		strings.HasSuffix(instanceMetadata.Type, "micro") {
		return ErrorInstanceTypeTooSmall()
	}

	if !aws.IsInstanceSupportedByNLB(instanceMetadata.Type) {
		return ErrorInstanceTypeNotSupported(instanceMetadata.Type)
	}

	if aws.IsARMInstance(instanceMetadata.Type) {
		return ErrorARMInstancesNotSupported(instanceMetadata.Type)
	}

	if err := checkCNISupport(instanceMetadata.Type); err != nil {
		return err
	}

	return nil
}

// Check the instance type against the list of supported instance types for the current default CNI version
// Returns nil if unable to perform the check successfully
func checkCNISupport(instanceType string) error {
	if _cachedCNISupportedInstances == nil {
		// set to empty string to cache errors too
		_cachedCNISupportedInstances = pointer.String("")

		res, err := http.Get(_cniSupportedInstancesURL)
		if err != nil {
			return nil
		}

		body, err := ioutil.ReadAll(res.Body)
		if err != nil {
			return nil
		}
		_ = res.Body.Close()

		_cachedCNISupportedInstances = pointer.String(string(body))
	}

	// sanity check the response
	if !strings.Contains(*_cachedCNISupportedInstances, "m5.large") {
		return nil
	}

	if !strings.Contains(*_cachedCNISupportedInstances, instanceType) {
		return ErrorInstanceTypeNotSupported(instanceType)
	}

	return nil
}

func CheckSpotInstanceCompatibility(target aws.InstanceMetadata, suggested aws.InstanceMetadata) error {
	if target.Inf > 0 && suggested.Inf == 0 {
		return ErrorIncompatibleSpotInstanceTypeInf(suggested)
	}

	if target.GPU > suggested.GPU {
		return ErrorIncompatibleSpotInstanceTypeGPU(target, suggested)
	}

	if target.Memory.Cmp(suggested.Memory) > 0 {
		return ErrorIncompatibleSpotInstanceTypeMemory(target, suggested)
	}

	if target.CPU.Cmp(suggested.CPU) > 0 {
		return ErrorIncompatibleSpotInstanceTypeCPU(target, suggested)
	}

	return nil
}

func CheckSpotInstancePriceCompatibility(target aws.InstanceMetadata, suggested aws.InstanceMetadata, maxPrice *float64, spotInstancePrice float64) error {
	if (maxPrice == nil || *maxPrice == target.Price) && target.Price < spotInstancePrice {
		return ErrorSpotPriceGreaterThanTargetOnDemand(spotInstancePrice, target, suggested)
	}

	if maxPrice != nil && *maxPrice < spotInstancePrice {
		return ErrorSpotPriceGreaterThanMaxPrice(spotInstancePrice, *maxPrice, suggested)
	}
	return nil
}

func AutoGenerateSpotConfig(spotConfig *SpotConfig, region string, instanceType string) {
	primaryInstance := aws.InstanceMetadatas[region][instanceType]
	cleanedDistribution := []string{instanceType}
	for _, spotInstance := range spotConfig.InstanceDistribution {
		if spotInstance != instanceType {
			cleanedDistribution = append(cleanedDistribution, spotInstance)
		}
	}
	spotConfig.InstanceDistribution = cleanedDistribution

	if spotConfig.MaxPrice == nil {
		spotConfig.MaxPrice = &primaryInstance.Price
	}

	if spotConfig.OnDemandBaseCapacity == nil {
		spotConfig.OnDemandBaseCapacity = pointer.Int64(0)
	}

	if spotConfig.OnDemandPercentageAboveBaseCapacity == nil {
		spotConfig.OnDemandPercentageAboveBaseCapacity = pointer.Int64(0)
	}

	if spotConfig.OnDemandBackup == nil {
		spotConfig.OnDemandBackup = pointer.Bool(true)
	}

	if spotConfig.InstancePools == nil {
		if len(spotConfig.InstanceDistribution) < _maxInstancePools {
			spotConfig.InstancePools = pointer.Int64(int64(len(spotConfig.InstanceDistribution)))
		} else {
			spotConfig.InstancePools = pointer.Int64(int64(_maxInstancePools))
		}
	}
}

func (cc *Config) FillEmptySpotFields() {
	if cc.SpotConfig == nil {
		cc.SpotConfig = &SpotConfig{}
	}
	AutoGenerateSpotConfig(cc.SpotConfig, *cc.Region, *cc.InstanceType)
}

func applyPromptDefaults(defaults Config) *Config {
	defaultConfig := &Config{
		CoreConfig: CoreConfig{
			Region: pointer.String("us-east-1"),
		},
		ManagedConfig: ManagedConfig{
			InstanceType: pointer.String("m5.large"),
			MinInstances: pointer.Int64(1),
			MaxInstances: pointer.Int64(5),
		},
	}

	if defaults.Region != nil {
		defaultConfig.Region = defaults.Region
	}
	if defaults.InstanceType != nil {
		defaultConfig.InstanceType = defaults.InstanceType
	}
	if defaults.MinInstances != nil {
		defaultConfig.MinInstances = defaults.MinInstances
	}
	if defaults.MaxInstances != nil {
		defaultConfig.MaxInstances = defaults.MaxInstances
	}

	return defaultConfig
}

func InstallPrompt(clusterConfig *Config, disallowPrompt bool) error {
	defaults := applyPromptDefaults(*clusterConfig)

	if disallowPrompt {
		if clusterConfig.Region == nil {
			clusterConfig.Region = defaults.Region
		}
		if clusterConfig.InstanceType == nil {
			clusterConfig.InstanceType = defaults.InstanceType
		}
		if clusterConfig.MinInstances == nil {
			clusterConfig.MinInstances = defaults.MinInstances
		}
		if clusterConfig.MaxInstances == nil {
			clusterConfig.MaxInstances = defaults.MaxInstances
		}
		return nil
	}

	remainingPrompts := &cr.PromptValidation{
		SkipNonEmptyFields: true,
		PromptItemValidations: []*cr.PromptItemValidation{
			{
				StructField: "InstanceType",
				PromptOpts: &prompt.Options{
					Prompt: "instance type",
				},
				StringPtrValidation: &cr.StringPtrValidation{
					Required:  true,
					Default:   defaults.InstanceType,
					Validator: validateInstanceType,
				},
			},
			{
				StructField: "MinInstances",
				PromptOpts: &prompt.Options{
					Prompt: "min instances",
				},
				Int64PtrValidation: &cr.Int64PtrValidation{
					Required:             true,
					Default:              defaults.MinInstances,
					GreaterThanOrEqualTo: pointer.Int64(0),
				},
			},
			{
				StructField: "MaxInstances",
				PromptOpts: &prompt.Options{
					Prompt: "max instances",
				},
				Int64PtrValidation: &cr.Int64PtrValidation{
					Required:    true,
					Default:     defaults.MaxInstances,
					GreaterThan: pointer.Int64(0),
				},
			},
		},
	}

	err := cr.ReadPrompt(clusterConfig, remainingPrompts)
	if err != nil {
		return err
	}

	return nil
}

func ConfigurePrompt(userClusterConfig *Config, cachedClusterConfig *Config, skipPopulatedFields bool, disallowPrompt bool) error {
	defaults := applyPromptDefaults(*cachedClusterConfig)

	if disallowPrompt {
		if userClusterConfig.MinInstances == nil {
			if cachedClusterConfig.MinInstances != nil {
				userClusterConfig.MinInstances = cachedClusterConfig.MinInstances
			} else {
				userClusterConfig.MinInstances = defaults.MinInstances
			}
		}
		if userClusterConfig.MaxInstances == nil {
			if cachedClusterConfig.MaxInstances != nil {
				userClusterConfig.MaxInstances = cachedClusterConfig.MaxInstances
			} else {
				userClusterConfig.MaxInstances = defaults.MaxInstances
			}
		}
		return nil
	}

	remainingPrompts := &cr.PromptValidation{
		SkipNonNilFields: skipPopulatedFields,
		PromptItemValidations: []*cr.PromptItemValidation{
			{
				StructField: "MinInstances",
				PromptOpts: &prompt.Options{
					Prompt: "min instances",
				},
				Int64PtrValidation: &cr.Int64PtrValidation{
					Required:             true,
					Default:              defaults.MinInstances,
					GreaterThanOrEqualTo: pointer.Int64(0),
				},
			},
			{
				StructField: "MaxInstances",
				PromptOpts: &prompt.Options{
					Prompt: "max instances",
				},
				Int64PtrValidation: &cr.Int64PtrValidation{
					Required:    true,
					Default:     defaults.MaxInstances,
					GreaterThan: pointer.Int64(0),
				},
			},
		},
	}

	err := cr.ReadPrompt(userClusterConfig, remainingPrompts)
	if err != nil {
		return err
	}

	return nil
}

var AccessPromptValidation = &cr.PromptValidation{
	SkipNonNilFields: true,
	PromptItemValidations: []*cr.PromptItemValidation{
		{
			StructField: "ClusterName",
			PromptOpts: &prompt.Options{
				Prompt: ClusterNameUserKey,
			},
			StringPtrValidation: &cr.StringPtrValidation{
				Default:   pointer.String("cortex"),
				MaxLength: 63,
				MinLength: 3,
				Validator: validateClusterName,
			},
		},
		{
			StructField: "Region",
			PromptOpts: &prompt.Options{
				Prompt: RegionUserKey,
			},
			StringPtrValidation: &cr.StringPtrValidation{
				Validator: RegionValidator,
				Default:   pointer.String("us-east-1"),
			},
		},
	},
}

func validateBucketNameOrEmpty(bucket string) (string, error) {
	if bucket == "" {
		return "", nil
	}
	return validateBucketName(bucket)
}

func validateBucketName(bucket string) (string, error) {
	if !_strictS3BucketRegex.MatchString(bucket) {
		return "", errors.Wrap(ErrorDidNotMatchStrictS3Regex(), bucket)
	}
	return bucket, nil
}

func validateVPCCIDR(cidr string) (string, error) {
	_, _, err := net.ParseCIDR(cidr)
	if err != nil {
		return "", errors.WithStack(err)
	}

	return cidr, nil
}

func validateInstanceType(instanceType string) (string, error) {
	var foundInstance *aws.InstanceMetadata
	for _, instanceMap := range aws.InstanceMetadatas {
		if instanceMetadata, ok := instanceMap[instanceType]; ok {
			foundInstance = &instanceMetadata
			break
		}
	}

	if foundInstance == nil {
		return "", ErrorInvalidInstanceType(instanceType)
	}

	err := checkCortexSupport(*foundInstance)
	if err != nil {
		return "", err
	}

	return instanceType, nil
}

func validateInstanceDistribution(instances []string) ([]string, error) {
	for _, instance := range instances {
		_, err := validateInstanceType(instance)
		if err != nil {
			return nil, err
		}
	}
	return instances, nil
}

// This does not set defaults for fields that are prompted from the user
func SetDefaults(cc *Config) error {
	var emptyMap interface{} = map[interface{}]interface{}{}
	errs := cr.Struct(cc, emptyMap, FullManagedValidation)
	if errors.HasError(errs) {
		return errors.FirstError(errs...)
	}
	return nil
}

// This does not set defaults for fields that are prompted from the user
func GetDefaults() (*Config, error) {
	cc := &Config{}
	err := SetDefaults(cc)
	if err != nil {
		return nil, err
	}

	return cc, nil
}

func DefaultAccessConfig() (*AccessConfig, error) {
	accessConfig := &AccessConfig{}
	var emptyMap interface{} = map[interface{}]interface{}{}
	errs := cr.Struct(accessConfig, emptyMap, AccessValidation)
	if errors.HasError(errs) {
		return nil, errors.FirstError(errs...)
	}
	return accessConfig, nil
}

func (cc *Config) MaxPossibleOnDemandInstances() int64 {
	if cc.MaxInstances == nil {
		return 0 // unexpected
	}

	if cc.Spot == nil || *cc.Spot == false || cc.SpotConfig == nil || cc.SpotConfig.OnDemandBackup == nil || *cc.SpotConfig.OnDemandBackup == true {
		return *cc.MaxInstances
	}

	onDemandBaseCap, onDemandPctAboveBaseCap := cc.SpotConfigOnDemandValues()

	return onDemandBaseCap + int64(math.Ceil(float64(onDemandPctAboveBaseCap)/100*float64(*cc.MaxInstances-onDemandBaseCap)))
}

func (cc *Config) MaxPossibleSpotInstances() int64 {
	if cc.MaxInstances == nil {
		return 0 // unexpected
	}

	if cc.Spot == nil || *cc.Spot == false {
		return 0
	}

	if cc.SpotConfig == nil {
		return *cc.MaxInstances
	}

	onDemandBaseCap, onDemandPctAboveBaseCap := cc.SpotConfigOnDemandValues()

	return *cc.MaxInstances - onDemandBaseCap - int64(math.Floor(float64(onDemandPctAboveBaseCap)/100*float64(*cc.MaxInstances-onDemandBaseCap)))
}

func (cc *Config) SpotConfigOnDemandValues() (int64, int64) {
	// default OnDemandBaseCapacity is 0
	var onDemandBaseCapacity int64 = 0
	if cc.SpotConfig.OnDemandBaseCapacity != nil {
		onDemandBaseCapacity = *cc.SpotConfig.OnDemandBaseCapacity
	}

	// default OnDemandPercentageAboveBaseCapacity is 0
	var onDemandPercentageAboveBaseCapacity int64 = 0
	if cc.SpotConfig.OnDemandPercentageAboveBaseCapacity != nil {
		onDemandPercentageAboveBaseCapacity = *cc.SpotConfig.OnDemandPercentageAboveBaseCapacity
	}

	return onDemandBaseCapacity, onDemandPercentageAboveBaseCapacity
}

func (cc *InternalConfig) UserTable() table.KeyValuePairs {
	var items *table.KeyValuePairs = &table.KeyValuePairs{}

	items.Add(APIVersionUserKey, cc.APIVersion)
	items.AddAll(cc.Config.UserTable())

	return *items
}

func (cc *InternalConfig) UserStr() string {
	return cc.UserTable().String()
}

func (cc *CoreConfig) UserTable() table.KeyValuePairs {
	var items table.KeyValuePairs

	items.Add(ClusterNameUserKey, cc.ClusterName)
	items.Add(RegionUserKey, *cc.Region)
	items.Add(BucketUserKey, cc.Bucket)
	items.Add(TelemetryUserKey, cc.Telemetry)
	items.Add(ImageOperatorUserKey, cc.ImageOperator)
	items.Add(ImageManagerUserKey, cc.ImageManager)
	items.Add(ImageDownloaderUserKey, cc.ImageDownloader)
	items.Add(ImageRequestMonitorUserKey, cc.ImageRequestMonitor)
	items.Add(ImageClusterAutoscalerUserKey, cc.ImageClusterAutoscaler)
	items.Add(ImageMetricsServerUserKey, cc.ImageMetricsServer)
	items.Add(ImageInferentiaUserKey, cc.ImageInferentia)
	items.Add(ImageNeuronRTDUserKey, cc.ImageNeuronRTD)
	items.Add(ImageNvidiaUserKey, cc.ImageNvidia)
	items.Add(ImageFluentBitUserKey, cc.ImageFluentBit)
	items.Add(ImageIstioProxyUserKey, cc.ImageIstioProxy)
	items.Add(ImageIstioPilotUserKey, cc.ImageIstioPilot)
	items.Add(ImagePrometheusUserKey, cc.ImagePrometheus)
	items.Add(ImagePrometheusConfigReloaderUserKey, cc.ImagePrometheusConfigReloader)
	items.Add(ImagePrometheusOperatorUserKey, cc.ImagePrometheusOperator)
	items.Add(ImagePrometheusStatsDExporterUserKey, cc.ImagePrometheusStatsDExporter)
	items.Add(ImagePrometheusToCloudwatchUserKey, cc.ImagePrometheusToCloudWatch)

	return items
}

func (mc *ManagedConfig) UserTable() table.KeyValuePairs {
	var items table.KeyValuePairs

	if len(mc.AvailabilityZones) > 0 {
		items.Add(AvailabilityZonesUserKey, mc.AvailabilityZones)
	}
	for _, subnetConfig := range mc.Subnets {
		items.Add("subnet in "+subnetConfig.AvailabilityZone, subnetConfig.SubnetID)
	}
	items.Add(InstanceTypeUserKey, *mc.InstanceType)
	items.Add(MinInstancesUserKey, *mc.MinInstances)
	items.Add(MaxInstancesUserKey, *mc.MaxInstances)
	items.Add(TagsUserKey, s.ObjFlat(mc.Tags))
	if mc.SSLCertificateARN != nil {
		items.Add(SSLCertificateARNUserKey, *mc.SSLCertificateARN)
	}
	items.Add(InstanceVolumeSizeUserKey, mc.InstanceVolumeSize)
	items.Add(InstanceVolumeTypeUserKey, mc.InstanceVolumeType)
	items.Add(InstanceVolumeIOPSUserKey, mc.InstanceVolumeIOPS)
	items.Add(SpotUserKey, s.YesNo(*mc.Spot))
	if mc.Spot != nil && *mc.Spot {
		items.Add(InstanceDistributionUserKey, mc.SpotConfig.InstanceDistribution)
		items.Add(OnDemandBaseCapacityUserKey, *mc.SpotConfig.OnDemandBaseCapacity)
		items.Add(OnDemandPercentageAboveBaseCapacityUserKey, *mc.SpotConfig.OnDemandPercentageAboveBaseCapacity)
		items.Add(MaxPriceUserKey, *mc.SpotConfig.MaxPrice)
		items.Add(InstancePoolsUserKey, *mc.SpotConfig.InstancePools)
		items.Add(OnDemandBackupUserKey, s.YesNo(*mc.SpotConfig.OnDemandBackup))
	}
	items.Add(SubnetVisibilityUserKey, mc.SubnetVisibility)
	items.Add(NATGatewayUserKey, mc.NATGateway)
	items.Add(APILoadBalancerSchemeUserKey, mc.APILoadBalancerScheme)
	items.Add(OperatorLoadBalancerSchemeUserKey, mc.OperatorLoadBalancerScheme)
	if mc.VPCCIDR != nil {
		items.Add(VPCCIDRKey, *mc.VPCCIDR)
	}

	return items
}

func (cc *Config) UserTable() table.KeyValuePairs {
	var items *table.KeyValuePairs = &table.KeyValuePairs{}
	items.AddAll(cc.CoreConfig.UserTable())

	if cc.CoreConfig.IsManaged {
		items.AddAll(cc.ManagedConfig.UserTable())
	}

	return *items
}

func (cc *Config) UserStr() string {
	return cc.UserTable().String()
}

func (cc *CoreConfig) TelemetryEvent() map[string]interface{} {
	event := map[string]interface{}{
		"provider":   types.AWSProviderType,
		"is_managed": cc.IsManaged,
	}

	if cc.ClusterName != "cortex" {
		event["cluster_name._is_custom"] = true
	}

	if cc.Namespace != "default" {
		event["namespace._is_custom"] = true
	}
	if cc.IstioNamespace != "istio-system" {
		event["istio_namespace._is_custom"] = true
	}

	if cc.Region != nil {
		event["region._is_defined"] = true
		event["region"] = *cc.Region
	}

	if !strings.HasPrefix(cc.ImageOperator, "cortexlabs/") {
		event["image_operator._is_custom"] = true
	}
	if !strings.HasPrefix(cc.ImageManager, "cortexlabs/") {
		event["image_manager._is_custom"] = true
	}
	if !strings.HasPrefix(cc.ImageDownloader, "cortexlabs/") {
		event["image_downloader._is_custom"] = true
	}
	if !strings.HasPrefix(cc.ImageRequestMonitor, "cortexlabs/") {
		event["image_request_monitor._is_custom"] = true
	}
	if !strings.HasPrefix(cc.ImageClusterAutoscaler, "cortexlabs/") {
		event["image_cluster_autoscaler._is_custom"] = true
	}
	if !strings.HasPrefix(cc.ImageMetricsServer, "cortexlabs/") {
		event["image_metrics_server._is_custom"] = true
	}
	if !strings.HasPrefix(cc.ImageInferentia, "cortexlabs/") {
		event["image_inferentia._is_custom"] = true
	}
	if !strings.HasPrefix(cc.ImageNeuronRTD, "cortexlabs/") {
		event["image_neuron_rtd._is_custom"] = true
	}
	if !strings.HasPrefix(cc.ImageNvidia, "cortexlabs/") {
		event["image_nvidia._is_custom"] = true
	}
	if !strings.HasPrefix(cc.ImageFluentBit, "cortexlabs/") {
		event["image_fluent_bit._is_custom"] = true
	}
	if !strings.HasPrefix(cc.ImageIstioProxy, "cortexlabs/") {
		event["image_istio_proxy._is_custom"] = true
	}
	if !strings.HasPrefix(cc.ImageIstioPilot, "cortexlabs/") {
		event["image_istio_pilot._is_custom"] = true
	}
	if strings.HasPrefix(cc.ImagePrometheus, "cortexlabs/") {
		event["image_prometheus._is_custom"] = true
	}
	if strings.HasPrefix(cc.ImagePrometheusConfigReloader, "cortexlabs/") {
		event["image_prometheus_config_reloader._is_custom"] = true
	}
	if strings.HasPrefix(cc.ImagePrometheusOperator, "cortexlabs/") {
		event["image_prometheus_operator._is_custom"] = true
	}
	if strings.HasPrefix(cc.ImagePrometheusStatsDExporter, "cortexlabs/") {
		event["image_prometheus_statsd_exporter._is_custom"] = true
	}
	if strings.HasPrefix(cc.ImagePrometheusToCloudWatch, "cortexlabs/") {
		event["image_prometheus_to_cloudwatch._is_custom"] = true
	}
<<<<<<< HEAD

	return event
}

func (mc *ManagedConfig) TelemetryEvent() map[string]interface{} {
	event := map[string]interface{}{}

	if mc.InstanceType != nil {
		event["instance_type._is_defined"] = true
		event["instance_type"] = *mc.InstanceType
	}
	if mc.MinInstances != nil {
		event["min_instances._is_defined"] = true
		event["min_instances"] = *mc.MinInstances
	}
	if mc.MaxInstances != nil {
		event["max_instances._is_defined"] = true
		event["max_instances"] = *mc.MaxInstances
	}
	event["instance_volume_size"] = mc.InstanceVolumeSize
	event["instance_volume_type"] = mc.InstanceVolumeType
	if mc.InstanceVolumeIOPS != nil {
		event["instance_volume_iops._is_defined"] = true
		event["instance_volume_iops"] = *mc.InstanceVolumeIOPS
	}
	if len(mc.Tags) > 0 {
		event["tags._is_defined"] = true
		event["tags._len"] = len(mc.Tags)
	}
	if len(mc.AvailabilityZones) > 0 {
		event["availability_zones._is_defined"] = true
		event["availability_zones._len"] = len(mc.AvailabilityZones)
		event["availability_zones"] = mc.AvailabilityZones
	}
	if len(mc.Subnets) > 0 {
		event["subnets._is_defined"] = true
		event["subnets._len"] = len(mc.Subnets)
		event["subnets"] = mc.Subnets
	}
	if mc.SSLCertificateARN != nil {
		event["ssl_certificate_arn._is_defined"] = true
	}

	event["subnet_visibility"] = mc.SubnetVisibility
	event["nat_gateway"] = mc.NATGateway
	event["api_load_balancer_scheme"] = mc.APILoadBalancerScheme
	event["operator_load_balancer_scheme"] = mc.OperatorLoadBalancerScheme
	if mc.VPCCIDR != nil {
		event["vpc_cidr._is_defined"] = true
	}
	if mc.Spot != nil {
=======
	if cc.Spot != nil {
>>>>>>> 4e9ce4b5
		event["spot._is_defined"] = true
		event["spot"] = *mc.Spot
	}
	if mc.SpotConfig != nil {
		event["spot_config._is_defined"] = true
		if len(mc.SpotConfig.InstanceDistribution) > 0 {
			event["spot_config.instance_distribution._is_defined"] = true
			event["spot_config.instance_distribution._len"] = len(mc.SpotConfig.InstanceDistribution)
			event["spot_config.instance_distribution"] = mc.SpotConfig.InstanceDistribution
		}
		if mc.SpotConfig.OnDemandBaseCapacity != nil {
			event["spot_config.on_demand_base_capacity._is_defined"] = true
			event["spot_config.on_demand_base_capacity"] = *mc.SpotConfig.OnDemandBaseCapacity
		}
		if mc.SpotConfig.OnDemandPercentageAboveBaseCapacity != nil {
			event["spot_config.on_demand_percentage_above_base_capacity._is_defined"] = true
			event["spot_config.on_demand_percentage_above_base_capacity"] = *mc.SpotConfig.OnDemandPercentageAboveBaseCapacity
		}
		if mc.SpotConfig.MaxPrice != nil {
			event["spot_config.max_price._is_defined"] = true
			event["spot_config.max_price"] = *mc.SpotConfig.MaxPrice
		}
		if mc.SpotConfig.InstancePools != nil {
			event["spot_config.instance_pools._is_defined"] = true
			event["spot_config.instance_pools"] = *mc.SpotConfig.InstancePools
		}
		if mc.SpotConfig.OnDemandBackup != nil {
			event["spot_config.on_demand_backup._is_defined"] = true
			event["spot_config.on_demand_backup"] = *mc.SpotConfig.OnDemandBackup
		}
	}

	return event
}<|MERGE_RESOLUTION|>--- conflicted
+++ resolved
@@ -1401,7 +1401,6 @@
 	if strings.HasPrefix(cc.ImagePrometheusToCloudWatch, "cortexlabs/") {
 		event["image_prometheus_to_cloudwatch._is_custom"] = true
 	}
-<<<<<<< HEAD
 
 	return event
 }
@@ -1453,9 +1452,6 @@
 		event["vpc_cidr._is_defined"] = true
 	}
 	if mc.Spot != nil {
-=======
-	if cc.Spot != nil {
->>>>>>> 4e9ce4b5
 		event["spot._is_defined"] = true
 		event["spot"] = *mc.Spot
 	}
