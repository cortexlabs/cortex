--- conflicted
+++ resolved
@@ -28,42 +28,6 @@
 )
 
 const (
-<<<<<<< HEAD
-	ErrInvalidRegion                          = "clusterconfig.invalid_region"
-	ErrInstanceTypeTooSmall                   = "clusterconfig.instance_type_too_small"
-	ErrMinInstancesGreaterThanMax             = "clusterconfig.min_instances_greater_than_max"
-	ErrInstanceTypeNotSupportedInRegion       = "clusterconfig.instance_type_not_supported_in_region"
-	ErrIncompatibleSpotInstanceTypeMemory     = "clusterconfig.incompatible_spot_instance_type_memory"
-	ErrIncompatibleSpotInstanceTypeCPU        = "clusterconfig.incompatible_spot_instance_type_cpu"
-	ErrIncompatibleSpotInstanceTypeGPU        = "clusterconfig.incompatible_spot_instance_type_gpu"
-	ErrIncompatibleSpotInstanceTypeInf        = "clusterconfig.incompatible_spot_instance_type_inf"
-	ErrSpotPriceGreaterThanTargetOnDemand     = "clusterconfig.spot_price_greater_than_target_on_demand"
-	ErrSpotPriceGreaterThanMaxPrice           = "clusterconfig.spot_price_greater_than_max_price"
-	ErrInstanceTypeNotSupported               = "clusterconfig.instance_type_not_supported"
-	ErrARMInstancesNotSupported               = "clusterconfig.arm_instances_not_supported"
-	ErrAtLeastOneInstanceDistribution         = "clusterconfig.at_least_one_instance_distribution"
-	ErrNoCompatibleSpotInstanceFound          = "clusterconfig.no_compatible_spot_instance_found"
-	ErrConfiguredWhenSpotIsNotEnabled         = "clusterconfig.configured_when_spot_is_not_enabled"
-	ErrOnDemandBaseCapacityGreaterThanMax     = "clusterconfig.on_demand_base_capacity_greater_than_max"
-	ErrConfigCannotBeChangedOnUpdate          = "clusterconfig.config_cannot_be_changed_on_update"
-	ErrInvalidAvailabilityZone                = "clusterconfig.invalid_availability_zone"
-	ErrAvailabilityZoneSpecifiedTwice         = "clusterconfig.availability_zone_specified_twice"
-	ErrUnsupportedAvailabilityZone            = "clusterconfig.unsupported_availability_zone"
-	ErrNotEnoughValidDefaultAvailibilityZones = "clusterconfig.not_enough_valid_default_availability_zones"
-	ErrNoNATGatewayWithSubnets                = "clusterconfig.no_nat_gateway_with_subnets"
-	ErrSpecifyOneOrNone                       = "clusterconfig.specify_one_or_none"
-	ErrFieldConfigurationDependentOnCondition = "clusterconfig.field_configuration_dependent_on_condition"
-	ErrDidNotMatchStrictS3Regex               = "clusterconfig.did_not_match_strict_s3_regex"
-	ErrNATRequiredWithPrivateSubnetVisibility = "clusterconfig.nat_required_with_private_subnet_visibility"
-	ErrS3RegionDiffersFromCluster             = "clusterconfig.s3_region_differs_from_cluster"
-	ErrInvalidInstanceType                    = "clusterconfig.invalid_instance_type"
-	ErrIOPSNotSupported                       = "clusterconfig.iops_not_supported"
-	ErrIOPSTooLarge                           = "clusterconfig.iops_too_large"
-	ErrCantOverrideDefaultTag                 = "clusterconfig.cant_override_default_tag"
-	ErrSSLCertificateARNNotFound              = "clusterconfig.ssl_certificate_arn_not_found"
-	ErrProviderMismatch                       = "clusterconfig.provider_mismatch"
-
-=======
 	ErrInvalidRegion                              = "clusterconfig.invalid_region"
 	ErrInstanceTypeTooSmall                       = "clusterconfig.instance_type_too_small"
 	ErrMinInstancesGreaterThanMax                 = "clusterconfig.min_instances_greater_than_max"
@@ -88,6 +52,7 @@
 	ErrNoNATGatewayWithSubnets                    = "clusterconfig.no_nat_gateway_with_subnets"
 	ErrSpecifyOneOrNone                           = "clusterconfig.specify_one_or_none"
 	ErrDependentFieldMustBeSpecified              = "clusterconfig.dependent_field_must_be_specified"
+	ErrFieldConfigurationDependentOnCondition     = "clusterconfig.field_configuration_dependent_on_condition"
 	ErrDidNotMatchStrictS3Regex                   = "clusterconfig.did_not_match_strict_s3_regex"
 	ErrNATRequiredWithPrivateSubnetVisibility     = "clusterconfig.nat_required_with_private_subnet_visibility"
 	ErrS3RegionDiffersFromCluster                 = "clusterconfig.s3_region_differs_from_cluster"
@@ -97,7 +62,6 @@
 	ErrCantOverrideDefaultTag                     = "clusterconfig.cant_override_default_tag"
 	ErrSSLCertificateARNNotFound                  = "clusterconfig.ssl_certificate_arn_not_found"
 	ErrProviderMismatch                           = "clusterconfig.provider_mismatch"
->>>>>>> 951215b6
 	ErrGCPInvalidProjectID                        = "clusterconfig.gcp_invalid_project_id"
 	ErrGCPProjectMustBeSpecified                  = "clusterconfig.gcp_project_must_be_specified"
 	ErrGCPInvalidZone                             = "clusterconfig.gcp_invalid_zone"
@@ -279,17 +243,17 @@
 	})
 }
 
-<<<<<<< HEAD
+func ErrorDependentFieldMustBeSpecified(configuredField string, dependencyField string) error {
+	return errors.WithStack(&errors.Error{
+		Kind:    ErrDependentFieldMustBeSpecified,
+		Message: fmt.Sprintf("%s must be specified when configuring %s", dependencyField, configuredField),
+	})
+}
+
 func ErrorFieldConfigurationDependentOnCondition(configuredField string, configuredFieldValue string, dependencyField string, dependencyFieldValue string) error {
 	return errors.WithStack(&errors.Error{
 		Kind:    ErrFieldConfigurationDependentOnCondition,
 		Message: fmt.Sprintf("cannot set %s = %s when %s = %s", configuredField, configuredFieldValue, dependencyField, dependencyFieldValue),
-=======
-func ErrorDependentFieldMustBeSpecified(configuredField string, dependencyField string) error {
-	return errors.WithStack(&errors.Error{
-		Kind:    ErrDependentFieldMustBeSpecified,
-		Message: fmt.Sprintf("%s must be specified when configuring %s", dependencyField, configuredField),
->>>>>>> 951215b6
 	})
 }
 
