--- conflicted
+++ resolved
@@ -31,7 +31,6 @@
 
 type API struct {
 	Resource
-<<<<<<< HEAD
 	APIs           []*TrafficSplitter `json:"apis" yaml:"apis"`
 	Predictor      *Predictor         `json:"predictor" yaml:"predictor"`
 	Monitoring     *Monitoring        `json:"monitoring" yaml:"monitoring"`
@@ -40,17 +39,7 @@
 	Autoscaling    *Autoscaling       `json:"autoscaling" yaml:"autoscaling"`
 	UpdateStrategy *UpdateStrategy    `json:"update_strategy" yaml:"update_strategy"`
 	Index          int                `json:"index" yaml:"-"`
-	FilePath       string             `json:"file_path" yaml:"-"`
-=======
-	Predictor      *Predictor      `json:"predictor" yaml:"predictor"`
-	Monitoring     *Monitoring     `json:"monitoring" yaml:"monitoring"`
-	Networking     *Networking     `json:"networking" yaml:"networking"`
-	Compute        *Compute        `json:"compute" yaml:"compute"`
-	Autoscaling    *Autoscaling    `json:"autoscaling" yaml:"autoscaling"`
-	UpdateStrategy *UpdateStrategy `json:"update_strategy" yaml:"update_strategy"`
-	Index          int             `json:"index" yaml:"-"`
-	FileName       string          `json:"file_name" yaml:"-"`
->>>>>>> 064fbaa2
+	FileName       string             `json:"file_name" yaml:"-"`
 }
 
 type Predictor struct {
