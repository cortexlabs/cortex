--- conflicted
+++ resolved
@@ -88,13 +88,7 @@
 }
 
 type Networking struct {
-<<<<<<< HEAD
-	Endpoint   *string        `json:"endpoint" yaml:"endpoint"`
-	APIGateway APIGatewayType `json:"api_gateway" yaml:"api_gateway"`
-=======
-	Endpoint  *string `json:"endpoint" yaml:"endpoint"`
-	LocalPort *int    `json:"local_port" yaml:"local_port"`
->>>>>>> 1fed73f1
+	Endpoint *string `json:"endpoint" yaml:"endpoint"`
 }
 
 type Compute struct {
