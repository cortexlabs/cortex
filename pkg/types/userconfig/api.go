--- conflicted
+++ resolved
@@ -30,13 +30,7 @@
 )
 
 type API struct {
-<<<<<<< HEAD
 	Resource
-	Endpoint       *string         `json:"endpoint" yaml:"endpoint"`
-	LocalPort      *int            `json:"local_port" yaml:"local_port"`
-=======
-	Name           string          `json:"name" yaml:"name"`
->>>>>>> 41569404
 	Predictor      *Predictor      `json:"predictor" yaml:"predictor"`
 	Monitoring     *Monitoring     `json:"monitoring" yaml:"monitoring"`
 	Networking     *Networking     `json:"networking" yaml:"networking"`
