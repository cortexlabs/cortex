/*
Copyright 2020 Cortex Labs, Inc.

Licensed under the Apache License, Version 2.0 (the "License");
you may not use this file except in compliance with the License.
You may obtain a copy of the License at

    http://www.apache.org/licenses/LICENSE-2.0

Unless required by applicable law or agreed to in writing, software
distributed under the License is distributed on an "AS IS" BASIS,
WITHOUT WARRANTIES OR CONDITIONS OF ANY KIND, either express or implied.
See the License for the specific language governing permissions and
limitations under the License.
*/

package spec

import (
	"fmt"

	"github.com/cortexlabs/cortex/pkg/consts"
	"github.com/cortexlabs/cortex/pkg/lib/errors"
	libmath "github.com/cortexlabs/cortex/pkg/lib/math"
	"github.com/cortexlabs/cortex/pkg/lib/sets/strset"
	s "github.com/cortexlabs/cortex/pkg/lib/strings"
	"github.com/cortexlabs/cortex/pkg/types"
	"github.com/cortexlabs/cortex/pkg/types/userconfig"
)

const (
	ErrMalformedConfig                      = "spec.malformed_config"
	ErrNoAPIs                               = "spec.no_apis"
	ErrDuplicateName                        = "spec.duplicate_name"
	ErrDuplicateEndpointInOneDeploy         = "spec.duplicate_endpoint_in_one_deploy"
	ErrDuplicateEndpoint                    = "spec.duplicate_endpoint"
	ErrConflictingFields                    = "spec.conflicting_fields"
	ErrSpecifyAllOrNone                     = "spec.specify_all_or_none"
	ErrOneOfPrerequisitesNotDefined         = "spec.one_of_prerequisites_not_defined"
	ErrConfigGreaterThanOtherConfig         = "spec.config_greater_than_other_config"
	ErrMinReplicasGreaterThanMax            = "spec.min_replicas_greater_than_max"
	ErrInitReplicasGreaterThanMax           = "spec.init_replicas_greater_than_max"
	ErrInitReplicasLessThanMin              = "spec.init_replicas_less_than_min"
	ErrInvalidSurgeOrUnavailable            = "spec.invalid_surge_or_unavailable"
	ErrSurgeAndUnavailableBothZero          = "spec.surge_and_unavailable_both_zero"
	ErrFileNotFound                         = "spec.file_not_found"
	ErrDirIsEmpty                           = "spec.dir_is_empty"
	ErrMustBeRelativeProjectPath            = "spec.must_be_relative_project_path"
	ErrPythonPathNotFound                   = "spec.python_path_not_found"
	ErrS3FileNotFound                       = "spec.s3_file_not_found"
	ErrInvalidTensorFlowDir                 = "spec.invalid_tensorflow_dir"
	ErrInvalidNeuronTensorFlowDir           = "operator.invalid_neuron_tensorflow_dir"
	ErrInvalidTensorFlowModelPath           = "spec.invalid_tensorflow_model_path"
	ErrMissingModel                         = "spec.missing_model"
	ErrInvalidONNXModelPath                 = "spec.invalid_onnx_model_path"
	ErrDuplicateModelNames                  = "spec.duplicate_model_names"
	ErrFieldMustBeDefinedForPredictorType   = "spec.field_must_be_defined_for_predictor_type"
	ErrFieldNotSupportedByPredictorType     = "spec.field_not_supported_by_predictor_type"
	ErrNoAvailableNodeComputeLimit          = "spec.no_available_node_compute_limit"
	ErrCortexPrefixedEnvVarNotAllowed       = "spec.cortex_prefixed_env_var_not_allowed"
	ErrLocalPathNotSupportedByAWSProvider   = "spec.local_path_not_supported_by_aws_provider"
	ErrUnsupportedLocalComputeResource      = "spec.unsupported_local_compute_resource"
	ErrRegistryInDifferentRegion            = "spec.registry_in_different_region"
	ErrRegistryAccountIDMismatch            = "spec.registry_account_id_mismatch"
	ErrCannotAccessECRWithAnonymousAWSCreds = "spec.cannot_access_ecr_with_anonymous_aws_creds"
	ErrKindIsNotSupportedByProvider         = "spec.kind_is_not_supported_by_provider"
	ErrKeyIsNotSupportedForKind             = "spec.key_is_not_supported_for_kind"
	ErrComputeResourceConflict              = "spec.compute_resource_conflict"
	ErrInvalidNumberOfInfProcesses          = "spec.invalid_number_of_inf_processes"
	ErrInvalidNumberOfInfs                  = "spec.invalid_number_of_infs"
<<<<<<< HEAD
	ErrIncorrectAPISplitterWeight           = "spec.incorrect_api_splitter_weight"
=======
	ErrInsufficientBatchConcurrencyLevel    = "spec.insufficient_batch_concurrency_level"
	ErrInsufficientBatchConcurrencyLevelInf = "spec.insufficient_batch_concurrency_level_inf"
	ErrIncorrectAPISplitterWeight           = "spec.incorrect_api_splitter_weight"
	ErrAPISplitterNotSupported              = "spec.apisplitter_not_supported"
>>>>>>> 7aead408
	ErrAPISplitterAPIsNotUnique             = "spec.apisplitter_apis_not_unique"
)

func ErrorMalformedConfig() error {
	return errors.WithStack(&errors.Error{
		Kind:    ErrMalformedConfig,
		Message: fmt.Sprintf("cortex YAML configuration files must contain a list of maps (see https://docs.cortex.dev/v/%s/deployments/syncapi/api-configuration for Sync API documentation and see https://docs.cortex.dev/v/%s/deployments/batchapi/api-configuration for Batch API documentation)", consts.CortexVersionMinor, consts.CortexVersionMinor),
	})
}

func ErrorNoAPIs() error {
	return errors.WithStack(&errors.Error{
		Kind:    ErrNoAPIs,
		Message: fmt.Sprintf("at least one API must be configured (see https://docs.cortex.dev/v/%s/deployments/syncapi/api-configuration for Sync API documentation and see https://docs.cortex.dev/v/%s/deployments/batchapi/api-configuration for Batch API documentation)", consts.CortexVersionMinor, consts.CortexVersionMinor),
	})
}

func ErrorDuplicateName(apis []userconfig.API) error {
	filePaths := strset.New()
	for _, api := range apis {
		filePaths.Add(api.FileName)
	}

	return errors.WithStack(&errors.Error{
		Kind:    ErrDuplicateName,
		Message: fmt.Sprintf("name %s must be unique across apis (defined in %s)", s.UserStr(apis[0].Name), s.StrsAnd(filePaths.Slice())),
	})
}

func ErrorDuplicateEndpointInOneDeploy(apis []userconfig.API) error {
	names := make([]string, len(apis))
	for i, api := range apis {
		names[i] = api.Name
	}

	return errors.WithStack(&errors.Error{
		Kind:    ErrDuplicateEndpointInOneDeploy,
		Message: fmt.Sprintf("endpoint %s must be unique across apis (defined in %s)", s.UserStr(*apis[0].Networking.Endpoint), s.StrsAnd(names)),
	})
}

func ErrorDuplicateEndpoint(apiName string) error {
	return errors.WithStack(&errors.Error{
		Kind:    ErrDuplicateEndpoint,
		Message: fmt.Sprintf("endpoint is already being used by %s", apiName),
	})
}

func ErrorConflictingFields(fieldKeyA, fieldKeyB string) error {
	return errors.WithStack(&errors.Error{
		Kind:    ErrConflictingFields,
		Message: fmt.Sprintf("please specify either the %s or %s field (both cannot be specified at the same time)", fieldKeyA, fieldKeyB),
	})
}

func ErrorSpecifyAllOrNone(val string, vals ...string) error {
	allVals := append([]string{val}, vals...)
	message := fmt.Sprintf("please specify all or none of %s", s.UserStrsAnd(allVals))
	if len(allVals) == 2 {
		message = fmt.Sprintf("please specify both %s and %s or neither of them", s.UserStr(allVals[0]), s.UserStr(allVals[1]))
	}

	return errors.WithStack(&errors.Error{
		Kind:    ErrSpecifyAllOrNone,
		Message: message,
	})
}

func ErrorOneOfPrerequisitesNotDefined(argName string, prerequisite string, prerequisites ...string) error {
	allPrerequisites := append([]string{prerequisite}, prerequisites...)
	message := fmt.Sprintf("%s specified without specifying %s", s.UserStr(argName), s.UserStrsOr(allPrerequisites))

	return errors.WithStack(&errors.Error{
		Kind:    ErrOneOfPrerequisitesNotDefined,
		Message: message,
	})
}

func ErrorConfigGreaterThanOtherConfig(tooBigKey string, tooBigVal interface{}, tooSmallKey string, tooSmallVal interface{}) error {
	return errors.WithStack(&errors.Error{
		Kind:    ErrConfigGreaterThanOtherConfig,
		Message: fmt.Sprintf("%s (%s) cannot be greater than %s (%s)", tooBigKey, s.UserStr(tooBigVal), tooSmallKey, s.UserStr(tooSmallVal)),
	})
}

func ErrorMinReplicasGreaterThanMax(min int32, max int32) error {
	return errors.WithStack(&errors.Error{
		Kind:    ErrMinReplicasGreaterThanMax,
		Message: fmt.Sprintf("%s cannot be greater than %s (%d > %d)", userconfig.MinReplicasKey, userconfig.MaxReplicasKey, min, max),
	})
}

func ErrorInitReplicasGreaterThanMax(init int32, max int32) error {
	return errors.WithStack(&errors.Error{
		Kind:    ErrInitReplicasGreaterThanMax,
		Message: fmt.Sprintf("%s cannot be greater than %s (%d > %d)", userconfig.InitReplicasKey, userconfig.MaxReplicasKey, init, max),
	})
}

func ErrorInitReplicasLessThanMin(init int32, min int32) error {
	return errors.WithStack(&errors.Error{
		Kind:    ErrInitReplicasLessThanMin,
		Message: fmt.Sprintf("%s cannot be less than %s (%d < %d)", userconfig.InitReplicasKey, userconfig.MinReplicasKey, init, min),
	})
}

func ErrorInvalidSurgeOrUnavailable(val string) error {
	return errors.WithStack(&errors.Error{
		Kind:    ErrInvalidSurgeOrUnavailable,
		Message: fmt.Sprintf("%s is not a valid value - must be an integer percentage (e.g. 25%%, to denote a percentage of desired replicas) or a positive integer (e.g. 5, to denote a number of replicas)", s.UserStr(val)),
	})
}

func ErrorSurgeAndUnavailableBothZero() error {
	return errors.WithStack(&errors.Error{
		Kind:    ErrSurgeAndUnavailableBothZero,
		Message: fmt.Sprintf("%s and %s cannot both be zero", userconfig.MaxSurgeKey, userconfig.MaxUnavailableKey),
	})
}

func ErrorFileNotFound(path string) error {
	return errors.WithStack(&errors.Error{
		Kind:    ErrFileNotFound,
		Message: fmt.Sprintf("%s: not found or insufficient permissions", path),
	})
}

func ErrorDirIsEmpty(path string) error {
	return errors.WithStack(&errors.Error{
		Kind:    ErrDirIsEmpty,
		Message: fmt.Sprintf("%s: directory is empty", path),
	})
}

func ErrorMustBeRelativeProjectPath(path string) error {
	return errors.WithStack(&errors.Error{
		Kind:    ErrMustBeRelativeProjectPath,
		Message: fmt.Sprintf("%s: must be a relative path (relative to the directory containing your API configuration file)", path),
	})
}

func ErrorPythonPathNotFound(pythonPath string) error {
	return errors.WithStack(&errors.Error{
		Kind:    ErrPythonPathNotFound,
		Message: fmt.Sprintf("%s: path does not exist, or has been excluded from your project directory", pythonPath),
	})
}

func ErrorS3FileNotFound(path string) error {
	return errors.WithStack(&errors.Error{
		Kind:    ErrS3FileNotFound,
		Message: fmt.Sprintf("%s: not found or insufficient permissions", path),
	})
}

var _tfExpectedStructMessage = `For TensorFlow models, the path must contain a directory with the following structure:
  1523423423/ (Version prefix, usually a timestamp)
  ├── saved_model.pb
  └── variables/
      ├── variables.index
      ├── variables.data-00000-of-00003
      ├── variables.data-00001-of-00003
      └── variables.data-00002-of-...`

func ErrorInvalidTensorFlowDir(path string) error {
	message := "invalid TensorFlow export directory.\n"
	message += _tfExpectedStructMessage
	return errors.WithStack(&errors.Error{
		Kind:    ErrInvalidTensorFlowDir,
		Message: message,
	})
}

var _neuronTfExpectedStructMessage = `For Neuron TensorFlow models, the path must contain a directory with the following structure:
1523423423/ (Version prefix, usually a timestamp)
└── saved_model.pb`

func ErrorInvalidNeuronTensorFlowDir(path string) error {
	message := "invalid Neuron TensorFlow export directory.\n"
	message += _neuronTfExpectedStructMessage
	return errors.WithStack(&errors.Error{
		Kind:    ErrInvalidNeuronTensorFlowDir,
		Message: message,
	})
}

func ErrorInvalidTensorFlowModelPath() error {
	return errors.WithStack(&errors.Error{
		Kind:    ErrInvalidTensorFlowModelPath,
		Message: "TensorFlow model path must be a directory or a zip file ending in `.zip`",
	})
}

func ErrorMissingModel(predictorType userconfig.PredictorType) error {
	return errors.WithStack(&errors.Error{
		Kind:    ErrMissingModel,
		Message: fmt.Sprintf("at least one model must be specified for %s predictor type; use fields %s:%s or %s:%s to add model(s)", predictorType, userconfig.PredictorKey, userconfig.ModelPathKey, userconfig.PredictorKey, userconfig.ModelsKey),
	})
}

func ErrorInvalidONNXModelPath() error {
	return errors.WithStack(&errors.Error{
		Kind:    ErrInvalidONNXModelPath,
		Message: "onnx model path must be an onnx exported file ending in `.onnx`",
	})
}

func ErrorDuplicateModelNames(duplicateModel string) error {
	return errors.WithStack(&errors.Error{
		Kind:    ErrDuplicateModelNames,
		Message: fmt.Sprintf("cannot have multiple models with the same name (%s)", duplicateModel),
	})
}

func ErrorFieldMustBeDefinedForPredictorType(fieldKey string, predictorType userconfig.PredictorType) error {
	return errors.WithStack(&errors.Error{
		Kind:    ErrFieldMustBeDefinedForPredictorType,
		Message: fmt.Sprintf("%s field must be defined for the %s predictor type", fieldKey, predictorType.String()),
	})
}

func ErrorFieldNotSupportedByPredictorType(fieldKey string, predictorType userconfig.PredictorType) error {
	return errors.WithStack(&errors.Error{
		Kind:    ErrFieldNotSupportedByPredictorType,
		Message: fmt.Sprintf("%s is not a supported field for the %s predictor type", fieldKey, predictorType.String()),
	})
}

func ErrorCortexPrefixedEnvVarNotAllowed() error {
	return errors.WithStack(&errors.Error{
		Kind:    ErrCortexPrefixedEnvVarNotAllowed,
		Message: fmt.Sprintf("environment variables starting with CORTEX_ are reserved"),
	})
}

func ErrorLocalModelPathNotSupportedByAWSProvider() error {
	return errors.WithStack(&errors.Error{
		Kind:    ErrLocalPathNotSupportedByAWSProvider,
		Message: fmt.Sprintf("local model paths are not supported for aws provider, please specify an S3 path"),
	})
}

func ErrorUnsupportedLocalComputeResource(resourceType string) error {
	return errors.WithStack(&errors.Error{
		Kind:    ErrUnsupportedLocalComputeResource,
		Message: fmt.Sprintf("%s compute resources cannot be used locally", resourceType),
	})
}

func ErrorRegistryInDifferentRegion(registryRegion string, awsClientRegion string) error {
	return errors.WithStack(&errors.Error{
		Kind:    ErrRegistryInDifferentRegion,
		Message: fmt.Sprintf("registry region (%s) does not match cortex's region (%s); images can only be pulled from repositories in the same region as cortex", registryRegion, awsClientRegion),
	})
}

func ErrorRegistryAccountIDMismatch(regID, opID string) error {
	return errors.WithStack(&errors.Error{
		Kind:    ErrRegistryAccountIDMismatch,
		Message: fmt.Sprintf("registry account ID (%s) doesn't match your AWS account ID (%s), and using an ECR registry in a different AWS account is not supported", regID, opID),
	})
}

func ErrorCannotAccessECRWithAnonymousAWSCreds() error {
	return errors.WithStack(&errors.Error{
		Kind:    ErrCannotAccessECRWithAnonymousAWSCreds,
		Message: fmt.Sprintf("cannot access ECR with anonymous aws credentials; run `cortex env configure local` to specify AWS credentials with access to ECR"),
	})
}

func ErrorKindIsNotSupportedByProvider(kind userconfig.Kind, provider types.ProviderType) error {
	return errors.WithStack(&errors.Error{
		Kind:    ErrKindIsNotSupportedByProvider,
		Message: fmt.Sprintf("%s kind is not supported on %s provider", kind.String(), provider.String()),
	})
}

func ErrorKeyIsNotSupportedForKind(key string, kind userconfig.Kind) error {
	return errors.WithStack(&errors.Error{
		Kind:    ErrKeyIsNotSupportedForKind,
		Message: fmt.Sprintf("%s key is not supported for %s kind", key, kind.String()),
	})
}

func ErrorComputeResourceConflict(resourceA, resourceB string) error {
	return errors.WithStack(&errors.Error{
		Kind:    ErrComputeResourceConflict,
		Message: fmt.Sprintf("%s and %s resources cannot be used together", resourceA, resourceB),
	})
}

func ErrorInvalidNumberOfInfProcesses(processesPerReplica int64, numInf int64, numNeuronCores int64) error {
	acceptableProcesses := libmath.FactorsInt64(numNeuronCores)
	return errors.WithStack(&errors.Error{
		Kind:    ErrInvalidNumberOfInfProcesses,
		Message: fmt.Sprintf("cannot evenly distribute %d Inferentia %s (%d NeuronCores total) over %d processes - acceptable numbers of processes are %s", numInf, s.PluralS("ASIC", numInf), numNeuronCores, processesPerReplica, s.UserStrsOr(acceptableProcesses)),
	})
}

func ErrorInvalidNumberOfInfs(requestedInfs int64) error {
	return errors.WithStack(&errors.Error{
		Kind:    ErrInvalidNumberOfInfs,
		Message: fmt.Sprintf("cannot request %d Infs (currently only 1 Inf can be used per API replica, due to AWS's bug: https://github.com/aws/aws-neuron-sdk/issues/110)", requestedInfs),
	})
}

<<<<<<< HEAD
=======
func ErrorInsufficientBatchConcurrencyLevel(maxBatchSize int32, processesPerReplica int32, threadsPerProcess int32) error {
	return errors.WithStack(&errors.Error{
		Kind: ErrInsufficientBatchConcurrencyLevel,
		Message: fmt.Sprintf(
			"%s (%d) must be less than or equal to %s * %s (%d * %d = %d)",
			userconfig.MaxBatchSizeKey, maxBatchSize, userconfig.ProcessesPerReplicaKey, userconfig.ThreadsPerProcessKey, processesPerReplica, threadsPerProcess, processesPerReplica*threadsPerProcess,
		),
	})
}

func ErrorInsufficientBatchConcurrencyLevelInf(maxBatchSize int32, threadsPerProcess int32) error {
	return errors.WithStack(&errors.Error{
		Kind: ErrInsufficientBatchConcurrencyLevelInf,
		Message: fmt.Sprintf(
			"%s (%d) must be less than or equal to %s (%d)",
			userconfig.MaxBatchSizeKey, maxBatchSize, userconfig.ThreadsPerProcessKey, threadsPerProcess,
		),
	})
}

>>>>>>> 7aead408
func ErrorIncorrectAPISplitterWeightTotal(totalWeight int) error {
	return errors.WithStack(&errors.Error{
		Kind:    ErrIncorrectAPISplitterWeight,
		Message: fmt.Sprintf("expected api splitter weights to sum to 100 but found %d", totalWeight),
	})
}

<<<<<<< HEAD
=======
func ErrorAPISplitterNotSupported() error {
	return errors.WithStack(&errors.Error{
		Kind:    ErrAPISplitterNotSupported,
		Message: fmt.Sprintf("kind APISplitter is not supported for local provider"),
	})
}

>>>>>>> 7aead408
func ErrorAPISplitterAPIsNotUnique(names []string) error {
	return errors.WithStack(&errors.Error{
		Kind:    ErrAPISplitterAPIsNotUnique,
		Message: fmt.Sprintf("api splitter %s not unique: %s", s.PluralS("API", len(names)), s.StrsSentence(names, "")),
	})
}<|MERGE_RESOLUTION|>--- conflicted
+++ resolved
@@ -68,14 +68,9 @@
 	ErrComputeResourceConflict              = "spec.compute_resource_conflict"
 	ErrInvalidNumberOfInfProcesses          = "spec.invalid_number_of_inf_processes"
 	ErrInvalidNumberOfInfs                  = "spec.invalid_number_of_infs"
-<<<<<<< HEAD
-	ErrIncorrectAPISplitterWeight           = "spec.incorrect_api_splitter_weight"
-=======
 	ErrInsufficientBatchConcurrencyLevel    = "spec.insufficient_batch_concurrency_level"
 	ErrInsufficientBatchConcurrencyLevelInf = "spec.insufficient_batch_concurrency_level_inf"
 	ErrIncorrectAPISplitterWeight           = "spec.incorrect_api_splitter_weight"
-	ErrAPISplitterNotSupported              = "spec.apisplitter_not_supported"
->>>>>>> 7aead408
 	ErrAPISplitterAPIsNotUnique             = "spec.apisplitter_apis_not_unique"
 )
 
@@ -382,8 +377,6 @@
 	})
 }
 
-<<<<<<< HEAD
-=======
 func ErrorInsufficientBatchConcurrencyLevel(maxBatchSize int32, processesPerReplica int32, threadsPerProcess int32) error {
 	return errors.WithStack(&errors.Error{
 		Kind: ErrInsufficientBatchConcurrencyLevel,
@@ -404,7 +397,6 @@
 	})
 }
 
->>>>>>> 7aead408
 func ErrorIncorrectAPISplitterWeightTotal(totalWeight int) error {
 	return errors.WithStack(&errors.Error{
 		Kind:    ErrIncorrectAPISplitterWeight,
@@ -412,16 +404,6 @@
 	})
 }
 
-<<<<<<< HEAD
-=======
-func ErrorAPISplitterNotSupported() error {
-	return errors.WithStack(&errors.Error{
-		Kind:    ErrAPISplitterNotSupported,
-		Message: fmt.Sprintf("kind APISplitter is not supported for local provider"),
-	})
-}
-
->>>>>>> 7aead408
 func ErrorAPISplitterAPIsNotUnique(names []string) error {
 	return errors.WithStack(&errors.Error{
 		Kind:    ErrAPISplitterAPIsNotUnique,
