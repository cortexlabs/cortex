/*
Copyright 2021 Cortex Labs, Inc.

Licensed under the Apache License, Version 2.0 (the "License");
you may not use this file except in compliance with the License.
You may obtain a copy of the License at

    http://www.apache.org/licenses/LICENSE-2.0

Unless required by applicable law or agreed to in writing, software
distributed under the License is distributed on an "AS IS" BASIS,
WITHOUT WARRANTIES OR CONDITIONS OF ANY KIND, either express or implied.
See the License for the specific language governing permissions and
limitations under the License.
*/

package spec

import (
	"bytes"
	"context"
	"fmt"
	"strings"
	"time"

	"github.com/aws/aws-sdk-go/aws/awserr"
	"github.com/cortexlabs/cortex/pkg/consts"
	"github.com/cortexlabs/cortex/pkg/lib/aws"
	"github.com/cortexlabs/cortex/pkg/lib/cast"
	cr "github.com/cortexlabs/cortex/pkg/lib/configreader"
	"github.com/cortexlabs/cortex/pkg/lib/docker"
	"github.com/cortexlabs/cortex/pkg/lib/errors"
	"github.com/cortexlabs/cortex/pkg/lib/files"
	libjson "github.com/cortexlabs/cortex/pkg/lib/json"
	"github.com/cortexlabs/cortex/pkg/lib/k8s"
	libmath "github.com/cortexlabs/cortex/pkg/lib/math"
	"github.com/cortexlabs/cortex/pkg/lib/pointer"
	"github.com/cortexlabs/cortex/pkg/lib/regex"
	s "github.com/cortexlabs/cortex/pkg/lib/strings"
	libtime "github.com/cortexlabs/cortex/pkg/lib/time"
	"github.com/cortexlabs/cortex/pkg/lib/urls"
	"github.com/cortexlabs/cortex/pkg/types/userconfig"
	dockertypes "github.com/docker/docker/api/types"
	pbparser "github.com/emicklei/proto"
	kresource "k8s.io/apimachinery/pkg/api/resource"
)

var AutoscalingTickInterval = 10 * time.Second

const _dockerPullSecretName = "registry-credentials"

func apiValidation(resource userconfig.Resource) *cr.StructValidation {
	var structFieldValidations []*cr.StructFieldValidation

	switch resource.Kind {
	case userconfig.RealtimeAPIKind:
		structFieldValidations = append(resourceStructValidations,
			predictorValidation(),
			networkingValidation(),
			computeValidation(),
			autoscalingValidation(),
			updateStrategyValidation(),
		)
	case userconfig.AsyncAPIKind:
		structFieldValidations = append(resourceStructValidations,
			predictorValidation(),
			networkingValidation(),
			computeValidation(),
			autoscalingValidation(),
			updateStrategyValidation(),
		)
	case userconfig.BatchAPIKind:
		structFieldValidations = append(resourceStructValidations,
			predictorValidation(),
			networkingValidation(),
			computeValidation(),
		)
	case userconfig.TaskAPIKind:
		structFieldValidations = append(resourceStructValidations,
			taskDefinitionValidation(),
			networkingValidation(),
			computeValidation(),
		)
	case userconfig.TrafficSplitterKind:
		structFieldValidations = append(resourceStructValidations,
			multiAPIsValidation(),
			networkingValidation(),
		)
	}
	return &cr.StructValidation{
		StructFieldValidations: structFieldValidations,
	}
}

var resourceStructValidations = []*cr.StructFieldValidation{
	{
		StructField: "Name",
		StringValidation: &cr.StringValidation{
			Required:        true,
			DNS1035:         true,
			InvalidPrefixes: []string{"b-"}, // collides with our sqs names
			MaxLength:       42,             // k8s adds 21 characters to the pod name, and 63 is the max before it starts to truncate
		},
	},
	{
		StructField: "Kind",
		StringValidation: &cr.StringValidation{
			Required:      true,
			AllowedValues: userconfig.KindStrings(),
		},
		Parser: func(str string) (interface{}, error) {
			return userconfig.KindFromString(str), nil
		},
	},
}

func multiAPIsValidation() *cr.StructFieldValidation {
	return &cr.StructFieldValidation{
		StructField: "APIs",
		StructListValidation: &cr.StructListValidation{
			Required:         true,
			TreatNullAsEmpty: true,
			StructValidation: &cr.StructValidation{
				StructFieldValidations: []*cr.StructFieldValidation{
					{
						StructField: "Name",
						StringValidation: &cr.StringValidation{
							Required:   true,
							AllowEmpty: false,
						},
					},
					{
						StructField: "Weight",
						Int32Validation: &cr.Int32Validation{
							Required:             true,
							GreaterThanOrEqualTo: pointer.Int32(0),
							LessThanOrEqualTo:    pointer.Int32(100),
						},
					},
					{
						StructField:    "Shadow",
						BoolValidation: &cr.BoolValidation{},
					},
				},
			},
		},
	}
}

func predictorValidation() *cr.StructFieldValidation {
	return &cr.StructFieldValidation{
		StructField: "Predictor",
		StructValidation: &cr.StructValidation{
			Required: true,
			StructFieldValidations: []*cr.StructFieldValidation{
				{
					StructField: "Type",
					StringValidation: &cr.StringValidation{
						Required:      true,
						AllowedValues: userconfig.PredictorTypeStrings(),
					},
					Parser: func(str string) (interface{}, error) {
						return userconfig.PredictorTypeFromString(str), nil
					},
				},
				{
					StructField: "Path",
					StringValidation: &cr.StringValidation{
						Required: true,
						Suffix:   ".py",
					},
				},
				{
					StructField: "ProtobufPath",
					StringPtrValidation: &cr.StringPtrValidation{
						Default:                   nil,
						AllowExplicitNull:         true,
						AlphaNumericDotUnderscore: true,
						Suffix:                    ".proto",
					},
				},
				{
					StructField: "PythonPath",
					StringPtrValidation: &cr.StringPtrValidation{
						AllowEmpty:       false,
						DisallowedValues: []string{".", "./", "./."},
						Validator: func(path string) (string, error) {
							if files.IsAbsOrTildePrefixed(path) {
								return "", ErrorMustBeRelativeProjectPath(path)
							}
							path = strings.TrimPrefix(path, "./")
							path = s.EnsureSuffix(path, "/")
							return path, nil
						},
					},
				},
				{
					StructField: "Image",
					StringValidation: &cr.StringValidation{
						Required:           false,
						AllowEmpty:         true,
						DockerImageOrEmpty: true,
					},
				},
				{
					StructField: "TensorFlowServingImage",
					StringValidation: &cr.StringValidation{
						Required:           false,
						AllowEmpty:         true,
						DockerImageOrEmpty: true,
					},
				},
				{
					StructField: "ProcessesPerReplica",
					Int32Validation: &cr.Int32Validation{
						Default:              1,
						GreaterThanOrEqualTo: pointer.Int32(1),
						LessThanOrEqualTo:    pointer.Int32(100),
					},
				},
				{
					StructField: "ThreadsPerProcess",
					Int32Validation: &cr.Int32Validation{
						Default:              1,
						GreaterThanOrEqualTo: pointer.Int32(1),
					},
				},
				{
					StructField: "ShmSize",
					StringPtrValidation: &cr.StringPtrValidation{
						Default:           nil,
						AllowExplicitNull: true,
					},
					Parser: k8s.QuantityParser(&k8s.QuantityValidation{}),
				},
				{
					StructField: "LogLevel",
					StringValidation: &cr.StringValidation{
						Default:       "info",
						AllowedValues: userconfig.LogLevelTypes(),
					},
					Parser: func(str string) (interface{}, error) {
						return userconfig.LogLevelFromString(str), nil
					},
				},
				{
					StructField: "Config",
					InterfaceMapValidation: &cr.InterfaceMapValidation{
						StringKeysOnly:     true,
						AllowEmpty:         true,
						AllowExplicitNull:  true,
						ConvertNullToEmpty: true,
						Default:            map[string]interface{}{},
					},
				},
				{
					StructField: "Env",
					StringMapValidation: &cr.StringMapValidation{
						Default:    map[string]string{},
						AllowEmpty: true,
					},
				},
				multiModelValidation("Models"),
				multiModelValidation("MultiModelReloading"),
				serverSideBatchingValidation(),
				dependencyPathValidation(),
			},
		},
	}
}

func taskDefinitionValidation() *cr.StructFieldValidation {
	return &cr.StructFieldValidation{
		StructField: "TaskDefinition",
		StructValidation: &cr.StructValidation{
			Required: true,
			StructFieldValidations: []*cr.StructFieldValidation{
				{
					StructField: "Path",
					StringValidation: &cr.StringValidation{
						Required: true,
					},
				},
				{
					StructField: "PythonPath",
					StringPtrValidation: &cr.StringPtrValidation{
						AllowEmpty:       false,
						DisallowedValues: []string{".", "./", "./."},
						Validator: func(path string) (string, error) {
							if files.IsAbsOrTildePrefixed(path) {
								return "", ErrorMustBeRelativeProjectPath(path)
							}
							path = strings.TrimPrefix(path, "./")
							path = s.EnsureSuffix(path, "/")
							return path, nil
						},
					},
				},
				{
					StructField: "Image",
					StringValidation: &cr.StringValidation{
						Required:           false,
						AllowEmpty:         true,
						DockerImageOrEmpty: true,
					},
				},
				{
					StructField: "LogLevel",
					StringValidation: &cr.StringValidation{
						Default:       "info",
						AllowedValues: userconfig.LogLevelTypes(),
					},
					Parser: func(str string) (interface{}, error) {
						return userconfig.LogLevelFromString(str), nil
					},
				},
				{
					StructField: "Config",
					InterfaceMapValidation: &cr.InterfaceMapValidation{
						StringKeysOnly:     true,
						AllowEmpty:         true,
						AllowExplicitNull:  true,
						ConvertNullToEmpty: true,
						Default:            map[string]interface{}{},
					},
				},
				{
					StructField: "Env",
					StringMapValidation: &cr.StringMapValidation{
						Default:    map[string]string{},
						AllowEmpty: true,
					},
				},
				dependencyPathValidation(),
			},
		},
	}
}

func networkingValidation() *cr.StructFieldValidation {
	return &cr.StructFieldValidation{
		StructField: "Networking",
		StructValidation: &cr.StructValidation{
			StructFieldValidations: []*cr.StructFieldValidation{
				{
					StructField: "Endpoint",
					StringPtrValidation: &cr.StringPtrValidation{
						Validator: urls.ValidateEndpoint,
						MaxLength: 1000, // no particular reason other than it works
					},
				},
			},
		},
	}
}

func computeValidation() *cr.StructFieldValidation {
	return &cr.StructFieldValidation{
		StructField: "Compute",
		StructValidation: &cr.StructValidation{
			StructFieldValidations: []*cr.StructFieldValidation{
				{
					StructField: "CPU",
					StringPtrValidation: &cr.StringPtrValidation{
						Default:           pointer.String("200m"),
						AllowExplicitNull: true,
						CastNumeric:       true,
					},
					Parser: k8s.QuantityParser(&k8s.QuantityValidation{
						GreaterThanOrEqualTo: k8s.QuantityPtr(kresource.MustParse("20m")),
					}),
				},
				{
					StructField: "Mem",
					StringPtrValidation: &cr.StringPtrValidation{
						Default:           nil,
						AllowExplicitNull: true,
					},
					Parser: k8s.QuantityParser(&k8s.QuantityValidation{
						GreaterThanOrEqualTo: k8s.QuantityPtr(kresource.MustParse("20Mi")),
					}),
				},
				{
					StructField: "GPU",
					Int64Validation: &cr.Int64Validation{
						Default:              0,
						GreaterThanOrEqualTo: pointer.Int64(0),
					},
				},
				{
					StructField: "Inf",
					Int64Validation: &cr.Int64Validation{
						Default:              0,
						GreaterThanOrEqualTo: pointer.Int64(0),
					},
				},
			},
		},
	}
}

func autoscalingValidation() *cr.StructFieldValidation {
	return &cr.StructFieldValidation{
		StructField: "Autoscaling",
		StructValidation: &cr.StructValidation{
			StructFieldValidations: []*cr.StructFieldValidation{
				{
					StructField: "MinReplicas",
					Int32Validation: &cr.Int32Validation{
						Default:     1,
						GreaterThan: pointer.Int32(0),
					},
				},
				{
					StructField: "MaxReplicas",
					Int32Validation: &cr.Int32Validation{
						Default:     100,
						GreaterThan: pointer.Int32(0),
					},
				},
				{
					StructField:  "InitReplicas",
					DefaultField: "MinReplicas",
					Int32Validation: &cr.Int32Validation{
						GreaterThan: pointer.Int32(0),
					},
				},
				{
					StructField: "MaxReplicaConcurrency",
					Int64Validation: &cr.Int64Validation{
						Default:     consts.DefaultMaxReplicaConcurrency,
						GreaterThan: pointer.Int64(0),
						// our configured nginx can theoretically accept up to 32768 connections, but during testing,
						// it has been observed that the number is just slightly lower, so it has been offset by 2678
						LessThanOrEqualTo: pointer.Int64(30000),
					},
				},
				{
					StructField: "TargetReplicaConcurrency",
					Float64PtrValidation: &cr.Float64PtrValidation{
						GreaterThan: pointer.Float64(0),
					},
				},
				{
					StructField: "Window",
					StringValidation: &cr.StringValidation{
						Default: "60s",
					},
					Parser: cr.DurationParser(&cr.DurationValidation{
						GreaterThanOrEqualTo: &AutoscalingTickInterval,
						MultipleOf:           &AutoscalingTickInterval,
					}),
				},
				{
					StructField: "DownscaleStabilizationPeriod",
					StringValidation: &cr.StringValidation{
						Default: "5m",
					},
					Parser: cr.DurationParser(&cr.DurationValidation{
						GreaterThanOrEqualTo: pointer.Duration(libtime.MustParseDuration("0s")),
					}),
				},
				{
					StructField: "UpscaleStabilizationPeriod",
					StringValidation: &cr.StringValidation{
						Default: "1m",
					},
					Parser: cr.DurationParser(&cr.DurationValidation{
						GreaterThanOrEqualTo: pointer.Duration(libtime.MustParseDuration("0s")),
					}),
				},
				{
					StructField: "MaxDownscaleFactor",
					Float64Validation: &cr.Float64Validation{
						Default:              0.75,
						GreaterThanOrEqualTo: pointer.Float64(0),
						LessThan:             pointer.Float64(1),
					},
				},
				{
					StructField: "MaxUpscaleFactor",
					Float64Validation: &cr.Float64Validation{
						Default:     1.5,
						GreaterThan: pointer.Float64(1),
					},
				},
				{
					StructField: "DownscaleTolerance",
					Float64Validation: &cr.Float64Validation{
						Default:              0.05,
						GreaterThanOrEqualTo: pointer.Float64(0),
						LessThan:             pointer.Float64(1),
					},
				},
				{
					StructField: "UpscaleTolerance",
					Float64Validation: &cr.Float64Validation{
						Default:              0.05,
						GreaterThanOrEqualTo: pointer.Float64(0),
					},
				},
			},
		},
	}
}

func updateStrategyValidation() *cr.StructFieldValidation {
	return &cr.StructFieldValidation{
		StructField: "UpdateStrategy",
		StructValidation: &cr.StructValidation{
			StructFieldValidations: []*cr.StructFieldValidation{
				{
					StructField: "MaxSurge",
					StringValidation: &cr.StringValidation{
						Default:   "25%",
						CastInt:   true,
						Validator: surgeOrUnavailableValidator,
					},
				},
				{
					StructField: "MaxUnavailable",
					StringValidation: &cr.StringValidation{
						Default:   "25%",
						CastInt:   true,
						Validator: surgeOrUnavailableValidator,
					},
				},
			},
		},
	}
}

func multiModelValidation(fieldName string) *cr.StructFieldValidation {
	return &cr.StructFieldValidation{
		StructField: fieldName,
		StructValidation: &cr.StructValidation{
			Required:   false,
			DefaultNil: true,
			StructFieldValidations: []*cr.StructFieldValidation{
				{
					StructField: "Path",
					StringPtrValidation: &cr.StringPtrValidation{
						Required:  false,
						Validator: checkForInvalidBucketScheme,
					},
				},
				multiModelPathsValidation(),
				{
					StructField: "Dir",
					StringPtrValidation: &cr.StringPtrValidation{
						Required:  false,
						Validator: checkForInvalidBucketScheme,
					},
				},
				{
					StructField: "SignatureKey",
					StringPtrValidation: &cr.StringPtrValidation{
						Required: false,
					},
				},
				{
					StructField: "CacheSize",
					Int32PtrValidation: &cr.Int32PtrValidation{
						Required:    false,
						GreaterThan: pointer.Int32(0),
					},
				},
				{
					StructField: "DiskCacheSize",
					Int32PtrValidation: &cr.Int32PtrValidation{
						Required:    false,
						GreaterThan: pointer.Int32(0),
					},
				},
			},
		},
	}
}

func multiModelPathsValidation() *cr.StructFieldValidation {
	return &cr.StructFieldValidation{
		StructField: "Paths",
		StructListValidation: &cr.StructListValidation{
			Required:         false,
			TreatNullAsEmpty: true,
			StructValidation: &cr.StructValidation{
				StructFieldValidations: []*cr.StructFieldValidation{
					{
						StructField: "Name",
						StringValidation: &cr.StringValidation{
							Required:                   true,
							AllowEmpty:                 false,
							DisallowedValues:           []string{consts.SingleModelName},
							AlphaNumericDashUnderscore: true,
						},
					},
					{
						StructField: "Path",
						StringValidation: &cr.StringValidation{
							Required:   true,
							AllowEmpty: false,
							Validator:  checkForInvalidBucketScheme,
						},
					},
					{
						StructField: "SignatureKey",
						StringPtrValidation: &cr.StringPtrValidation{
							Required:   false,
							AllowEmpty: false,
						},
					},
				},
			},
		},
	}
}

func serverSideBatchingValidation() *cr.StructFieldValidation {
	return &cr.StructFieldValidation{
		StructField: "ServerSideBatching",
		StructValidation: &cr.StructValidation{
			Required:          false,
			DefaultNil:        true,
			AllowExplicitNull: true,
			StructFieldValidations: []*cr.StructFieldValidation{
				{
					StructField: "MaxBatchSize",
					Int32Validation: &cr.Int32Validation{
						Required:             true,
						GreaterThanOrEqualTo: pointer.Int32(2),
						LessThanOrEqualTo:    pointer.Int32(1024), // this is an arbitrary limit
					},
				},
				{
					StructField: "BatchInterval",
					StringValidation: &cr.StringValidation{
						Required: true,
					},
					Parser: cr.DurationParser(&cr.DurationValidation{
						GreaterThan: pointer.Duration(libtime.MustParseDuration("0s")),
					}),
				},
			},
		},
	}
}

func dependencyPathValidation() *cr.StructFieldValidation {
	return &cr.StructFieldValidation{
		StructField: "Dependencies",
		StructValidation: &cr.StructValidation{
			Required: false,
			StructFieldValidations: []*cr.StructFieldValidation{
				{
					StructField: "Pip",
					StringValidation: &cr.StringValidation{
						Default: "requirements.txt",
					},
				},
				{
					StructField: "Conda",
					StringValidation: &cr.StringValidation{
						Default: "conda-packages.txt",
					},
				},
				{
					StructField: "Shell",
					StringValidation: &cr.StringValidation{
						Default: "dependencies.sh",
					},
				},
			},
		},
	}
}

var resourceStructValidation = cr.StructValidation{
	AllowExtraFields:       true,
	StructFieldValidations: resourceStructValidations,
}

func ExtractAPIConfigs(configBytes []byte, configFileName string) ([]userconfig.API, error) {
	var err error

	configData, err := cr.ReadYAMLBytes(configBytes)
	if err != nil {
		return nil, errors.Wrap(err, configFileName)
	}

	configDataSlice, ok := cast.InterfaceToStrInterfaceMapSlice(configData)
	if !ok {
		return nil, errors.Wrap(ErrorMalformedConfig(), configFileName)
	}

	apis := make([]userconfig.API, len(configDataSlice))
	for i, data := range configDataSlice {
		api := userconfig.API{}
		var resourceStruct userconfig.Resource
		errs := cr.Struct(&resourceStruct, data, &resourceStructValidation)
		if errors.HasError(errs) {
			name, _ := data[userconfig.NameKey].(string)
			kindString, _ := data[userconfig.KindKey].(string)
			kind := userconfig.KindFromString(kindString)
			err = errors.Wrap(errors.FirstError(errs...), userconfig.IdentifyAPI(configFileName, name, kind, i))
			return nil, errors.Append(err, fmt.Sprintf("\n\napi configuration schema can be found at https://docs.cortex.dev/v/%s/", consts.CortexVersionMinor))
		}

		errs = cr.Struct(&api, data, apiValidation(resourceStruct))
		if errors.HasError(errs) {
			name, _ := data[userconfig.NameKey].(string)
			kindString, _ := data[userconfig.KindKey].(string)
			kind := userconfig.KindFromString(kindString)
			err = errors.Wrap(errors.FirstError(errs...), userconfig.IdentifyAPI(configFileName, name, kind, i))
			return nil, errors.Append(err, fmt.Sprintf("\n\napi configuration schema can be found at https://docs.cortex.dev/v/%s/", consts.CortexVersionMinor))
		}
		api.Index = i
		api.FileName = configFileName

		interfaceMap, ok := cast.JSONMarshallable(data)
		if !ok {
			return nil, errors.ErrorUnexpected("unable to cast api spec to json") // unexpected
		}

		api.SubmittedAPISpec = interfaceMap

		if resourceStruct.Kind == userconfig.RealtimeAPIKind ||
			resourceStruct.Kind == userconfig.BatchAPIKind ||
			resourceStruct.Kind == userconfig.TaskAPIKind ||
			resourceStruct.Kind == userconfig.AsyncAPIKind {
			api.ApplyDefaultDockerPaths()
		}

		apis[i] = api
	}

	return apis, nil
}

func ValidateAPI(
	api *userconfig.API,
	models *[]CuratedModelResource,
	projectFiles ProjectFiles,
	awsClient *aws.Client,
	k8sClient *k8s.Client,
) error {

	// if models is nil, we need to set it to an empty slice to avoid nil pointer exceptions
	if models == nil {
		models = &[]CuratedModelResource{}
	}

	if api.Networking.Endpoint == nil && api.Predictor.ProtobufPath == nil {
		api.Networking.Endpoint = pointer.String("/" + api.Name)
	}

	switch api.Kind {
	case userconfig.TaskAPIKind:
		if err := validateTaskDefinition(api, projectFiles, awsClient, k8sClient); err != nil {
			return errors.Wrap(err, userconfig.TaskDefinitionKey)
		}
	default:
<<<<<<< HEAD
		if err := validatePredictor(api, models, projectFiles, provider, awsClient, gcpClient, k8sClient); err != nil {
			if errors.GetKind(err) == ErrProtoInvalidNetworkingEndpoint {
				return errors.Wrap(err, userconfig.NetworkingKey, userconfig.EndpointKey)
			}
=======
		if err := validatePredictor(api, models, projectFiles, awsClient, k8sClient); err != nil {
>>>>>>> cecdc7ea
			return errors.Wrap(err, userconfig.PredictorKey)
		}
	}

	if api.Autoscaling != nil {
		if err := validateAutoscaling(api); err != nil {
			return errors.Wrap(err, userconfig.AutoscalingKey)
		}
	}

	if err := validateCompute(api); err != nil {
		return errors.Wrap(err, userconfig.ComputeKey)
	}

	if api.UpdateStrategy != nil {
		if err := validateUpdateStrategy(api.UpdateStrategy); err != nil {
			return errors.Wrap(err, userconfig.UpdateStrategyKey)
		}
	}

	if api.Predictor != nil && api.Predictor.ShmSize != nil && api.Compute.Mem != nil {
		if api.Predictor.ShmSize.Cmp(api.Compute.Mem.Quantity) > 0 {
			return ErrorShmSizeCannotExceedMem(*api.Predictor.ShmSize, *api.Compute.Mem)
		}
	}

	return nil
}

func validateTaskDefinition(
	api *userconfig.API,
	projectFiles ProjectFiles,
	awsClient *aws.Client,
	k8sClient *k8s.Client,
) error {
	taskDefinition := api.TaskDefinition

	if err := validateDockerImagePath(taskDefinition.Image, awsClient, k8sClient); err != nil {
		return errors.Wrap(err, userconfig.ImageKey)
	}

	for key := range taskDefinition.Env {
		if strings.HasPrefix(key, "CORTEX_") {
			return errors.Wrap(ErrorCortexPrefixedEnvVarNotAllowed(), userconfig.EnvKey, key)
		}
	}

	if !projectFiles.HasFile(taskDefinition.Path) {
		return errors.Wrap(files.ErrorFileDoesNotExist(taskDefinition.Path), userconfig.PathKey)
	}

	if taskDefinition.PythonPath != nil {
		if !projectFiles.HasDir(*taskDefinition.PythonPath) {
			return errors.Wrap(
				ErrorPythonPathNotFound(*taskDefinition.PythonPath),
				userconfig.PythonPathKey,
			)
		}
	}

	return nil
}

func ValidateTrafficSplitter(api *userconfig.API) error {
	if api.Networking.Endpoint == nil {
		api.Networking.Endpoint = pointer.String("/" + api.Name)
	}
	if err := verifyTotalWeight(api.APIs); err != nil {
		return err
	}
	if err := areTrafficSplitterAPIsUnique(api.APIs); err != nil {
		return err
	}

	hasShadow := false
	for _, api := range api.APIs {
		if api.Shadow {
			if hasShadow {
				return ErrorOneShadowPerTrafficSplitter()
			}
			hasShadow = true
		}
	}

	return nil
}

func validatePredictor(
	api *userconfig.API,
	models *[]CuratedModelResource,
	projectFiles ProjectFiles,
	awsClient *aws.Client,
	k8sClient *k8s.Client,
) error {
	predictor := api.Predictor
<<<<<<< HEAD
	if api.Kind == userconfig.AsyncAPIKind && predictor.Type != userconfig.PythonPredictorType {
		return ErrorPredictorTypeNotSupportedForKind(predictor.Type, api.Kind)
	}

	if !projectFiles.HasFile(predictor.Path) {
		return errors.Wrap(files.ErrorFileDoesNotExist(predictor.Path), userconfig.PathKey)
	}

	if predictor.PythonPath != nil {
		if err := validatePythonPath(predictor, projectFiles); err != nil {
			return errors.Wrap(err, userconfig.PythonPathKey)
		}
	}

	if predictor.IsGRPC() {
		if api.Kind != userconfig.RealtimeAPIKind {
			return ErrorKeyIsNotSupportedForKind(userconfig.ProtobufPathKey, api.Kind)
		}

		if err := validateProtobufPath(api, projectFiles); err != nil {
			return err
		}
	}

=======
>>>>>>> cecdc7ea
	if err := validateMultiModelsFields(api); err != nil {
		return err
	}

	switch predictor.Type {
	case userconfig.PythonPredictorType:
		if err := validatePythonPredictor(api, models, awsClient); err != nil {
			return err
		}
	case userconfig.TensorFlowPredictorType:
		if err := validateTensorFlowPredictor(api, models, awsClient); err != nil {
			return err
		}
		if err := validateDockerImagePath(predictor.TensorFlowServingImage, awsClient, k8sClient); err != nil {
			return errors.Wrap(err, userconfig.TensorFlowServingImageKey)
		}
	case userconfig.ONNXPredictorType:
		if err := validateONNXPredictor(api, models, awsClient); err != nil {
			return err
		}
	}

	if api.Kind == userconfig.BatchAPIKind || api.Kind == userconfig.AsyncAPIKind {
		if predictor.MultiModelReloading != nil {
			return ErrorKeyIsNotSupportedForKind(userconfig.MultiModelReloadingKey, api.Kind)
		}

		if predictor.ServerSideBatching != nil {
			return ErrorKeyIsNotSupportedForKind(userconfig.ServerSideBatchingKey, api.Kind)
		}

		if predictor.ProcessesPerReplica > 1 {
			return ErrorKeyIsNotSupportedForKind(userconfig.ProcessesPerReplicaKey, api.Kind)
		}

		if predictor.ThreadsPerProcess > 1 {
			return ErrorKeyIsNotSupportedForKind(userconfig.ThreadsPerProcessKey, api.Kind)
		}
	}

	if err := validateDockerImagePath(predictor.Image, awsClient, k8sClient); err != nil {
		return errors.Wrap(err, userconfig.ImageKey)
	}

	for key := range predictor.Env {
		if strings.HasPrefix(key, "CORTEX_") {
			return errors.Wrap(ErrorCortexPrefixedEnvVarNotAllowed(), userconfig.EnvKey, key)
		}
	}

	return nil
}

func validateMultiModelsFields(api *userconfig.API) error {
	predictor := api.Predictor

	var models *userconfig.MultiModels
	if api.Predictor.Models != nil {
		if api.Predictor.Type == userconfig.PythonPredictorType {
			return ErrorFieldNotSupportedByPredictorType(userconfig.ModelsKey, api.Predictor.Type)
		}
		models = api.Predictor.Models
	}
	if api.Predictor.MultiModelReloading != nil {
		if api.Predictor.Type != userconfig.PythonPredictorType {
			return ErrorFieldNotSupportedByPredictorType(userconfig.MultiModelReloadingKey, api.Predictor.Type)
		}
		models = api.Predictor.MultiModelReloading
	}

	if models == nil {
		if api.Predictor.Type != userconfig.PythonPredictorType {
			return ErrorFieldMustBeDefinedForPredictorType(userconfig.ModelsKey, api.Predictor.Type)
		}
		return nil
	}

	if models.Path == nil && len(models.Paths) == 0 && models.Dir == nil {
		return errors.Wrap(ErrorSpecifyOnlyOneField(userconfig.ModelsPathKey, userconfig.ModelsPathsKey, userconfig.ModelsDirKey), userconfig.ModelsKey)
	}
	if models.Path != nil && len(models.Paths) > 0 && models.Dir != nil {
		return errors.Wrap(ErrorSpecifyOnlyOneField(userconfig.ModelsPathKey, userconfig.ModelsPathsKey, userconfig.ModelsDirKey), userconfig.ModelsKey)
	}

	if models.Path != nil && len(models.Paths) > 0 {
		return errors.Wrap(ErrorConflictingFields(userconfig.ModelsPathKey, userconfig.ModelsPathsKey), userconfig.ModelsKey)
	}
	if models.Dir != nil && len(models.Paths) > 0 {
		return errors.Wrap(ErrorConflictingFields(userconfig.ModelsPathsKey, userconfig.ModelsDirKey), userconfig.ModelsKey)
	}
	if models.Dir != nil && models.Path != nil {
		return errors.Wrap(ErrorConflictingFields(userconfig.ModelsPathKey, userconfig.ModelsDirKey), userconfig.ModelsKey)
	}

	if models.CacheSize != nil && api.Kind != userconfig.RealtimeAPIKind {
		return errors.Wrap(ErrorKeyIsNotSupportedForKind(userconfig.ModelsCacheSizeKey, api.Kind), userconfig.ModelsKey)
	}
	if models.DiskCacheSize != nil && api.Kind != userconfig.RealtimeAPIKind {
		return errors.Wrap(ErrorKeyIsNotSupportedForKind(userconfig.ModelsDiskCacheSizeKey, api.Kind), userconfig.ModelsKey)
	}

	if (models.CacheSize == nil && models.DiskCacheSize != nil) ||
		(models.CacheSize != nil && models.DiskCacheSize == nil) {
		return errors.Wrap(ErrorSpecifyAllOrNone(userconfig.ModelsCacheSizeKey, userconfig.ModelsDiskCacheSizeKey), userconfig.ModelsKey)
	}

	if models.CacheSize != nil && models.DiskCacheSize != nil {
		if *models.CacheSize > *models.DiskCacheSize {
			return errors.Wrap(ErrorConfigGreaterThanOtherConfig(userconfig.ModelsCacheSizeKey, *models.CacheSize, userconfig.ModelsDiskCacheSizeKey, *models.DiskCacheSize), userconfig.ModelsKey)
		}

		if predictor.ProcessesPerReplica > 1 {
			return ErrorModelCachingNotSupportedWhenMultiprocessingEnabled(predictor.ProcessesPerReplica)
		}
	}

	return nil
}

func validatePythonPredictor(api *userconfig.API, models *[]CuratedModelResource, awsClient *aws.Client) error {
	predictor := api.Predictor

	if predictor.Models != nil {
		return ErrorFieldNotSupportedByPredictorType(userconfig.ModelsKey, predictor.Type)
	}

	if predictor.ServerSideBatching != nil {
		if predictor.ServerSideBatching.MaxBatchSize != predictor.ThreadsPerProcess {
			return ErrorConcurrencyMismatchServerSideBatchingPython(
				predictor.ServerSideBatching.MaxBatchSize,
				predictor.ThreadsPerProcess,
			)
		}
	}
	if predictor.TensorFlowServingImage != "" {
		return ErrorFieldNotSupportedByPredictorType(userconfig.TensorFlowServingImageKey, predictor.Type)
	}

	if predictor.MultiModelReloading == nil {
		return nil
	}
	mmr := predictor.MultiModelReloading
	if mmr.SignatureKey != nil {
		return errors.Wrap(ErrorFieldNotSupportedByPredictorType(userconfig.ModelsSignatureKeyKey, predictor.Type), userconfig.MultiModelReloadingKey)
	}

	hasSingleModel := mmr.Path != nil
	hasMultiModels := !hasSingleModel

	var modelWrapError func(error) error
	var modelResources []userconfig.ModelResource

	if hasSingleModel {
		modelWrapError = func(err error) error {
			return errors.Wrap(err, userconfig.MultiModelReloadingKey, userconfig.ModelsPathKey)
		}
		modelResources = []userconfig.ModelResource{
			{
				Name: consts.SingleModelName,
				Path: *mmr.Path,
			},
		}
		*mmr.Path = s.EnsureSuffix(*mmr.Path, "/")
	}
	if hasMultiModels {
		if mmr.SignatureKey != nil {
			return errors.Wrap(ErrorFieldNotSupportedByPredictorType(userconfig.ModelsSignatureKeyKey, predictor.Type), userconfig.MultiModelReloadingKey)
		}

		if len(mmr.Paths) > 0 {
			modelWrapError = func(err error) error {
				return errors.Wrap(err, userconfig.MultiModelReloadingKey, userconfig.ModelsPathsKey)
			}

			for _, path := range mmr.Paths {
				if path.SignatureKey != nil {
					return errors.Wrap(
						ErrorFieldNotSupportedByPredictorType(userconfig.ModelsSignatureKeyKey, predictor.Type),
						userconfig.MultiModelReloadingKey,
						userconfig.ModelsKey,
						userconfig.ModelsPathsKey,
						path.Name,
					)
				}
				(*path).Path = s.EnsureSuffix((*path).Path, "/")
				modelResources = append(modelResources, *path)
			}
		}

		if mmr.Dir != nil {
			modelWrapError = func(err error) error {
				return errors.Wrap(err, userconfig.MultiModelReloadingKey, userconfig.ModelsDirKey)
			}
		}
	}

	var err error
	if hasMultiModels && mmr.Dir != nil {
		*models, err = validateDirModels(*mmr.Dir, nil, awsClient, generateErrorForPredictorTypeFn(api), nil)
	} else {
		*models, err = validateModels(modelResources, nil, awsClient, generateErrorForPredictorTypeFn(api), nil)
	}
	if err != nil {
		return modelWrapError(err)
	}

	if hasMultiModels {
		for _, model := range *models {
			if model.Name == consts.SingleModelName {
				return modelWrapError(ErrorReservedModelName(model.Name))
			}
		}
	}

	if err := checkDuplicateModelNames(*models); err != nil {
		return modelWrapError(err)
	}

	return nil
}

func validateTensorFlowPredictor(api *userconfig.API, models *[]CuratedModelResource, awsClient *aws.Client) error {
	predictor := api.Predictor

	if predictor.ServerSideBatching != nil {
		if api.Compute.Inf == 0 && predictor.ServerSideBatching.MaxBatchSize > predictor.ProcessesPerReplica*predictor.ThreadsPerProcess {
			return ErrorInsufficientBatchConcurrencyLevel(predictor.ServerSideBatching.MaxBatchSize, predictor.ProcessesPerReplica, predictor.ThreadsPerProcess)
		}
		if api.Compute.Inf > 0 && predictor.ServerSideBatching.MaxBatchSize > predictor.ThreadsPerProcess {
			return ErrorInsufficientBatchConcurrencyLevelInf(predictor.ServerSideBatching.MaxBatchSize, predictor.ThreadsPerProcess)
		}
	}

	if predictor.MultiModelReloading != nil {
		return ErrorFieldNotSupportedByPredictorType(userconfig.MultiModelReloadingKey, userconfig.PythonPredictorType)
	}

	hasSingleModel := predictor.Models.Path != nil
	hasMultiModels := !hasSingleModel

	var modelWrapError func(error) error
	var modelResources []userconfig.ModelResource

	if hasSingleModel {
		modelWrapError = func(err error) error {
			return errors.Wrap(err, userconfig.ModelsPathKey)
		}
		modelResources = []userconfig.ModelResource{
			{
				Name:         consts.SingleModelName,
				Path:         *predictor.Models.Path,
				SignatureKey: predictor.Models.SignatureKey,
			},
		}
		*predictor.Models.Path = s.EnsureSuffix(*predictor.Models.Path, "/")
	}
	if hasMultiModels {
		if len(predictor.Models.Paths) > 0 {
			modelWrapError = func(err error) error {
				return errors.Wrap(err, userconfig.ModelsKey, userconfig.ModelsPathsKey)
			}

			for _, path := range predictor.Models.Paths {
				if path.SignatureKey == nil && predictor.Models.SignatureKey != nil {
					path.SignatureKey = predictor.Models.SignatureKey
				}
				(*path).Path = s.EnsureSuffix((*path).Path, "/")
				modelResources = append(modelResources, *path)
			}
		}

		if predictor.Models.Dir != nil {
			modelWrapError = func(err error) error {
				return errors.Wrap(err, userconfig.ModelsKey, userconfig.ModelsDirKey)
			}
		}
	}

	var validators []modelValidator
	if api.Compute.Inf == 0 {
		validators = append(validators, tensorflowModelValidator)
	} else {
		validators = append(validators, tensorflowNeuronModelValidator)
	}

	var err error
	if hasMultiModels && predictor.Models.Dir != nil {
		*models, err = validateDirModels(*predictor.Models.Dir, predictor.Models.SignatureKey, awsClient, generateErrorForPredictorTypeFn(api), validators)
	} else {
		*models, err = validateModels(modelResources, predictor.Models.SignatureKey, awsClient, generateErrorForPredictorTypeFn(api), validators)
	}
	if err != nil {
		return modelWrapError(err)
	}

	if hasMultiModels {
		for _, model := range *models {
			if model.Name == consts.SingleModelName {
				return modelWrapError(ErrorReservedModelName(model.Name))
			}
		}
	}

	if err := checkDuplicateModelNames(*models); err != nil {
		return modelWrapError(err)
	}

	return nil
}

func validateONNXPredictor(api *userconfig.API, models *[]CuratedModelResource, awsClient *aws.Client) error {
	predictor := api.Predictor

	if predictor.Models.SignatureKey != nil {
		return errors.Wrap(ErrorFieldNotSupportedByPredictorType(userconfig.ModelsSignatureKeyKey, predictor.Type), userconfig.ModelsKey)
	}
	if predictor.ServerSideBatching != nil {
		return ErrorFieldNotSupportedByPredictorType(userconfig.ServerSideBatchingKey, predictor.Type)
	}
	if predictor.TensorFlowServingImage != "" {
		return ErrorFieldNotSupportedByPredictorType(userconfig.TensorFlowServingImageKey, predictor.Type)
	}

	if predictor.MultiModelReloading != nil {
		return ErrorFieldNotSupportedByPredictorType(userconfig.MultiModelReloadingKey, userconfig.PythonPredictorType)
	}

	hasSingleModel := predictor.Models.Path != nil
	hasMultiModels := !hasSingleModel

	var modelWrapError func(error) error
	var modelResources []userconfig.ModelResource
	var modelFileResources []userconfig.ModelResource

	if hasSingleModel {
		modelWrapError = func(err error) error {
			return errors.Wrap(err, userconfig.ModelsKey, userconfig.ModelsPathKey)
		}
		modelResource := userconfig.ModelResource{
			Name: consts.SingleModelName,
			Path: *predictor.Models.Path,
		}

		if strings.HasSuffix(*predictor.Models.Path, ".onnx") {
			if err := validateONNXModelFilePath(*predictor.Models.Path, awsClient); err != nil {
				return modelWrapError(err)
			}
			modelFileResources = append(modelFileResources, modelResource)
		} else {
			modelResources = append(modelResources, modelResource)
			*predictor.Models.Path = s.EnsureSuffix(*predictor.Models.Path, "/")
		}
	}
	if hasMultiModels {
		if len(predictor.Models.Paths) > 0 {
			modelWrapError = func(err error) error {
				return errors.Wrap(err, userconfig.ModelsKey, userconfig.ModelsPathsKey)
			}

			for _, path := range predictor.Models.Paths {
				if path.SignatureKey != nil {
					return errors.Wrap(
						ErrorFieldNotSupportedByPredictorType(userconfig.ModelsSignatureKeyKey, predictor.Type),
						userconfig.ModelsKey,
						userconfig.ModelsPathsKey,
						path.Name,
					)
				}
				if strings.HasSuffix((*path).Path, ".onnx") {
					if err := validateONNXModelFilePath((*path).Path, awsClient); err != nil {
						return errors.Wrap(modelWrapError(err), path.Name)
					}
					modelFileResources = append(modelFileResources, *path)
				} else {
					(*path).Path = s.EnsureSuffix((*path).Path, "/")
					modelResources = append(modelResources, *path)
				}
			}
		}

		if predictor.Models.Dir != nil {
			modelWrapError = func(err error) error {
				return errors.Wrap(err, userconfig.ModelsKey, userconfig.ModelsDirKey)
			}
		}
	}

	validators := []modelValidator{onnxModelValidator}

	var err error
	if hasMultiModels && predictor.Models.Dir != nil {
		*models, err = validateDirModels(*predictor.Models.Dir, nil, awsClient, generateErrorForPredictorTypeFn(api), validators)
	} else {
		*models, err = validateModels(modelResources, nil, awsClient, generateErrorForPredictorTypeFn(api), validators)
	}
	if err != nil {
		return modelWrapError(err)
	}

	for _, modelFileResource := range modelFileResources {
		*models = append(*models, CuratedModelResource{
			ModelResource: &userconfig.ModelResource{
				Name: modelFileResource.Name,
				Path: modelFileResource.Path,
			},
			IsFilePath: true,
		})
	}

	if hasMultiModels {
		for _, model := range *models {
			if model.Name == consts.SingleModelName {
				return modelWrapError(ErrorReservedModelName(model.Name))
			}
		}
	}

	if err := checkDuplicateModelNames(*models); err != nil {
		return modelWrapError(err)
	}

	return nil
}

func validateONNXModelFilePath(modelPath string, awsClient *aws.Client) error {
	awsClientForBucket, err := aws.NewFromClientS3Path(modelPath, awsClient)
	if err != nil {
		return err
	}

	bucket, modelPrefix, err := aws.SplitS3Path(modelPath)
	if err != nil {
		return err
	}

	isS3File, err := awsClientForBucket.IsS3File(bucket, modelPrefix)
	if err != nil {
		return err
	}

	if !isS3File {
		return ErrorInvalidONNXModelFilePath(modelPrefix)
	}

	return nil
}

func validateProtobufPath(api *userconfig.API, projectFiles ProjectFiles) error {
	apiName := api.Name
	protobufPath := *api.Predictor.ProtobufPath

	if !projectFiles.HasFile(protobufPath) {
		return errors.Wrap(files.ErrorFileDoesNotExist(protobufPath), userconfig.ProtobufPathKey)
	}
	protoBytes, err := projectFiles.GetFile(protobufPath)
	if err != nil {
		return errors.Wrap(err, userconfig.ProtobufPathKey, *api.Predictor.ProtobufPath)
	}

	protoReader := bytes.NewReader(protoBytes)
	parser := pbparser.NewParser(protoReader)
	proto, err := parser.Parse()
	if err != nil {
		return errors.Wrap(errors.WithStack(err), userconfig.ProtobufPathKey, *api.Predictor.ProtobufPath)
	}

	var packageName string
	var serviceName string
	var serviceMethodName string = "Predict"
	var detectedMethodName string

	numServices := 0
	numRPCs := 0
	pbparser.Walk(proto,
		pbparser.WithPackage(func(pkg *pbparser.Package) {
			packageName = pkg.Name
		}),
		pbparser.WithService(func(service *pbparser.Service) {
			numServices++
			serviceName = service.Name
			for _, elem := range service.Elements {
				if s, ok := elem.(*pbparser.RPC); ok {
					numRPCs++
					detectedMethodName = s.Name
				}
			}
		}),
	)

	if numServices > 1 {
		return errors.Wrap(ErrorProtoNumServicesExceeded(numServices), userconfig.ProtobufPathKey, *api.Predictor.ProtobufPath)
	}

	if numRPCs > 1 {
		return errors.Wrap(ErrorProtoNumServiceMethodsExceeded(numRPCs, serviceName), userconfig.ProtobufPathKey, *api.Predictor.ProtobufPath)
	}

	if serviceMethodName != detectedMethodName {
		return errors.Wrap(ErrorProtoInvalidServiceMethod(detectedMethodName, serviceMethodName, serviceName), userconfig.ProtobufPathKey, *api.Predictor.ProtobufPath)
	}

	var requiredPackageName string
	requiredPackageName = strings.ReplaceAll(apiName, "-", "_")

	if api.Predictor.ServerSideBatching != nil {
		return ErrorConflictingFields(userconfig.ProtobufPathKey, userconfig.ServerSideBatchingKey)
	}

	if packageName == "" {
		return errors.Wrap(ErrorProtoMissingPackageName(requiredPackageName), userconfig.ProtobufPathKey, *api.Predictor.ProtobufPath)
	}
	if packageName != requiredPackageName {
		return errors.Wrap(ErrorProtoInvalidPackageName(packageName, requiredPackageName), userconfig.ProtobufPathKey, *api.Predictor.ProtobufPath)
	}

	requiredEndpoint := "/" + requiredPackageName + "." + serviceName + "/" + serviceMethodName
	if api.Networking.Endpoint == nil {
		api.Networking.Endpoint = pointer.String(requiredEndpoint)
	}
	if *api.Networking.Endpoint != requiredEndpoint {
		return ErrorProtoInvalidNetworkingEndpoint(requiredEndpoint)
	}

	return nil
}

func validatePythonPath(predictor *userconfig.Predictor, projectFiles ProjectFiles) error {
	if !projectFiles.HasDir(*predictor.PythonPath) {
		return ErrorPythonPathNotFound(*predictor.PythonPath)
	}

	return nil
}

func validateAutoscaling(api *userconfig.API) error {
	autoscaling := api.Autoscaling
	predictor := api.Predictor

	if autoscaling.TargetReplicaConcurrency == nil {
		autoscaling.TargetReplicaConcurrency = pointer.Float64(float64(predictor.ProcessesPerReplica * predictor.ThreadsPerProcess))
	}

	if *autoscaling.TargetReplicaConcurrency > float64(autoscaling.MaxReplicaConcurrency) {
		return ErrorConfigGreaterThanOtherConfig(userconfig.TargetReplicaConcurrencyKey, *autoscaling.TargetReplicaConcurrency, userconfig.MaxReplicaConcurrencyKey, autoscaling.MaxReplicaConcurrency)
	}

	if autoscaling.MinReplicas > autoscaling.MaxReplicas {
		return ErrorMinReplicasGreaterThanMax(autoscaling.MinReplicas, autoscaling.MaxReplicas)
	}

	if autoscaling.InitReplicas > autoscaling.MaxReplicas {
		return ErrorInitReplicasGreaterThanMax(autoscaling.InitReplicas, autoscaling.MaxReplicas)
	}

	if autoscaling.InitReplicas < autoscaling.MinReplicas {
		return ErrorInitReplicasLessThanMin(autoscaling.InitReplicas, autoscaling.MinReplicas)
	}

	if api.Compute.Inf > 0 {
		numNeuronCores := api.Compute.Inf * consts.NeuronCoresPerInf
		processesPerReplica := int64(predictor.ProcessesPerReplica)
		if !libmath.IsDivisibleByInt64(numNeuronCores, processesPerReplica) {
			return ErrorInvalidNumberOfInfProcesses(processesPerReplica, api.Compute.Inf, numNeuronCores)
		}
	}

	return nil
}

func validateCompute(api *userconfig.API) error {
	compute := api.Compute

	if compute.Inf > 0 && api.Predictor.Type == userconfig.ONNXPredictorType {
		return ErrorFieldNotSupportedByPredictorType(userconfig.InfKey, api.Predictor.Type)
	}

	if compute.GPU > 0 && compute.Inf > 0 {
		return ErrorComputeResourceConflict(userconfig.GPUKey, userconfig.InfKey)
	}

	if compute.Inf > 1 {
		return ErrorInvalidNumberOfInfs(compute.Inf)
	}

	return nil
}

func validateUpdateStrategy(updateStrategy *userconfig.UpdateStrategy) error {
	if (updateStrategy.MaxSurge == "0" || updateStrategy.MaxSurge == "0%") && (updateStrategy.MaxUnavailable == "0" || updateStrategy.MaxUnavailable == "0%") {
		return ErrorSurgeAndUnavailableBothZero()
	}

	return nil
}

func validateDockerImagePath(
	image string,
	awsClient *aws.Client,
	k8sClient *k8s.Client,
) error {
	if consts.DefaultImagePathsSet.Has(image) {
		return nil
	}
	if _, err := cr.ValidateImageVersion(image, consts.CortexVersion); err != nil {
		return err
	}

	dockerClient, err := docker.GetDockerClient()
	if err != nil {
		return err
	}

	dockerAuthStr := docker.NoAuth

	if regex.IsValidECRURL(image) {
		ecrRegion := aws.GetRegionFromECRURL(image)
		if ecrRegion != awsClient.Region {
			return ErrorRegistryInDifferentRegion(ecrRegion, awsClient.Region)
		}

		operatorID, _, err := awsClient.GetCachedAccountID()
		if err != nil {
			return err
		}
		registryID := aws.GetAccountIDFromECRURL(image)

		if operatorID != registryID {
			return ErrorRegistryAccountIDMismatch(registryID, operatorID)
		}

		dockerAuthStr, err = docker.AWSAuthConfig(awsClient)
		if err != nil {
			if _, ok := errors.CauseOrSelf(err).(awserr.Error); ok {
				// because the operator's IAM user != instances's IAM role (which is created by eksctl and
				// has access to ECR), if the operator IAM doesn't include ECR access, then this will fail
				// even though the instance IAM role may have access; instead, ignore this error because the
				// instance will have access (this will result in missing the case where the image does not exist)
				return nil
			}

			return err
		}
	} else if k8sClient != nil {
		dockerAuthStr, err = getDockerAuthStrFromK8s(dockerClient, k8sClient)
		if err != nil {
			return err
		}
	}

	if err := docker.CheckImageAccessible(dockerClient, image, dockerAuthStr); err != nil {
		return err
	}

	return nil
}

func getDockerAuthStrFromK8s(dockerClient *docker.Client, k8sClient *k8s.Client) (string, error) {
	secretData, err := k8sClient.GetSecretData(_dockerPullSecretName)
	if err != nil {
		return "", err
	}

	// check if the user provided the registry auth secret
	if secretData == nil {
		return docker.NoAuth, nil
	}

	authData, ok := secretData[".dockerconfigjson"]
	if !ok {
		return "", ErrorUnexpectedDockerSecretData("should contain \".dockerconfigjson\" key", secretData)
	}

	var authSecret struct {
		Auths map[string]struct {
			Username string `json:"username"`
			Password string `json:"password"`
		} `json:"auths"`
	}

	err = libjson.Unmarshal(authData, &authSecret)
	if err != nil {
		return "", ErrorUnexpectedDockerSecretData(errors.Message(err), secretData)
	}
	if len(authSecret.Auths) != 1 {
		return "", ErrorUnexpectedDockerSecretData("should contain a single set of credentials", secretData)
	}

	var dockerAuth dockertypes.AuthConfig
	for registryAddress, creds := range authSecret.Auths {
		dockerAuth = dockertypes.AuthConfig{
			Username:      creds.Username,
			Password:      creds.Password,
			ServerAddress: registryAddress,
		}
	}
	if dockerAuth.Username == "" {
		return "", ErrorUnexpectedDockerSecretData("missing username", secretData)
	}
	if dockerAuth.Password == "" {
		return "", ErrorUnexpectedDockerSecretData("missing password", secretData)
	}
	if dockerAuth.ServerAddress == "" {
		return "", ErrorUnexpectedDockerSecretData("missing registry address", secretData)
	}

	_, err = dockerClient.RegistryLogin(context.Background(), dockerAuth)
	if err != nil {
		return "", err
	}

	dockerAuthStr, err := docker.EncodeAuthConfig(dockerAuth)
	if err != nil {
		return "", err
	}

	return dockerAuthStr, nil
}<|MERGE_RESOLUTION|>--- conflicted
+++ resolved
@@ -759,14 +759,10 @@
 			return errors.Wrap(err, userconfig.TaskDefinitionKey)
 		}
 	default:
-<<<<<<< HEAD
-		if err := validatePredictor(api, models, projectFiles, provider, awsClient, gcpClient, k8sClient); err != nil {
+		if err := validatePredictor(api, models, projectFiles, awsClient, k8sClient); err != nil {
 			if errors.GetKind(err) == ErrProtoInvalidNetworkingEndpoint {
 				return errors.Wrap(err, userconfig.NetworkingKey, userconfig.EndpointKey)
 			}
-=======
-		if err := validatePredictor(api, models, projectFiles, awsClient, k8sClient); err != nil {
->>>>>>> cecdc7ea
 			return errors.Wrap(err, userconfig.PredictorKey)
 		}
 	}
@@ -862,7 +858,7 @@
 	k8sClient *k8s.Client,
 ) error {
 	predictor := api.Predictor
-<<<<<<< HEAD
+
 	if api.Kind == userconfig.AsyncAPIKind && predictor.Type != userconfig.PythonPredictorType {
 		return ErrorPredictorTypeNotSupportedForKind(predictor.Type, api.Kind)
 	}
@@ -887,8 +883,6 @@
 		}
 	}
 
-=======
->>>>>>> cecdc7ea
 	if err := validateMultiModelsFields(api); err != nil {
 		return err
 	}
