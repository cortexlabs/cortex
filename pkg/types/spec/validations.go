/*
Copyright 2020 Cortex Labs, Inc.

Licensed under the Apache License, Version 2.0 (the "License");
you may not use this file except in compliance with the License.
You may obtain a copy of the License at

    http://www.apache.org/licenses/LICENSE-2.0

Unless required by applicable law or agreed to in writing, software
distributed under the License is distributed on an "AS IS" BASIS,
WITHOUT WARRANTIES OR CONDITIONS OF ANY KIND, either express or implied.
See the License for the specific language governing permissions and
limitations under the License.
*/

package spec

import (
	"context"
	"fmt"
	"math"
	"strings"
	"time"

	"github.com/aws/aws-sdk-go/aws/awserr"
	"github.com/cortexlabs/cortex/pkg/consts"
	"github.com/cortexlabs/cortex/pkg/lib/aws"
	"github.com/cortexlabs/cortex/pkg/lib/cast"
	cr "github.com/cortexlabs/cortex/pkg/lib/configreader"
	"github.com/cortexlabs/cortex/pkg/lib/docker"
	"github.com/cortexlabs/cortex/pkg/lib/errors"
	"github.com/cortexlabs/cortex/pkg/lib/files"
	"github.com/cortexlabs/cortex/pkg/lib/gcp"
	libjson "github.com/cortexlabs/cortex/pkg/lib/json"
	"github.com/cortexlabs/cortex/pkg/lib/k8s"
	libmath "github.com/cortexlabs/cortex/pkg/lib/math"
	"github.com/cortexlabs/cortex/pkg/lib/pointer"
	"github.com/cortexlabs/cortex/pkg/lib/regex"
	s "github.com/cortexlabs/cortex/pkg/lib/strings"
	libtime "github.com/cortexlabs/cortex/pkg/lib/time"
	"github.com/cortexlabs/cortex/pkg/lib/urls"
	"github.com/cortexlabs/cortex/pkg/types"
	"github.com/cortexlabs/cortex/pkg/types/clusterconfig"
	"github.com/cortexlabs/cortex/pkg/types/userconfig"
	dockertypes "github.com/docker/docker/api/types"
	kresource "k8s.io/apimachinery/pkg/api/resource"
)

var AutoscalingTickInterval = 10 * time.Second

const _dockerPullSecretName = "registry-credentials"

func apiValidation(
	provider types.ProviderType,
	resource userconfig.Resource,
	awsClusterConfig *clusterconfig.Config, // should be omitted if running locally
	gcpClusterConfig *clusterconfig.GCPConfig, // should be omitted if running locally
) *cr.StructValidation {

	structFieldValidations := []*cr.StructFieldValidation{}
	switch resource.Kind {
	case userconfig.RealtimeAPIKind:
		structFieldValidations = append(resourceStructValidations,
			predictorValidation(),
			networkingValidation(resource.Kind, provider, awsClusterConfig, gcpClusterConfig),
			computeValidation(provider),
			monitoringValidation(provider),
			autoscalingValidation(provider),
			updateStrategyValidation(provider),
		)
	case userconfig.BatchAPIKind:
		structFieldValidations = append(resourceStructValidations,
			predictorValidation(),
			networkingValidation(resource.Kind, provider, awsClusterConfig, gcpClusterConfig),
			computeValidation(provider),
		)
	case userconfig.TrafficSplitterKind:
		structFieldValidations = append(resourceStructValidations,
			multiAPIsValidation(),
			networkingValidation(resource.Kind, provider, awsClusterConfig, gcpClusterConfig),
		)
	}
	return &cr.StructValidation{
		StructFieldValidations: structFieldValidations,
	}
}

var resourceStructValidations = []*cr.StructFieldValidation{
	{
		StructField: "Name",
		StringValidation: &cr.StringValidation{
			Required:  true,
			DNS1035:   true,
			MaxLength: 42, // k8s adds 21 characters to the pod name, and 63 is the max before it starts to truncate
		},
	},
	{
		StructField: "Kind",
		StringValidation: &cr.StringValidation{
			Required:      true,
			AllowedValues: userconfig.KindStrings(),
		},
		Parser: func(str string) (interface{}, error) {
			return userconfig.KindFromString(str), nil
		},
	},
}

func multiAPIsValidation() *cr.StructFieldValidation {
	return &cr.StructFieldValidation{
		StructField: "APIs",
		StructListValidation: &cr.StructListValidation{
			Required:         true,
			TreatNullAsEmpty: true,
			StructValidation: &cr.StructValidation{
				StructFieldValidations: []*cr.StructFieldValidation{
					{
						StructField: "Name",
						StringValidation: &cr.StringValidation{
							Required:   true,
							AllowEmpty: false,
						},
					},
					{
						StructField: "Weight",
						Int32Validation: &cr.Int32Validation{
							Required:             true,
							GreaterThanOrEqualTo: pointer.Int32(0),
							LessThanOrEqualTo:    pointer.Int32(100),
						},
					},
				},
			},
		},
	}
}

func predictorValidation() *cr.StructFieldValidation {
	return &cr.StructFieldValidation{
		StructField: "Predictor",
		StructValidation: &cr.StructValidation{
			Required: true,
			StructFieldValidations: []*cr.StructFieldValidation{
				{
					StructField: "Type",
					StringValidation: &cr.StringValidation{
						Required:      true,
						AllowedValues: userconfig.PredictorTypeStrings(),
					},
					Parser: func(str string) (interface{}, error) {
						return userconfig.PredictorTypeFromString(str), nil
					},
				},
				{
					StructField: "Path",
					StringValidation: &cr.StringValidation{
						Required: true,
					},
				},
				{
					StructField: "PythonPath",
					StringPtrValidation: &cr.StringPtrValidation{
						AllowEmpty:       false,
						DisallowedValues: []string{".", "./", "./."},
						Validator: func(path string) (string, error) {
							if files.IsAbsOrTildePrefixed(path) {
								return "", ErrorMustBeRelativeProjectPath(path)
							}
							path = strings.TrimPrefix(path, "./")
							path = s.EnsureSuffix(path, "/")
							return path, nil
						},
					},
				},
				{
					StructField: "Image",
					StringValidation: &cr.StringValidation{
						Required:           false,
						AllowEmpty:         true,
						DockerImageOrEmpty: true,
					},
				},
				{
					StructField: "TensorFlowServingImage",
					StringValidation: &cr.StringValidation{
						Required:           false,
						AllowEmpty:         true,
						DockerImageOrEmpty: true,
					},
				},
				{
					StructField: "ProcessesPerReplica",
					Int32Validation: &cr.Int32Validation{
						Default:              1,
						GreaterThanOrEqualTo: pointer.Int32(1),
						LessThanOrEqualTo:    pointer.Int32(100),
					},
				},
				{
					StructField: "ThreadsPerProcess",
					Int32Validation: &cr.Int32Validation{
						Default:              1,
						GreaterThanOrEqualTo: pointer.Int32(1),
					},
				},
				{
					StructField: "Config",
					InterfaceMapValidation: &cr.InterfaceMapValidation{
						StringKeysOnly:     true,
						AllowEmpty:         true,
						AllowExplicitNull:  true,
						ConvertNullToEmpty: true,
						Default:            map[string]interface{}{},
					},
				},
				{
					StructField: "Env",
					StringMapValidation: &cr.StringMapValidation{
						Default:    map[string]string{},
						AllowEmpty: true,
					},
				},
				multiModelValidation("Models"),
				multiModelValidation("MultiModelReloading"),
				serverSideBatchingValidation(),
			},
		},
	}
}

func monitoringValidation(provider types.ProviderType) *cr.StructFieldValidation {
	if provider != types.AWSProviderType && provider != types.LocalProviderType {
		return &cr.StructFieldValidation{
			StructField: "Monitoring",
			StructValidation: &cr.StructValidation{
				CantBeSpecifiedErrStr: pointer.String("only supported on AWS clusters"),
			},
		}
	}

	return &cr.StructFieldValidation{
		StructField: "Monitoring",
		StructValidation: &cr.StructValidation{
			DefaultNil:        true,
			AllowExplicitNull: true,
			StructFieldValidations: []*cr.StructFieldValidation{
				{
					StructField:         "Key",
					StringPtrValidation: &cr.StringPtrValidation{},
				},
				{
					StructField: "ModelType",
					StringValidation: &cr.StringValidation{
						Required:      false,
						AllowEmpty:    true,
						AllowedValues: userconfig.ModelTypeStrings(),
					},
					Parser: func(str string) (interface{}, error) {
						return userconfig.ModelTypeFromString(str), nil
					},
				},
			},
		},
	}
}

func networkingValidation(
	kind userconfig.Kind,
	provider types.ProviderType,
	awsClusterConfig *clusterconfig.Config, // should be omitted if running locally
	gcpClusterConfig *clusterconfig.GCPConfig, // should be omitted if running locally
) *cr.StructFieldValidation {

	structFieldValidation := []*cr.StructFieldValidation{
		{
			StructField: "Endpoint",
			StringPtrValidation: &cr.StringPtrValidation{
				Validator: urls.ValidateEndpoint,
				MaxLength: 1000, // no particular reason other than it works
			},
		},
	}

	if provider == types.AWSProviderType || provider == types.LocalProviderType {
		defaultAPIGatewayType := userconfig.PublicAPIGatewayType
		if awsClusterConfig != nil && awsClusterConfig.APIGatewaySetting == clusterconfig.NoneAPIGatewaySetting {
			defaultAPIGatewayType = userconfig.NoneAPIGatewayType
		}

		structFieldValidation = append(structFieldValidation, &cr.StructFieldValidation{
			StructField: "APIGateway",
			StringValidation: &cr.StringValidation{
				AllowedValues: userconfig.APIGatewayTypeStrings(),
				Default:       defaultAPIGatewayType.String(),
			},
			Parser: func(str string) (interface{}, error) {
				return userconfig.APIGatewayTypeFromString(str), nil
			},
		})
	} else {
		structFieldValidation = append(structFieldValidation, &cr.StructFieldValidation{
			StructField: "APIGateway",
			StringValidation: &cr.StringValidation{
				CantBeSpecifiedErrStr: pointer.String("only supported on AWS clusters"),
				Default:               userconfig.NoneAPIGatewayType.String(),
			},
			Parser: func(str string) (interface{}, error) {
				return userconfig.APIGatewayTypeFromString(str), nil
			},
		})
	}

	if kind == userconfig.RealtimeAPIKind {
		structFieldValidation = append(structFieldValidation, &cr.StructFieldValidation{
			StructField: "LocalPort",
			IntPtrValidation: &cr.IntPtrValidation{
				GreaterThan:       pointer.Int(0),
				LessThanOrEqualTo: pointer.Int(math.MaxUint16),
			},
		})
	}

	return &cr.StructFieldValidation{
		StructField: "Networking",
		StructValidation: &cr.StructValidation{
			StructFieldValidations: structFieldValidation,
		},
	}
}

func computeValidation(provider types.ProviderType) *cr.StructFieldValidation {
	cpuDefault := pointer.String("200m")
	if provider == types.LocalProviderType {
		cpuDefault = nil
	}

	structFieldValidation := &cr.StructFieldValidation{
		StructField: "Compute",
		StructValidation: &cr.StructValidation{
			StructFieldValidations: []*cr.StructFieldValidation{
				{
					StructField: "CPU",
					StringPtrValidation: &cr.StringPtrValidation{
						Default:           cpuDefault,
						AllowExplicitNull: true,
						CastNumeric:       true,
					},
					Parser: k8s.QuantityParser(&k8s.QuantityValidation{
						GreaterThanOrEqualTo: k8s.QuantityPtr(kresource.MustParse("20m")),
					}),
				},
				{
					StructField: "Mem",
					StringPtrValidation: &cr.StringPtrValidation{
						Default:           nil,
						AllowExplicitNull: true,
					},
					Parser: k8s.QuantityParser(&k8s.QuantityValidation{
						GreaterThanOrEqualTo: k8s.QuantityPtr(kresource.MustParse("20Mi")),
					}),
				},
				{
					StructField: "GPU",
					Int64Validation: &cr.Int64Validation{
						Default:              0,
						GreaterThanOrEqualTo: pointer.Int64(0),
					},
				},
			},
		},
	}

	if provider == types.AWSProviderType {
		structFieldValidation.StructValidation.StructFieldValidations = append(structFieldValidation.StructValidation.StructFieldValidations,
			&cr.StructFieldValidation{
				StructField: "Inf",
				Int64Validation: &cr.Int64Validation{
					Default:              0,
					GreaterThanOrEqualTo: pointer.Int64(0),
				},
			},
		)
	} else {
		structFieldValidation.StructValidation.StructFieldValidations = append(structFieldValidation.StructValidation.StructFieldValidations,
			&cr.StructFieldValidation{
				StructField: "Inf",
				Int64Validation: &cr.Int64Validation{
					CantBeSpecifiedErrStr: pointer.String("only supported on AWS clusters"),
				},
			},
		)
	}

	return structFieldValidation
}

func autoscalingValidation(provider types.ProviderType) *cr.StructFieldValidation {
	defaultNil := provider == types.LocalProviderType
	allowExplicitNull := provider == types.LocalProviderType

	structFieldValidation := &cr.StructFieldValidation{
		StructField: "Autoscaling",
		StructValidation: &cr.StructValidation{
			DefaultNil:        defaultNil,
			AllowExplicitNull: allowExplicitNull,
			StructFieldValidations: []*cr.StructFieldValidation{
				{
					StructField: "MinReplicas",
					Int32Validation: &cr.Int32Validation{
						Default:     1,
						GreaterThan: pointer.Int32(0),
					},
				},
				{
					StructField: "MaxReplicas",
					Int32Validation: &cr.Int32Validation{
						Default:     100,
						GreaterThan: pointer.Int32(0),
					},
				},
				{
					StructField:  "InitReplicas",
					DefaultField: "MinReplicas",
					Int32Validation: &cr.Int32Validation{
						GreaterThan: pointer.Int32(0),
					},
				},
				{
					StructField: "MaxReplicaConcurrency",
					Int64Validation: &cr.Int64Validation{
						Default:     consts.DefaultMaxReplicaConcurrency,
						GreaterThan: pointer.Int64(0),
						// our configured nginx can theoretically accept up to 32768 connections, but during testing,
						// it has been observed that the number is just slightly lower, so it has been offset by 2678
						LessThanOrEqualTo: pointer.Int64(30000),
					},
				},
			},
		},
	}

	if provider == types.AWSProviderType || provider == types.LocalProviderType {
		structFieldValidation.StructValidation.StructFieldValidations = append(structFieldValidation.StructValidation.StructFieldValidations,
			&cr.StructFieldValidation{
				StructField: "TargetReplicaConcurrency",
				Float64PtrValidation: &cr.Float64PtrValidation{
					GreaterThan: pointer.Float64(0),
				},
			},
			&cr.StructFieldValidation{
				StructField: "Window",
				StringValidation: &cr.StringValidation{
					Default: "60s",
				},
				Parser: cr.DurationParser(&cr.DurationValidation{
					GreaterThanOrEqualTo: &AutoscalingTickInterval,
					MultipleOf:           &AutoscalingTickInterval,
				}),
			},
			&cr.StructFieldValidation{
				StructField: "DownscaleStabilizationPeriod",
				StringValidation: &cr.StringValidation{
					Default: "5m",
				},
				Parser: cr.DurationParser(&cr.DurationValidation{
					GreaterThanOrEqualTo: pointer.Duration(libtime.MustParseDuration("0s")),
				}),
			},
			&cr.StructFieldValidation{
				StructField: "UpscaleStabilizationPeriod",
				StringValidation: &cr.StringValidation{
					Default: "1m",
				},
				Parser: cr.DurationParser(&cr.DurationValidation{
					GreaterThanOrEqualTo: pointer.Duration(libtime.MustParseDuration("0s")),
				}),
			},
			&cr.StructFieldValidation{
				StructField: "MaxDownscaleFactor",
				Float64Validation: &cr.Float64Validation{
					Default:              0.75,
					GreaterThanOrEqualTo: pointer.Float64(0),
					LessThan:             pointer.Float64(1),
				},
			},
			&cr.StructFieldValidation{
				StructField: "MaxUpscaleFactor",
				Float64Validation: &cr.Float64Validation{
					Default:     1.5,
					GreaterThan: pointer.Float64(1),
				},
			},
			&cr.StructFieldValidation{
				StructField: "DownscaleTolerance",
				Float64Validation: &cr.Float64Validation{
					Default:              0.05,
					GreaterThanOrEqualTo: pointer.Float64(0),
					LessThan:             pointer.Float64(1),
				},
			},
			&cr.StructFieldValidation{
				StructField: "UpscaleTolerance",
				Float64Validation: &cr.Float64Validation{
					Default:              0.05,
					GreaterThanOrEqualTo: pointer.Float64(0),
				},
			},
		)
	} else {
		structFieldValidation.StructValidation.StructFieldValidations = append(structFieldValidation.StructValidation.StructFieldValidations,
			&cr.StructFieldValidation{
				StructField: "TargetReplicaConcurrency",
				Float64PtrValidation: &cr.Float64PtrValidation{
					CantBeSpecifiedErrStr: pointer.String("only supported on AWS clusters"),
				},
			},
			&cr.StructFieldValidation{
				StructField: "Window",
				StringValidation: &cr.StringValidation{
					CantBeSpecifiedErrStr: pointer.String("only supported on AWS clusters"),
					Default:               "0",
				},
				Parser: cr.DurationParser(nil),
			},
			&cr.StructFieldValidation{
				StructField: "DownscaleStabilizationPeriod",
				StringValidation: &cr.StringValidation{
					CantBeSpecifiedErrStr: pointer.String("only supported on AWS clusters"),
					Default:               "0",
				},
				Parser: cr.DurationParser(nil),
			},
			&cr.StructFieldValidation{
				StructField: "UpscaleStabilizationPeriod",
				StringValidation: &cr.StringValidation{
					CantBeSpecifiedErrStr: pointer.String("only supported on AWS clusters"),
					Default:               "0",
				},
				Parser: cr.DurationParser(nil),
			},
			&cr.StructFieldValidation{
				StructField: "MaxDownscaleFactor",
				Float64Validation: &cr.Float64Validation{
					CantBeSpecifiedErrStr: pointer.String("only supported on AWS clusters"),
				},
			},
			&cr.StructFieldValidation{
				StructField: "MaxUpscaleFactor",
				Float64Validation: &cr.Float64Validation{
					CantBeSpecifiedErrStr: pointer.String("only supported on AWS clusters"),
				},
			},
			&cr.StructFieldValidation{
				StructField: "DownscaleTolerance",
				Float64Validation: &cr.Float64Validation{
					CantBeSpecifiedErrStr: pointer.String("only supported on AWS clusters"),
				},
			},
			&cr.StructFieldValidation{
				StructField: "UpscaleTolerance",
				Float64Validation: &cr.Float64Validation{
					CantBeSpecifiedErrStr: pointer.String("only supported on AWS clusters"),
				},
			},
		)
	}

	return structFieldValidation
}

func updateStrategyValidation(provider types.ProviderType) *cr.StructFieldValidation {
	defaultNil := provider == types.LocalProviderType
	allowExplicitNull := provider == types.LocalProviderType
	return &cr.StructFieldValidation{
		StructField: "UpdateStrategy",
		StructValidation: &cr.StructValidation{
			DefaultNil:        defaultNil,
			AllowExplicitNull: allowExplicitNull,
			StructFieldValidations: []*cr.StructFieldValidation{
				{
					StructField: "MaxSurge",
					StringValidation: &cr.StringValidation{
						Default:   "25%",
						CastInt:   true,
						Validator: surgeOrUnavailableValidator,
					},
				},
				{
					StructField: "MaxUnavailable",
					StringValidation: &cr.StringValidation{
						Default:   "25%",
						CastInt:   true,
						Validator: surgeOrUnavailableValidator,
					},
				},
			},
		},
	}
}

func multiModelValidation(fieldName string) *cr.StructFieldValidation {
	return &cr.StructFieldValidation{
		StructField: fieldName,
		StructValidation: &cr.StructValidation{
			Required:   false,
			DefaultNil: true,
			StructFieldValidations: []*cr.StructFieldValidation{
				{
					StructField: "Path",
					StringPtrValidation: &cr.StringPtrValidation{
						Required: false,
					},
				},
				multiModelPathsValidation(),
				{
					StructField: "Dir",
					StringPtrValidation: &cr.StringPtrValidation{
						Required: false,
					},
				},
				{
					StructField: "SignatureKey",
					StringPtrValidation: &cr.StringPtrValidation{
						Required: false,
					},
				},
				{
					StructField: "CacheSize",
					Int32PtrValidation: &cr.Int32PtrValidation{
						Required:    false,
						GreaterThan: pointer.Int32(0),
					},
				},
				{
					StructField: "DiskCacheSize",
					Int32PtrValidation: &cr.Int32PtrValidation{
						Required:    false,
						GreaterThan: pointer.Int32(0),
					},
				},
			},
		},
	}
}

func multiModelPathsValidation() *cr.StructFieldValidation {
	return &cr.StructFieldValidation{
		StructField: "Paths",
		StructListValidation: &cr.StructListValidation{
			Required:         false,
			TreatNullAsEmpty: true,
			StructValidation: &cr.StructValidation{
				StructFieldValidations: []*cr.StructFieldValidation{
					{
						StructField: "Name",
						StringValidation: &cr.StringValidation{
							Required:                   true,
							AllowEmpty:                 false,
							DisallowedValues:           []string{consts.SingleModelName},
							AlphaNumericDashUnderscore: true,
						},
					},
					{
						StructField: "Path",
						StringValidation: &cr.StringValidation{
							Required:   true,
							AllowEmpty: false,
						},
					},
					{
						StructField: "SignatureKey",
						StringPtrValidation: &cr.StringPtrValidation{
							Required:   false,
							AllowEmpty: false,
						},
					},
				},
			},
		},
	}
}

func serverSideBatchingValidation() *cr.StructFieldValidation {
	return &cr.StructFieldValidation{
		StructField: "ServerSideBatching",
		StructValidation: &cr.StructValidation{
			Required:          false,
			DefaultNil:        true,
			AllowExplicitNull: true,
			StructFieldValidations: []*cr.StructFieldValidation{
				{
					StructField: "MaxBatchSize",
					Int32Validation: &cr.Int32Validation{
						Required:             true,
						GreaterThanOrEqualTo: pointer.Int32(2),
						LessThanOrEqualTo:    pointer.Int32(1024), // this is an arbitrary limit
					},
				},
				{
					StructField: "BatchInterval",
					StringValidation: &cr.StringValidation{
						Required: true,
					},
					Parser: cr.DurationParser(&cr.DurationValidation{
						GreaterThan: pointer.Duration(libtime.MustParseDuration("0s")),
					}),
				},
			},
		},
	}
}

var resourceStructValidation = cr.StructValidation{
	AllowExtraFields:       true,
	StructFieldValidations: resourceStructValidations,
}

func ExtractAPIConfigs(
	configBytes []byte,
	provider types.ProviderType,
	configFileName string,
	awsClusterConfig *clusterconfig.Config, // should be omitted if running locally
	gcpClusterConfig *clusterconfig.GCPConfig, // should be omitted if running locally
) ([]userconfig.API, error) {

	var err error

	configData, err := cr.ReadYAMLBytes(configBytes)
	if err != nil {
		return nil, errors.Wrap(err, configFileName)
	}

	configDataSlice, ok := cast.InterfaceToStrInterfaceMapSlice(configData)
	if !ok {
		return nil, errors.Wrap(ErrorMalformedConfig(), configFileName)
	}

	apis := make([]userconfig.API, len(configDataSlice))
	for i, data := range configDataSlice {
		api := userconfig.API{}
		var resourceStruct userconfig.Resource
		errs := cr.Struct(&resourceStruct, data, &resourceStructValidation)
		if errors.HasError(errs) {
			name, _ := data[userconfig.NameKey].(string)
			kindString, _ := data[userconfig.KindKey].(string)
			kind := userconfig.KindFromString(kindString)
			err = errors.Wrap(errors.FirstError(errs...), userconfig.IdentifyAPI(configFileName, name, kind, i))
			return nil, errors.Append(err, fmt.Sprintf("\n\napi configuration schema can be found at https://docs.cortex.dev/v/%s/", consts.CortexVersionMinor))
		}

		if resourceStruct.Kind == userconfig.BatchAPIKind || resourceStruct.Kind == userconfig.TrafficSplitterKind {
			if provider == types.LocalProviderType || provider == types.GCPProviderType {
				return nil, errors.Wrap(ErrorKindIsNotSupportedByProvider(resourceStruct.Kind, provider), userconfig.IdentifyAPI(configFileName, resourceStruct.Name, resourceStruct.Kind, i))
			}
		}

		errs = cr.Struct(&api, data, apiValidation(provider, resourceStruct, awsClusterConfig, gcpClusterConfig))
		if errors.HasError(errs) {
			name, _ := data[userconfig.NameKey].(string)
			kindString, _ := data[userconfig.KindKey].(string)
			kind := userconfig.KindFromString(kindString)
			err = errors.Wrap(errors.FirstError(errs...), userconfig.IdentifyAPI(configFileName, name, kind, i))
			return nil, errors.Append(err, fmt.Sprintf("\n\napi configuration schema can be found at https://docs.cortex.dev/v/%s/", consts.CortexVersionMinor))
		}
		api.Index = i
		api.FileName = configFileName

		interfaceMap, ok := cast.JSONMarshallable(data)
		if !ok {
			return nil, errors.ErrorUnexpected("unable to cast api spec to json") // unexpected
		}

		api.SubmittedAPISpec = interfaceMap

		if resourceStruct.Kind == userconfig.RealtimeAPIKind || resourceStruct.Kind == userconfig.BatchAPIKind {
			api.ApplyDefaultDockerPaths()
		}

		apis[i] = api
	}

	return apis, nil
}

func ValidateAPI(
	api *userconfig.API,
	models *[]CuratedModelResource,
	projectFiles ProjectFiles,
	provider types.ProviderType,
	awsClient *aws.Client,
	gcpClient *gcp.Client,
	k8sClient *k8s.Client, // will be nil for local provider
) error {

	// if models is nil, we need to set it to an empty slice to avoid nil pointer exceptions
	if models == nil {
		models = &[]CuratedModelResource{}
	}

	if provider != types.LocalProviderType && api.Networking.Endpoint == nil {
		api.Networking.Endpoint = pointer.String("/" + api.Name)
	}

	if err := validatePredictor(api, models, projectFiles, provider, awsClient, gcpClient, k8sClient); err != nil {
		return errors.Wrap(err, userconfig.PredictorKey)
	}

	if api.Autoscaling != nil { // should only be nil for local provider
		if err := validateAutoscaling(api); err != nil {
			return errors.Wrap(err, userconfig.AutoscalingKey)
		}
	}

	if err := validateCompute(api, provider); err != nil {
		return errors.Wrap(err, userconfig.ComputeKey)
	}

	if api.UpdateStrategy != nil { // should only be nil for local provider
		if err := validateUpdateStrategy(api.UpdateStrategy); err != nil {
			return errors.Wrap(err, userconfig.UpdateStrategyKey)
		}
	}

	return nil
}

func ValidateTrafficSplitter(
	api *userconfig.API,
	provider types.ProviderType,
	awsClient *aws.Client,
) error {

	if api.Networking.Endpoint == nil {
		api.Networking.Endpoint = pointer.String("/" + api.Name)
	}
	if err := verifyTotalWeight(api.APIs); err != nil {
		return err
	}
	if err := areTrafficSplitterAPIsUnique(api.APIs); err != nil {
		return err
	}

	return nil
}

func validatePredictor(
	api *userconfig.API,
	models *[]CuratedModelResource,
	projectFiles ProjectFiles,
	provider types.ProviderType,
	awsClient *aws.Client,
	gcpClient *gcp.Client,
	k8sClient *k8s.Client, // will be nil for local provider
) error {
	predictor := api.Predictor

	if err := validateMultiModelsFields(api); err != nil {
		return err
	}

	switch predictor.Type {
	case userconfig.PythonPredictorType:
		if err := validatePythonPredictor(api, models, provider, projectFiles, awsClient, gcpClient); err != nil {
			return err
		}
	case userconfig.TensorFlowPredictorType:
		if err := validateTensorFlowPredictor(api, models, provider, projectFiles, awsClient, gcpClient); err != nil {
			return err
		}
		if err := validateDockerImagePath(predictor.TensorFlowServingImage, provider, awsClient, k8sClient); err != nil {
			return errors.Wrap(err, userconfig.TensorFlowServingImageKey)
		}
	case userconfig.ONNXPredictorType:
		if err := validateONNXPredictor(api, models, provider, projectFiles, awsClient, gcpClient); err != nil {
			return err
		}
	}

	if api.Kind == userconfig.BatchAPIKind {
		if predictor.MultiModelReloading != nil {
			return ErrorKeyIsNotSupportedForKind(userconfig.MultiModelReloadingKey, userconfig.BatchAPIKind)
		}

		if predictor.ServerSideBatching != nil {
			return ErrorKeyIsNotSupportedForKind(userconfig.ServerSideBatchingKey, userconfig.BatchAPIKind)
		}

		if predictor.ProcessesPerReplica > 1 {
			return ErrorKeyIsNotSupportedForKind(userconfig.ProcessesPerReplicaKey, userconfig.BatchAPIKind)
		}

		if predictor.ThreadsPerProcess > 1 {
			return ErrorKeyIsNotSupportedForKind(userconfig.ThreadsPerProcessKey, userconfig.BatchAPIKind)
		}
	}

	if err := validateDockerImagePath(predictor.Image, provider, awsClient, k8sClient); err != nil {
		return errors.Wrap(err, userconfig.ImageKey)
	}

	for key := range predictor.Env {
		if strings.HasPrefix(key, "CORTEX_") {
			return errors.Wrap(ErrorCortexPrefixedEnvVarNotAllowed(), userconfig.EnvKey, key)
		}
	}

	if !projectFiles.HasFile(predictor.Path) {
		return errors.Wrap(files.ErrorFileDoesNotExist(predictor.Path), userconfig.PathKey)
	}

	if predictor.PythonPath != nil {
		if err := validatePythonPath(predictor, projectFiles); err != nil {
			return errors.Wrap(err, userconfig.PythonPathKey)
		}
	}

	return nil
}

func validateMultiModelsFields(api *userconfig.API) error {
	predictor := api.Predictor

	var models *userconfig.MultiModels
	if api.Predictor.Models != nil {
		if api.Predictor.Type == userconfig.PythonPredictorType {
			return ErrorFieldNotSupportedByPredictorType(userconfig.ModelsKey, api.Predictor.Type)
		}
		models = api.Predictor.Models
<<<<<<< HEAD
	}
	if api.Predictor.MultiModelReloading != nil {
		if api.Predictor.Type != userconfig.PythonPredictorType {
			return ErrorFieldNotSupportedByPredictorType(userconfig.MultiModelReloadingKey, api.Predictor.Type)
		}
		models = api.Predictor.MultiModelReloading
	}
	if models == nil && api.Predictor.Type != userconfig.PythonPredictorType {
		return ErrorFieldMustBeDefinedForPredictorType(userconfig.ModelsKey, api.Predictor.Type)
	}

	if models.Path == nil && len(models.Paths) == 0 && models.Dir == nil {
		return errors.Wrap(ErrorSpecifyOnlyOneField(userconfig.ModelsPathKey, userconfig.ModelsPathsKey, userconfig.ModelsDirKey), userconfig.ModelsKey)
	}
	if models.Path != nil && (len(models.Paths) > 0 || models.Dir != nil) {
		if len(models.Paths) > 0 {
			return errors.Wrap(ErrorConflictingFields(userconfig.ModelsPathKey, userconfig.ModelsPathsKey), userconfig.ModelsKey)
		}
		if models.Dir != nil {
			return errors.Wrap(ErrorConflictingFields(userconfig.ModelsPathKey, userconfig.ModelsDirKey), userconfig.ModelsKey)
		}
	}
	if len(models.Paths) > 0 && models.Dir != nil {
=======
	}
	if api.Predictor.MultiModelReloading != nil {
		if api.Predictor.Type != userconfig.PythonPredictorType {
			return ErrorFieldNotSupportedByPredictorType(userconfig.MultiModelReloadingKey, api.Predictor.Type)
		}
		models = api.Predictor.MultiModelReloading
	}

	if models == nil {
		if api.Predictor.Type != userconfig.PythonPredictorType {
			return ErrorFieldMustBeDefinedForPredictorType(userconfig.ModelsKey, api.Predictor.Type)
		}
		return nil
	}

	if models.Path == nil && len(models.Paths) == 0 && models.Dir == nil {
		return errors.Wrap(ErrorSpecifyOnlyOneField(userconfig.ModelsPathKey, userconfig.ModelsPathsKey, userconfig.ModelsDirKey), userconfig.ModelsKey)
	}
	if models.Path != nil && len(models.Paths) > 0 && models.Dir != nil {
		return errors.Wrap(ErrorSpecifyOnlyOneField(userconfig.ModelsPathKey, userconfig.ModelsPathsKey, userconfig.ModelsDirKey), userconfig.ModelsKey)
	}

	if models.Path != nil && len(models.Paths) > 0 {
		return errors.Wrap(ErrorConflictingFields(userconfig.ModelsPathKey, userconfig.ModelsPathsKey), userconfig.ModelsKey)
	}
	if models.Dir != nil && len(models.Paths) > 0 {
>>>>>>> 56094bf6
		return errors.Wrap(ErrorConflictingFields(userconfig.ModelsPathsKey, userconfig.ModelsDirKey), userconfig.ModelsKey)
	}
	if models.Dir != nil && models.Path != nil {
		return errors.Wrap(ErrorConflictingFields(userconfig.ModelsPathKey, userconfig.ModelsDirKey), userconfig.ModelsKey)
	}

	if models.CacheSize != nil && api.Kind != userconfig.RealtimeAPIKind {
		return errors.Wrap(ErrorKeyIsNotSupportedForKind(userconfig.ModelsCacheSizeKey, api.Kind), userconfig.ModelsKey)
	}
	if models.DiskCacheSize != nil && api.Kind != userconfig.RealtimeAPIKind {
		return errors.Wrap(ErrorKeyIsNotSupportedForKind(userconfig.ModelsDiskCacheSizeKey, api.Kind), userconfig.ModelsKey)
	}

	if (models.CacheSize == nil && models.DiskCacheSize != nil) ||
		(models.CacheSize != nil && models.DiskCacheSize == nil) {
		return errors.Wrap(ErrorSpecifyAllOrNone(userconfig.ModelsCacheSizeKey, userconfig.ModelsDiskCacheSizeKey), userconfig.ModelsKey)
	}

	if models.CacheSize != nil && models.DiskCacheSize != nil {
		if *models.CacheSize > *models.DiskCacheSize {
			return errors.Wrap(ErrorConfigGreaterThanOtherConfig(userconfig.ModelsCacheSizeKey, *models.CacheSize, userconfig.ModelsDiskCacheSizeKey, *models.DiskCacheSize), userconfig.ModelsKey)
		}

		if predictor.ProcessesPerReplica > 1 {
			return ErrorModelCachingNotSupportedWhenMultiprocessingEnabled(predictor.ProcessesPerReplica)
		}
	}

	return nil
}

func validatePythonPredictor(api *userconfig.API, models *[]CuratedModelResource, provider types.ProviderType, projectFiles ProjectFiles, awsClient *aws.Client, gcpClient *gcp.Client) error {
	predictor := api.Predictor

	if predictor.Models != nil {
		return ErrorFieldNotSupportedByPredictorType(userconfig.ModelsKey, predictor.Type)
	}

	if predictor.ServerSideBatching != nil {
		if predictor.ServerSideBatching.MaxBatchSize != predictor.ThreadsPerProcess {
			return ErrorConcurrencyMismatchServerSideBatchingPython(
				predictor.ServerSideBatching.MaxBatchSize,
				predictor.ThreadsPerProcess,
			)
		}
	}
	if predictor.TensorFlowServingImage != "" {
		return ErrorFieldNotSupportedByPredictorType(userconfig.TensorFlowServingImageKey, predictor.Type)
	}

	if predictor.MultiModelReloading == nil {
		return nil
	}
<<<<<<< HEAD
	dml := predictor.MultiModelReloading
	if dml.SignatureKey != nil {
		return errors.Wrap(ErrorFieldNotSupportedByPredictorType(userconfig.ModelsSignatureKeyKey, predictor.Type), userconfig.MultiModelReloadingKey)
	}

	hasSingleModel := dml.Path != nil
=======
	mmr := predictor.MultiModelReloading
	if mmr.SignatureKey != nil {
		return errors.Wrap(ErrorFieldNotSupportedByPredictorType(userconfig.ModelsSignatureKeyKey, predictor.Type), userconfig.MultiModelReloadingKey)
	}

	hasSingleModel := mmr.Path != nil
>>>>>>> 56094bf6
	hasMultiModels := !hasSingleModel

	var modelWrapError func(error) error
	var modelResources []userconfig.ModelResource

	if hasSingleModel {
		modelWrapError = func(err error) error {
			return errors.Wrap(err, userconfig.MultiModelReloadingKey, userconfig.ModelsPathKey)
		}
		modelResources = []userconfig.ModelResource{
			{
				Name: consts.SingleModelName,
<<<<<<< HEAD
				Path: *dml.Path,
			},
		}
		*dml.Path = s.EnsureSuffix(*dml.Path, "/")
	}
	if hasMultiModels {
		if dml.SignatureKey != nil {
			return errors.Wrap(ErrorFieldNotSupportedByPredictorType(userconfig.ModelsSignatureKeyKey, predictor.Type), userconfig.MultiModelReloadingKey)
		}

		if len(dml.Paths) > 0 {
=======
				Path: *mmr.Path,
			},
		}
		*mmr.Path = s.EnsureSuffix(*mmr.Path, "/")
	}
	if hasMultiModels {
		if mmr.SignatureKey != nil {
			return errors.Wrap(ErrorFieldNotSupportedByPredictorType(userconfig.ModelsSignatureKeyKey, predictor.Type), userconfig.MultiModelReloadingKey)
		}

		if len(mmr.Paths) > 0 {
>>>>>>> 56094bf6
			modelWrapError = func(err error) error {
				return errors.Wrap(err, userconfig.MultiModelReloadingKey, userconfig.ModelsPathsKey)
			}

<<<<<<< HEAD
			for _, path := range dml.Paths {
=======
			for _, path := range mmr.Paths {
>>>>>>> 56094bf6
				if path.SignatureKey != nil {
					return errors.Wrap(
						ErrorFieldNotSupportedByPredictorType(userconfig.ModelsSignatureKeyKey, predictor.Type),
						userconfig.MultiModelReloadingKey,
						userconfig.ModelsKey,
						userconfig.ModelsPathsKey,
						path.Name,
					)
				}
				(*path).Path = s.EnsureSuffix((*path).Path, "/")
				modelResources = append(modelResources, *path)
			}
		}

<<<<<<< HEAD
		if dml.Dir != nil {
=======
		if mmr.Dir != nil {
>>>>>>> 56094bf6
			modelWrapError = func(err error) error {
				return errors.Wrap(err, userconfig.MultiModelReloadingKey, userconfig.ModelsDirKey)
			}
		}
	}

	var err error
<<<<<<< HEAD
	if hasMultiModels && dml.Dir != nil {
		*models, err = validateDirModels(*dml.Dir, nil, projectFiles.ProjectDir(), awsClient, gcpClient, generateErrorForPredictorTypeFn(api), nil)
=======
	if hasMultiModels && mmr.Dir != nil {
		*models, err = validateDirModels(*mmr.Dir, nil, projectFiles.ProjectDir(), awsClient, gcpClient, generateErrorForPredictorTypeFn(api), nil)
>>>>>>> 56094bf6
	} else {
		*models, err = validateModels(modelResources, nil, projectFiles.ProjectDir(), awsClient, gcpClient, generateErrorForPredictorTypeFn(api), nil)
	}
	if err != nil {
		return modelWrapError(err)
	}

	if hasMultiModels {
		for _, model := range *models {
			if model.Name == consts.SingleModelName {
				return modelWrapError(ErrorReservedModelName(model.Name))
			}
		}
	}

	if err := checkDuplicateModelNames(*models); err != nil {
		return modelWrapError(err)
	}

	return nil
}

func validateTensorFlowPredictor(api *userconfig.API, models *[]CuratedModelResource, provider types.ProviderType, projectFiles ProjectFiles, awsClient *aws.Client, gcpClient *gcp.Client) error {
	predictor := api.Predictor

	if predictor.ServerSideBatching != nil {
		if api.Compute.Inf == 0 && predictor.ServerSideBatching.MaxBatchSize > predictor.ProcessesPerReplica*predictor.ThreadsPerProcess {
			return ErrorInsufficientBatchConcurrencyLevel(predictor.ServerSideBatching.MaxBatchSize, predictor.ProcessesPerReplica, predictor.ThreadsPerProcess)
		}
		if api.Compute.Inf > 0 && predictor.ServerSideBatching.MaxBatchSize > predictor.ThreadsPerProcess {
			return ErrorInsufficientBatchConcurrencyLevelInf(predictor.ServerSideBatching.MaxBatchSize, predictor.ThreadsPerProcess)
		}
	}

	if predictor.MultiModelReloading != nil {
		return ErrorFieldNotSupportedByPredictorType(userconfig.MultiModelReloadingKey, userconfig.PythonPredictorType)
	}

	hasSingleModel := predictor.Models.Path != nil
	hasMultiModels := !hasSingleModel

	var modelWrapError func(error) error
	var modelResources []userconfig.ModelResource

	if hasSingleModel {
		modelWrapError = func(err error) error {
			return errors.Wrap(err, userconfig.ModelsPathKey)
		}
		modelResources = []userconfig.ModelResource{
			{
				Name:         consts.SingleModelName,
				Path:         *predictor.Models.Path,
				SignatureKey: predictor.Models.SignatureKey,
			},
		}
		*predictor.Models.Path = s.EnsureSuffix(*predictor.Models.Path, "/")
	}
	if hasMultiModels {
		if len(predictor.Models.Paths) > 0 {
			modelWrapError = func(err error) error {
				return errors.Wrap(err, userconfig.ModelsKey, userconfig.ModelsPathsKey)
			}

			for _, path := range predictor.Models.Paths {
				if path.SignatureKey == nil && predictor.Models.SignatureKey != nil {
					path.SignatureKey = predictor.Models.SignatureKey
				}
				(*path).Path = s.EnsureSuffix((*path).Path, "/")
				modelResources = append(modelResources, *path)
			}
		}

		if predictor.Models.Dir != nil {
			modelWrapError = func(err error) error {
				return errors.Wrap(err, userconfig.ModelsKey, userconfig.ModelsDirKey)
			}
		}
	}

	validators := []modelValidator{}
	if api.Compute.Inf == 0 {
		validators = append(validators, tensorflowModelValidator)
	} else {
		validators = append(validators, tensorflowNeuronModelValidator)
	}

	var err error
	if hasMultiModels && predictor.Models.Dir != nil {
		*models, err = validateDirModels(*predictor.Models.Dir, predictor.Models.SignatureKey, projectFiles.ProjectDir(), awsClient, gcpClient, generateErrorForPredictorTypeFn(api), validators)
	} else {
		*models, err = validateModels(modelResources, predictor.Models.SignatureKey, projectFiles.ProjectDir(), awsClient, gcpClient, generateErrorForPredictorTypeFn(api), validators)
	}
	if err != nil {
		return modelWrapError(err)
	}

	if hasMultiModels {
		for _, model := range *models {
			if model.Name == consts.SingleModelName {
				return modelWrapError(ErrorReservedModelName(model.Name))
			}
		}
	}

	if err := checkDuplicateModelNames(*models); err != nil {
		return modelWrapError(err)
	}

	return nil
}

func validateONNXPredictor(api *userconfig.API, models *[]CuratedModelResource, provider types.ProviderType, projectFiles ProjectFiles, awsClient *aws.Client, gcpClient *gcp.Client) error {
	predictor := api.Predictor

	if predictor.Models.SignatureKey != nil {
		return errors.Wrap(ErrorFieldNotSupportedByPredictorType(userconfig.ModelsSignatureKeyKey, predictor.Type), userconfig.ModelsKey)
	}
	if predictor.ServerSideBatching != nil {
		return ErrorFieldNotSupportedByPredictorType(userconfig.ServerSideBatchingKey, predictor.Type)
	}
	if predictor.TensorFlowServingImage != "" {
		return ErrorFieldNotSupportedByPredictorType(userconfig.TensorFlowServingImageKey, predictor.Type)
	}

	if predictor.MultiModelReloading != nil {
		return ErrorFieldNotSupportedByPredictorType(userconfig.MultiModelReloadingKey, userconfig.PythonPredictorType)
	}

	hasSingleModel := predictor.Models.Path != nil
	hasMultiModels := !hasSingleModel

	var modelWrapError func(error) error
	var modelResources []userconfig.ModelResource
	var modelFileResources []userconfig.ModelResource

	if hasSingleModel {
<<<<<<< HEAD
		if strings.HasSuffix(*predictor.Models.Path, ".onnx") {
			if err := validateONNXModelFilePath(*predictor.Models.Path, projectFiles.ProjectDir(), awsClient, gcpClient); err != nil {
				return modelWrapError(err)
			}
			modelFileResources = []userconfig.ModelResource{
				{
					Name: consts.SingleModelName,
					Path: *predictor.Models.Path,
				},
			}
		} else {
			modelResources = []userconfig.ModelResource{
				{
					Name: consts.SingleModelName,
					Path: *predictor.Models.Path,
				},
			}
			*predictor.Models.Path = s.EnsureSuffix(*predictor.Models.Path, "/")
		}
		modelWrapError = func(err error) error {
			return errors.Wrap(err, userconfig.ModelsKey, userconfig.ModelsPathKey)
		}
=======
		modelWrapError = func(err error) error {
			return errors.Wrap(err, userconfig.ModelsPathKey)
		}
		modelResources = []userconfig.ModelResource{
			{
				Name: consts.SingleModelName,
				Path: *predictor.Models.Path,
			},
		}
		*predictor.Models.Path = s.EnsureSuffix(*predictor.Models.Path, "/")
>>>>>>> 56094bf6
	}
	if hasMultiModels {
		if len(predictor.Models.Paths) > 0 {
			modelWrapError = func(err error) error {
				return errors.Wrap(err, userconfig.ModelsKey, userconfig.ModelsPathsKey)
			}

			for _, path := range predictor.Models.Paths {
				if path.SignatureKey != nil {
					return errors.Wrap(
						ErrorFieldNotSupportedByPredictorType(userconfig.ModelsSignatureKeyKey, predictor.Type),
						userconfig.ModelsKey,
						userconfig.ModelsPathsKey,
						path.Name,
					)
				}
<<<<<<< HEAD
				if strings.HasSuffix((*path).Path, ".onnx") {
					if err := validateONNXModelFilePath((*path).Path, projectFiles.ProjectDir(), awsClient, gcpClient); err != nil {
						return errors.Wrap(modelWrapError(err), path.Name)
					}
					modelFileResources = append(modelFileResources, *path)
				} else {
					(*path).Path = s.EnsureSuffix((*path).Path, "/")
					modelResources = append(modelResources, *path)
				}
=======
				(*path).Path = s.EnsureSuffix((*path).Path, "/")
				modelResources = append(modelResources, *path)
>>>>>>> 56094bf6
			}
		}

		if predictor.Models.Dir != nil {
			modelWrapError = func(err error) error {
				return errors.Wrap(err, userconfig.ModelsKey, userconfig.ModelsDirKey)
			}
		}
	}

	validators := []modelValidator{onnxModelValidator}

	var err error
	if hasMultiModels && predictor.Models.Dir != nil {
		*models, err = validateDirModels(*predictor.Models.Dir, nil, projectFiles.ProjectDir(), awsClient, gcpClient, generateErrorForPredictorTypeFn(api), validators)
	} else {
		*models, err = validateModels(modelResources, nil, projectFiles.ProjectDir(), awsClient, gcpClient, generateErrorForPredictorTypeFn(api), validators)
	}
	if err != nil {
		return modelWrapError(err)
	}

	for _, modelFileResource := range modelFileResources {
		s3Path := strings.HasPrefix(modelFileResource.Path, "s3://")
		gcsPath := strings.HasPrefix(modelFileResource.Path, "gs://")
		localPath := !s3Path && !gcsPath

		*models = append(*models, CuratedModelResource{
			ModelResource: &userconfig.ModelResource{
				Name: modelFileResource.Name,
				Path: modelFileResource.Path,
			},
			S3Path:     s3Path,
			GCSPath:    gcsPath,
			LocalPath:  localPath,
			IsFilePath: true,
		})
	}

	if hasMultiModels {
		for _, model := range *models {
			if model.Name == consts.SingleModelName {
				return modelWrapError(ErrorReservedModelName(model.Name))
			}
		}
	}

	if err := checkDuplicateModelNames(*models); err != nil {
		return modelWrapError(err)
	}

	return nil
}

func validateONNXModelFilePath(modelPath string, projectDir string, awsClient *aws.Client, gcpClient *gcp.Client) error {
	s3Path := strings.HasPrefix(modelPath, "s3://")
	gcsPath := strings.HasPrefix(modelPath, "gs://")
	localPath := !s3Path && !gcsPath

	if s3Path {
		awsClientForBucket, err := aws.NewFromClientS3Path(modelPath, awsClient)
		if err != nil {
			return err
		}

		bucket, modelPrefix, err := aws.SplitS3Path(modelPath)
		if err != nil {
			return err
		}

		yes, err := awsClientForBucket.IsS3Prefix(bucket, modelPrefix)
		if err != nil {
			return err
		}

		if !yes {
			return ErrorInvalidONNXModelFilePath(modelPrefix)
		}
	}

	if gcsPath {
		bucket, modelPrefix, err := gcp.SplitGCSPath(modelPath)
		if err != nil {
			return err
		}

		yes, err := gcpClient.IsGCSFile(bucket, modelPrefix)
		if err != nil {
			return err
		}

		if !yes {
			return ErrorInvalidONNXModelFilePath(modelPrefix)
		}
	}

	if localPath {
		expandedLocalPath := files.RelToAbsPath(modelPath, projectDir)
		if err := files.CheckFile(expandedLocalPath); err != nil {
			return err
		}
	}

	return nil
}

func validatePythonPath(predictor *userconfig.Predictor, projectFiles ProjectFiles) error {
	if !projectFiles.HasDir(*predictor.PythonPath) {
		return ErrorPythonPathNotFound(*predictor.PythonPath)
	}

	return nil
}

func validateAutoscaling(api *userconfig.API) error {
	autoscaling := api.Autoscaling
	predictor := api.Predictor

	if autoscaling.TargetReplicaConcurrency == nil {
		autoscaling.TargetReplicaConcurrency = pointer.Float64(float64(predictor.ProcessesPerReplica * predictor.ThreadsPerProcess))
	}

	if *autoscaling.TargetReplicaConcurrency > float64(autoscaling.MaxReplicaConcurrency) {
		return ErrorConfigGreaterThanOtherConfig(userconfig.TargetReplicaConcurrencyKey, *autoscaling.TargetReplicaConcurrency, userconfig.MaxReplicaConcurrencyKey, autoscaling.MaxReplicaConcurrency)
	}

	if autoscaling.MinReplicas > autoscaling.MaxReplicas {
		return ErrorMinReplicasGreaterThanMax(autoscaling.MinReplicas, autoscaling.MaxReplicas)
	}

	if autoscaling.InitReplicas > autoscaling.MaxReplicas {
		return ErrorInitReplicasGreaterThanMax(autoscaling.InitReplicas, autoscaling.MaxReplicas)
	}

	if autoscaling.InitReplicas < autoscaling.MinReplicas {
		return ErrorInitReplicasLessThanMin(autoscaling.InitReplicas, autoscaling.MinReplicas)
	}

	if api.Compute.Inf > 0 {
		numNeuronCores := api.Compute.Inf * consts.NeuronCoresPerInf
		processesPerReplica := int64(predictor.ProcessesPerReplica)
		if !libmath.IsDivisibleByInt64(numNeuronCores, processesPerReplica) {
			return ErrorInvalidNumberOfInfProcesses(processesPerReplica, api.Compute.Inf, numNeuronCores)
		}
	}

	return nil
}

func validateCompute(api *userconfig.API, provider types.ProviderType) error {
	compute := api.Compute

	if compute.Inf > 0 && provider != types.AWSProviderType {
		return ErrorUnsupportedComputeResourceForProvider(userconfig.InfKey, provider)
	}

	if compute.Inf > 0 && api.Predictor.Type == userconfig.ONNXPredictorType {
		return ErrorFieldNotSupportedByPredictorType(userconfig.InfKey, api.Predictor.Type)
	}

	if compute.GPU > 0 && compute.Inf > 0 {
		return ErrorComputeResourceConflict(userconfig.GPUKey, userconfig.InfKey)
	}

	if compute.Inf > 1 {
		return ErrorInvalidNumberOfInfs(compute.Inf)
	}

	return nil
}

func validateUpdateStrategy(updateStrategy *userconfig.UpdateStrategy) error {
	if (updateStrategy.MaxSurge == "0" || updateStrategy.MaxSurge == "0%") && (updateStrategy.MaxUnavailable == "0" || updateStrategy.MaxUnavailable == "0%") {
		return ErrorSurgeAndUnavailableBothZero()
	}

	return nil
}

func validateDockerImagePath(
	image string,
	provider types.ProviderType,
	awsClient *aws.Client,
	k8sClient *k8s.Client, // will be nil for local provider)
) error {
	if consts.DefaultImagePathsSet.Has(image) {
		return nil
	}
	if _, err := cr.ValidateImageVersion(image, consts.CortexVersion); err != nil {
		return err
	}

	// skip the docker auth check on GCP
	if provider == types.GCPProviderType {
		return nil
	}

	dockerClient, err := docker.GetDockerClient()
	if err != nil {
		return err
	}

	if provider == types.LocalProviderType {
		// short circuit if the image is already available locally
		if err := docker.CheckImageExistsLocally(dockerClient, image); err == nil {
			return nil
		}
	}

	dockerAuthStr := docker.NoAuth

	if regex.IsValidECRURL(image) {
		if awsClient.IsAnonymous {
			return errors.Wrap(ErrorCannotAccessECRWithAnonymousAWSCreds(), image)
		}

		ecrRegion := aws.GetRegionFromECRURL(image)
		if ecrRegion != awsClient.Region {
			return ErrorRegistryInDifferentRegion(ecrRegion, awsClient.Region)
		}

		operatorID, _, err := awsClient.GetCachedAccountID()
		if err != nil {
			return err
		}
		registryID := aws.GetAccountIDFromECRURL(image)

		if operatorID != registryID {
			return ErrorRegistryAccountIDMismatch(registryID, operatorID)
		}

		dockerAuthStr, err = docker.AWSAuthConfig(awsClient)
		if err != nil {
			if _, ok := errors.CauseOrSelf(err).(awserr.Error); ok {
				// because the operator's IAM user != instances's IAM role (which is created by eksctl and
				// has access to ECR), if the operator IAM doesn't include ECR access, then this will fail
				// even though the instance IAM role may have access; instead, ignore this error because the
				// instance will have access (this will result in missing the case where the image does not exist)
				return nil
			}

			return err
		}
	} else if k8sClient != nil {
		dockerAuthStr, err = getDockerAuthStrFromK8s(dockerClient, k8sClient)
		if err != nil {
			return err
		}
	}

	if err := docker.CheckImageAccessible(dockerClient, image, dockerAuthStr, provider); err != nil {
		return err
	}

	return nil
}

func getDockerAuthStrFromK8s(dockerClient *docker.Client, k8sClient *k8s.Client) (string, error) {
	secretData, err := k8sClient.GetSecretData(_dockerPullSecretName)
	if err != nil {
		return "", err
	}

	// check if the user provided the registry auth secret
	if secretData == nil {
		return docker.NoAuth, nil
	}

	authData, ok := secretData[".dockerconfigjson"]
	if !ok {
		return "", ErrorUnexpectedDockerSecretData("should contain \".dockerconfigjson\" key", secretData)
	}

	var authSecret struct {
		Auths map[string]struct {
			Username string `json:"username"`
			Password string `json:"password"`
		} `json:"auths"`
	}

	err = libjson.Unmarshal(authData, &authSecret)
	if err != nil {
		return "", ErrorUnexpectedDockerSecretData(errors.Message(err), secretData)
	}
	if len(authSecret.Auths) != 1 {
		return "", ErrorUnexpectedDockerSecretData("should contain a single set of credentials", secretData)
	}

	var dockerAuth dockertypes.AuthConfig
	for registryAddress, creds := range authSecret.Auths {
		dockerAuth = dockertypes.AuthConfig{
			Username:      creds.Username,
			Password:      creds.Password,
			ServerAddress: registryAddress,
		}
	}
	if dockerAuth.Username == "" {
		return "", ErrorUnexpectedDockerSecretData("missing username", secretData)
	}
	if dockerAuth.Password == "" {
		return "", ErrorUnexpectedDockerSecretData("missing password", secretData)
	}
	if dockerAuth.ServerAddress == "" {
		return "", ErrorUnexpectedDockerSecretData("missing registry address", secretData)
	}

	_, err = dockerClient.RegistryLogin(context.Background(), dockerAuth)
	if err != nil {
		return "", err
	}

	dockerAuthStr, err := docker.EncodeAuthConfig(dockerAuth)
	if err != nil {
		return "", err
	}

	return dockerAuthStr, nil
}<|MERGE_RESOLUTION|>--- conflicted
+++ resolved
@@ -927,7 +927,6 @@
 			return ErrorFieldNotSupportedByPredictorType(userconfig.ModelsKey, api.Predictor.Type)
 		}
 		models = api.Predictor.Models
-<<<<<<< HEAD
 	}
 	if api.Predictor.MultiModelReloading != nil {
 		if api.Predictor.Type != userconfig.PythonPredictorType {
@@ -935,30 +934,6 @@
 		}
 		models = api.Predictor.MultiModelReloading
 	}
-	if models == nil && api.Predictor.Type != userconfig.PythonPredictorType {
-		return ErrorFieldMustBeDefinedForPredictorType(userconfig.ModelsKey, api.Predictor.Type)
-	}
-
-	if models.Path == nil && len(models.Paths) == 0 && models.Dir == nil {
-		return errors.Wrap(ErrorSpecifyOnlyOneField(userconfig.ModelsPathKey, userconfig.ModelsPathsKey, userconfig.ModelsDirKey), userconfig.ModelsKey)
-	}
-	if models.Path != nil && (len(models.Paths) > 0 || models.Dir != nil) {
-		if len(models.Paths) > 0 {
-			return errors.Wrap(ErrorConflictingFields(userconfig.ModelsPathKey, userconfig.ModelsPathsKey), userconfig.ModelsKey)
-		}
-		if models.Dir != nil {
-			return errors.Wrap(ErrorConflictingFields(userconfig.ModelsPathKey, userconfig.ModelsDirKey), userconfig.ModelsKey)
-		}
-	}
-	if len(models.Paths) > 0 && models.Dir != nil {
-=======
-	}
-	if api.Predictor.MultiModelReloading != nil {
-		if api.Predictor.Type != userconfig.PythonPredictorType {
-			return ErrorFieldNotSupportedByPredictorType(userconfig.MultiModelReloadingKey, api.Predictor.Type)
-		}
-		models = api.Predictor.MultiModelReloading
-	}
 
 	if models == nil {
 		if api.Predictor.Type != userconfig.PythonPredictorType {
@@ -978,7 +953,6 @@
 		return errors.Wrap(ErrorConflictingFields(userconfig.ModelsPathKey, userconfig.ModelsPathsKey), userconfig.ModelsKey)
 	}
 	if models.Dir != nil && len(models.Paths) > 0 {
->>>>>>> 56094bf6
 		return errors.Wrap(ErrorConflictingFields(userconfig.ModelsPathsKey, userconfig.ModelsDirKey), userconfig.ModelsKey)
 	}
 	if models.Dir != nil && models.Path != nil {
@@ -1032,21 +1006,12 @@
 	if predictor.MultiModelReloading == nil {
 		return nil
 	}
-<<<<<<< HEAD
-	dml := predictor.MultiModelReloading
-	if dml.SignatureKey != nil {
-		return errors.Wrap(ErrorFieldNotSupportedByPredictorType(userconfig.ModelsSignatureKeyKey, predictor.Type), userconfig.MultiModelReloadingKey)
-	}
-
-	hasSingleModel := dml.Path != nil
-=======
 	mmr := predictor.MultiModelReloading
 	if mmr.SignatureKey != nil {
 		return errors.Wrap(ErrorFieldNotSupportedByPredictorType(userconfig.ModelsSignatureKeyKey, predictor.Type), userconfig.MultiModelReloadingKey)
 	}
 
 	hasSingleModel := mmr.Path != nil
->>>>>>> 56094bf6
 	hasMultiModels := !hasSingleModel
 
 	var modelWrapError func(error) error
@@ -1059,19 +1024,6 @@
 		modelResources = []userconfig.ModelResource{
 			{
 				Name: consts.SingleModelName,
-<<<<<<< HEAD
-				Path: *dml.Path,
-			},
-		}
-		*dml.Path = s.EnsureSuffix(*dml.Path, "/")
-	}
-	if hasMultiModels {
-		if dml.SignatureKey != nil {
-			return errors.Wrap(ErrorFieldNotSupportedByPredictorType(userconfig.ModelsSignatureKeyKey, predictor.Type), userconfig.MultiModelReloadingKey)
-		}
-
-		if len(dml.Paths) > 0 {
-=======
 				Path: *mmr.Path,
 			},
 		}
@@ -1083,16 +1035,11 @@
 		}
 
 		if len(mmr.Paths) > 0 {
->>>>>>> 56094bf6
 			modelWrapError = func(err error) error {
 				return errors.Wrap(err, userconfig.MultiModelReloadingKey, userconfig.ModelsPathsKey)
 			}
 
-<<<<<<< HEAD
-			for _, path := range dml.Paths {
-=======
 			for _, path := range mmr.Paths {
->>>>>>> 56094bf6
 				if path.SignatureKey != nil {
 					return errors.Wrap(
 						ErrorFieldNotSupportedByPredictorType(userconfig.ModelsSignatureKeyKey, predictor.Type),
@@ -1107,11 +1054,7 @@
 			}
 		}
 
-<<<<<<< HEAD
-		if dml.Dir != nil {
-=======
 		if mmr.Dir != nil {
->>>>>>> 56094bf6
 			modelWrapError = func(err error) error {
 				return errors.Wrap(err, userconfig.MultiModelReloadingKey, userconfig.ModelsDirKey)
 			}
@@ -1119,13 +1062,8 @@
 	}
 
 	var err error
-<<<<<<< HEAD
-	if hasMultiModels && dml.Dir != nil {
-		*models, err = validateDirModels(*dml.Dir, nil, projectFiles.ProjectDir(), awsClient, gcpClient, generateErrorForPredictorTypeFn(api), nil)
-=======
 	if hasMultiModels && mmr.Dir != nil {
 		*models, err = validateDirModels(*mmr.Dir, nil, projectFiles.ProjectDir(), awsClient, gcpClient, generateErrorForPredictorTypeFn(api), nil)
->>>>>>> 56094bf6
 	} else {
 		*models, err = validateModels(modelResources, nil, projectFiles.ProjectDir(), awsClient, gcpClient, generateErrorForPredictorTypeFn(api), nil)
 	}
@@ -1262,7 +1200,6 @@
 	var modelFileResources []userconfig.ModelResource
 
 	if hasSingleModel {
-<<<<<<< HEAD
 		if strings.HasSuffix(*predictor.Models.Path, ".onnx") {
 			if err := validateONNXModelFilePath(*predictor.Models.Path, projectFiles.ProjectDir(), awsClient, gcpClient); err != nil {
 				return modelWrapError(err)
@@ -1285,18 +1222,6 @@
 		modelWrapError = func(err error) error {
 			return errors.Wrap(err, userconfig.ModelsKey, userconfig.ModelsPathKey)
 		}
-=======
-		modelWrapError = func(err error) error {
-			return errors.Wrap(err, userconfig.ModelsPathKey)
-		}
-		modelResources = []userconfig.ModelResource{
-			{
-				Name: consts.SingleModelName,
-				Path: *predictor.Models.Path,
-			},
-		}
-		*predictor.Models.Path = s.EnsureSuffix(*predictor.Models.Path, "/")
->>>>>>> 56094bf6
 	}
 	if hasMultiModels {
 		if len(predictor.Models.Paths) > 0 {
@@ -1313,7 +1238,6 @@
 						path.Name,
 					)
 				}
-<<<<<<< HEAD
 				if strings.HasSuffix((*path).Path, ".onnx") {
 					if err := validateONNXModelFilePath((*path).Path, projectFiles.ProjectDir(), awsClient, gcpClient); err != nil {
 						return errors.Wrap(modelWrapError(err), path.Name)
@@ -1323,10 +1247,6 @@
 					(*path).Path = s.EnsureSuffix((*path).Path, "/")
 					modelResources = append(modelResources, *path)
 				}
-=======
-				(*path).Path = s.EnsureSuffix((*path).Path, "/")
-				modelResources = append(modelResources, *path)
->>>>>>> 56094bf6
 			}
 		}
 
