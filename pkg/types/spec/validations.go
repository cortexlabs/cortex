--- conflicted
+++ resolved
@@ -49,16 +49,9 @@
 
 func apiValidation(provider types.ProviderType, resource userconfig.Resource) *cr.StructValidation {
 	structFieldValidations := []*cr.StructFieldValidation{}
-<<<<<<< HEAD
 	switch resource.Kind {
 	case userconfig.SyncAPIKind:
 		structFieldValidations = append(resourceStructValidations,
-=======
-	structFieldValidations = append(resourceStructValidations)
-
-	if resource.Kind == userconfig.SyncAPIKind {
-		structFieldValidations = append(structFieldValidations,
->>>>>>> 7aead408
 			predictorValidation(),
 			networkingValidation(resource.Kind),
 			computeValidation(provider),
@@ -66,7 +59,6 @@
 			autoscalingValidation(provider),
 			updateStrategyValidation(provider),
 		)
-<<<<<<< HEAD
 	case userconfig.BatchAPIKind:
 		structFieldValidations = append(resourceStructValidations,
 			predictorValidation(),
@@ -74,19 +66,11 @@
 			computeValidation(provider),
 		)
 	case userconfig.APISplitterKind:
-=======
-	}
-	if resource.Kind == userconfig.APISplitterKind {
->>>>>>> 7aead408
 		structFieldValidations = append(structFieldValidations,
 			multiAPIsValidation(),
 			networkingValidation(resource.Kind),
 		)
 	}
-<<<<<<< HEAD
-
-=======
->>>>>>> 7aead408
 	return &cr.StructValidation{
 		StructFieldValidations: structFieldValidations,
 	}
@@ -289,10 +273,6 @@
 			},
 		},
 	}
-<<<<<<< HEAD
-
-=======
->>>>>>> 7aead408
 	if kind == userconfig.SyncAPIKind {
 		structFieldValidation = append(structFieldValidation, &cr.StructFieldValidation{
 			StructField: "LocalPort",
@@ -302,10 +282,6 @@
 			},
 		})
 	}
-<<<<<<< HEAD
-
-=======
->>>>>>> 7aead408
 	return &cr.StructFieldValidation{
 		StructField: "Networking",
 		StructValidation: &cr.StructValidation{
@@ -620,15 +596,12 @@
 			return nil, errors.Append(err, fmt.Sprintf("\n\napi configuration schema for Sync API can be found at https://docs.cortex.dev/v/%s/deployments/syncapi/api-configuration and for Batch API at https://docs.cortex.dev/v/%s/deployments/batchapi/api-configuration", consts.CortexVersionMinor, consts.CortexVersionMinor))
 		}
 
-<<<<<<< HEAD
-		if resourceStruct.Kind == userconfig.BatchAPIKind {
+		if resourceStruct.Kind == userconfig.BatchAPIKind || resourceStruct.Kind == userconfig.APISplitterKind {
 			if provider == types.LocalProviderType {
 				return nil, errors.Wrap(ErrorKindIsNotSupportedByProvider(resourceStruct.Kind, types.LocalProviderType), userconfig.IdentifyAPI(configFileName, resourceStruct.Name, resourceStruct.Kind, i))
 			}
 		}
 
-=======
->>>>>>> 7aead408
 		errs = cr.Struct(&api, data, apiValidation(provider, resourceStruct))
 		if errors.HasError(errs) {
 			name, _ := data[userconfig.NameKey].(string)
@@ -637,37 +610,13 @@
 			err = errors.Wrap(errors.FirstError(errs...), userconfig.IdentifyAPI(configFileName, name, kind, i))
 			return nil, errors.Append(err, fmt.Sprintf("\n\napi configuration schema for Sync API can be found at https://docs.cortex.dev/v/%s/deployments/syncapi/api-configuration and for Batch API at https://docs.cortex.dev/v/%s/deployments/batchapi/api-configuration", consts.CortexVersionMinor, consts.CortexVersionMinor))
 		}
-<<<<<<< HEAD
 
 		api.Index = i
 		api.FileName = configFileName
 
-		if provider == types.LocalProviderType {
-			if resourceStruct.Kind == userconfig.APISplitterKind || resourceStruct.Kind == userconfig.BatchAPIKind {
-				return nil, errors.Wrap(ErrorKindIsNotSupportedByProvider(resourceStruct.Kind, types.LocalProviderType), api.Identify())
-			}
-		}
-
 		if resourceStruct.Kind == userconfig.SyncAPIKind || resourceStruct.Kind == userconfig.BatchAPIKind {
 			api.ApplyDefaultDockerPaths()
-=======
-
-		if resourceStruct.Kind == userconfig.APISplitterKind {
-			if provider == types.LocalProviderType {
-				return nil, errors.Wrap(ErrorAPISplitterNotSupported(), api.Identify())
-			}
-			api.Index = i
-			api.FileName = configFileName
-			apis[i] = api
-		}
-		if resourceStruct.Kind == userconfig.SyncAPIKind {
-			api.Index = i
-			api.FileName = configFileName
-			api.ApplyDefaultDockerPaths()
-			apis[i] = api
->>>>>>> 7aead408
-		}
-
+		}
 	}
 
 	return apis, nil
