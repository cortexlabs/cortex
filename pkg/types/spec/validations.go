/*
Copyright 2020 Cortex Labs, Inc.

Licensed under the Apache License, Version 2.0 (the "License");
you may not use this file except in compliance with the License.
You may obtain a copy of the License at

    http://www.apache.org/licenses/LICENSE-2.0

Unless required by applicable law or agreed to in writing, software
distributed under the License is distributed on an "AS IS" BASIS,
WITHOUT WARRANTIES OR CONDITIONS OF ANY KIND, either express or implied.
See the License for the specific language governing permissions and
limitations under the License.
*/

package spec

import (
	"context"
	"fmt"
	"math"
	"strings"
	"time"

	"github.com/aws/aws-sdk-go/aws/awserr"
	"github.com/cortexlabs/cortex/pkg/consts"
	"github.com/cortexlabs/cortex/pkg/lib/aws"
	"github.com/cortexlabs/cortex/pkg/lib/cast"
	cr "github.com/cortexlabs/cortex/pkg/lib/configreader"
	"github.com/cortexlabs/cortex/pkg/lib/docker"
	"github.com/cortexlabs/cortex/pkg/lib/errors"
	"github.com/cortexlabs/cortex/pkg/lib/files"
	"github.com/cortexlabs/cortex/pkg/lib/gcp"
	libjson "github.com/cortexlabs/cortex/pkg/lib/json"
	"github.com/cortexlabs/cortex/pkg/lib/k8s"
	libmath "github.com/cortexlabs/cortex/pkg/lib/math"
	"github.com/cortexlabs/cortex/pkg/lib/pointer"
	"github.com/cortexlabs/cortex/pkg/lib/regex"
	s "github.com/cortexlabs/cortex/pkg/lib/strings"
	libtime "github.com/cortexlabs/cortex/pkg/lib/time"
	"github.com/cortexlabs/cortex/pkg/lib/urls"
	"github.com/cortexlabs/cortex/pkg/types"
	"github.com/cortexlabs/cortex/pkg/types/clusterconfig"
	"github.com/cortexlabs/cortex/pkg/types/userconfig"
	dockertypes "github.com/docker/docker/api/types"
	kresource "k8s.io/apimachinery/pkg/api/resource"
)

var AutoscalingTickInterval = 10 * time.Second

const _dockerPullSecretName = "registry-credentials"

func apiValidation(
	provider types.ProviderType,
	resource userconfig.Resource,
	awsClusterConfig *clusterconfig.Config, // should be omitted if running locally
	gcpClusterConfig *clusterconfig.GCPConfig, // should be omitted if running locally
) *cr.StructValidation {

	structFieldValidations := []*cr.StructFieldValidation{}
	switch resource.Kind {
	case userconfig.RealtimeAPIKind:
		structFieldValidations = append(resourceStructValidations,
			predictorValidation(),
			networkingValidation(resource.Kind, awsClusterConfig, gcpClusterConfig),
			computeValidation(provider),
			monitoringValidation(),
			autoscalingValidation(provider),
			updateStrategyValidation(provider),
		)
	case userconfig.BatchAPIKind:
		structFieldValidations = append(resourceStructValidations,
			predictorValidation(),
			networkingValidation(resource.Kind, awsClusterConfig, gcpClusterConfig),
			computeValidation(provider),
		)
	case userconfig.TrafficSplitterKind:
		structFieldValidations = append(resourceStructValidations,
			multiAPIsValidation(),
			networkingValidation(resource.Kind, awsClusterConfig, gcpClusterConfig),
		)
	}
	return &cr.StructValidation{
		StructFieldValidations: structFieldValidations,
	}
}

var resourceStructValidations = []*cr.StructFieldValidation{
	{
		StructField: "Name",
		StringValidation: &cr.StringValidation{
			Required:  true,
			DNS1035:   true,
			MaxLength: 42, // k8s adds 21 characters to the pod name, and 63 is the max before it starts to truncate
		},
	},
	{
		StructField: "Kind",
		StringValidation: &cr.StringValidation{
			Required:      true,
			AllowedValues: userconfig.KindStrings(),
		},
		Parser: func(str string) (interface{}, error) {
			return userconfig.KindFromString(str), nil
		},
	},
}

func multiAPIsValidation() *cr.StructFieldValidation {
	return &cr.StructFieldValidation{
		StructField: "APIs",
		StructListValidation: &cr.StructListValidation{
			Required:         true,
			TreatNullAsEmpty: true,
			StructValidation: &cr.StructValidation{
				StructFieldValidations: []*cr.StructFieldValidation{
					{
						StructField: "Name",
						StringValidation: &cr.StringValidation{
							Required:   true,
							AllowEmpty: false,
						},
					},
					{
						StructField: "Weight",
						Int32Validation: &cr.Int32Validation{
							Required:             true,
							GreaterThanOrEqualTo: pointer.Int32(0),
							LessThanOrEqualTo:    pointer.Int32(100),
						},
					},
				},
			},
		},
	}
}

func predictorValidation() *cr.StructFieldValidation {
	return &cr.StructFieldValidation{
		StructField: "Predictor",
		StructValidation: &cr.StructValidation{
			Required: true,
			StructFieldValidations: []*cr.StructFieldValidation{
				{
					StructField: "Type",
					StringValidation: &cr.StringValidation{
						Required:      true,
						AllowedValues: userconfig.PredictorTypeStrings(),
					},
					Parser: func(str string) (interface{}, error) {
						return userconfig.PredictorTypeFromString(str), nil
					},
				},
				{
					StructField: "Path",
					StringValidation: &cr.StringValidation{
						Required: true,
					},
				},
				{
					StructField: "PythonPath",
					StringPtrValidation: &cr.StringPtrValidation{
						AllowEmpty:       false,
						DisallowedValues: []string{".", "./", "./."},
						Validator: func(path string) (string, error) {
							if files.IsAbsOrTildePrefixed(path) {
								return "", ErrorMustBeRelativeProjectPath(path)
							}
							path = strings.TrimPrefix(path, "./")
							path = s.EnsureSuffix(path, "/")
							return path, nil
						},
					},
				},
				{
					StructField: "Image",
					StringValidation: &cr.StringValidation{
						Required:           false,
						AllowEmpty:         true,
						DockerImageOrEmpty: true,
					},
				},
				{
					StructField: "TensorFlowServingImage",
					StringValidation: &cr.StringValidation{
						Required:           false,
						AllowEmpty:         true,
						DockerImageOrEmpty: true,
					},
				},
				{
					StructField: "ProcessesPerReplica",
					Int32Validation: &cr.Int32Validation{
						Default:              1,
						GreaterThanOrEqualTo: pointer.Int32(1),
						LessThanOrEqualTo:    pointer.Int32(100),
					},
				},
				{
					StructField: "ThreadsPerProcess",
					Int32Validation: &cr.Int32Validation{
						Default:              1,
						GreaterThanOrEqualTo: pointer.Int32(1),
					},
				},
				{
					StructField: "Config",
					InterfaceMapValidation: &cr.InterfaceMapValidation{
						StringKeysOnly:     true,
						AllowEmpty:         true,
						AllowExplicitNull:  true,
						ConvertNullToEmpty: true,
						Default:            map[string]interface{}{},
					},
				},
				{
					StructField: "Env",
					StringMapValidation: &cr.StringMapValidation{
						Default:    map[string]string{},
						AllowEmpty: true,
					},
				},
				multiModelValidation("Models"),
				multiModelValidation("MultiModelReloading"),
				serverSideBatchingValidation(),
			},
		},
	}
}

func monitoringValidation() *cr.StructFieldValidation {
	return &cr.StructFieldValidation{
		StructField: "Monitoring",
		StructValidation: &cr.StructValidation{
			DefaultNil:        true,
			AllowExplicitNull: true,
			StructFieldValidations: []*cr.StructFieldValidation{
				{
					StructField:         "Key",
					StringPtrValidation: &cr.StringPtrValidation{},
				},
				{
					StructField: "ModelType",
					StringValidation: &cr.StringValidation{
						Required:      false,
						AllowEmpty:    true,
						AllowedValues: userconfig.ModelTypeStrings(),
					},
					Parser: func(str string) (interface{}, error) {
						return userconfig.ModelTypeFromString(str), nil
					},
				},
			},
		},
	}
}

func networkingValidation(
	kind userconfig.Kind,
	awsClusterConfig *clusterconfig.Config, // should be omitted if running locally
	gcpClusterConfig *clusterconfig.GCPConfig, // should be omitted if running locally
) *cr.StructFieldValidation {

	defaultAPIGatewayType := userconfig.PublicAPIGatewayType
	if awsClusterConfig != nil && awsClusterConfig.APIGatewaySetting == clusterconfig.NoneAPIGatewaySetting {
		defaultAPIGatewayType = userconfig.NoneAPIGatewayType
	}

	structFieldValidation := []*cr.StructFieldValidation{
		{
			StructField: "Endpoint",
			StringPtrValidation: &cr.StringPtrValidation{
				Validator: urls.ValidateEndpoint,
				MaxLength: 1000, // no particular reason other than it works
			},
		},
		{
			StructField: "APIGateway",
			StringValidation: &cr.StringValidation{
				AllowedValues: userconfig.APIGatewayTypeStrings(),
				Default:       defaultAPIGatewayType.String(),
			},
			Parser: func(str string) (interface{}, error) {
				return userconfig.APIGatewayTypeFromString(str), nil
			},
		},
	}
	if kind == userconfig.RealtimeAPIKind {
		structFieldValidation = append(structFieldValidation, &cr.StructFieldValidation{
			StructField: "LocalPort",
			IntPtrValidation: &cr.IntPtrValidation{
				GreaterThan:       pointer.Int(0),
				LessThanOrEqualTo: pointer.Int(math.MaxUint16),
			},
		})
	}
	return &cr.StructFieldValidation{
		StructField: "Networking",
		StructValidation: &cr.StructValidation{
			StructFieldValidations: structFieldValidation,
		},
	}
}

func computeValidation(provider types.ProviderType) *cr.StructFieldValidation {
	cpuDefault := pointer.String("200m")
	if provider == types.LocalProviderType {
		cpuDefault = nil
	}
	return &cr.StructFieldValidation{
		StructField: "Compute",
		StructValidation: &cr.StructValidation{
			StructFieldValidations: []*cr.StructFieldValidation{
				{
					StructField: "CPU",
					StringPtrValidation: &cr.StringPtrValidation{
						Default:           cpuDefault,
						AllowExplicitNull: true,
						CastNumeric:       true,
					},
					Parser: k8s.QuantityParser(&k8s.QuantityValidation{
						GreaterThanOrEqualTo: k8s.QuantityPtr(kresource.MustParse("20m")),
					}),
				},
				{
					StructField: "Mem",
					StringPtrValidation: &cr.StringPtrValidation{
						Default:           nil,
						AllowExplicitNull: true,
					},
					Parser: k8s.QuantityParser(&k8s.QuantityValidation{
						GreaterThanOrEqualTo: k8s.QuantityPtr(kresource.MustParse("20Mi")),
					}),
				},
				{
					StructField: "GPU",
					Int64Validation: &cr.Int64Validation{
						Default:              0,
						GreaterThanOrEqualTo: pointer.Int64(0),
					},
				},
				{
					StructField: "Inf",
					Int64Validation: &cr.Int64Validation{
						Default:              0,
						GreaterThanOrEqualTo: pointer.Int64(0),
					},
				},
			},
		},
	}
}

func autoscalingValidation(provider types.ProviderType) *cr.StructFieldValidation {
	defaultNil := provider == types.LocalProviderType
	allowExplicitNull := provider == types.LocalProviderType
	return &cr.StructFieldValidation{
		StructField: "Autoscaling",
		StructValidation: &cr.StructValidation{
			DefaultNil:        defaultNil,
			AllowExplicitNull: allowExplicitNull,
			StructFieldValidations: []*cr.StructFieldValidation{
				{
					StructField: "MinReplicas",
					Int32Validation: &cr.Int32Validation{
						Default:     1,
						GreaterThan: pointer.Int32(0),
					},
				},
				{
					StructField: "MaxReplicas",
					Int32Validation: &cr.Int32Validation{
						Default:     100,
						GreaterThan: pointer.Int32(0),
					},
				},
				{
					StructField:  "InitReplicas",
					DefaultField: "MinReplicas",
					Int32Validation: &cr.Int32Validation{
						GreaterThan: pointer.Int32(0),
					},
				},
				{
					StructField: "TargetReplicaConcurrency",
					Float64PtrValidation: &cr.Float64PtrValidation{
						GreaterThan: pointer.Float64(0),
					},
				},
				{
					StructField: "MaxReplicaConcurrency",
					Int64Validation: &cr.Int64Validation{
						Default:     consts.DefaultMaxReplicaConcurrency,
						GreaterThan: pointer.Int64(0),
						// our configured nginx can theoretically accept up to 32768 connections, but during testing,
						// it has been observed that the number is just slightly lower, so it has been offset by 2678
						LessThanOrEqualTo: pointer.Int64(30000),
					},
				},
				{
					StructField: "Window",
					StringValidation: &cr.StringValidation{
						Default: "60s",
					},
					Parser: cr.DurationParser(&cr.DurationValidation{
						GreaterThanOrEqualTo: &AutoscalingTickInterval,
						MultipleOf:           &AutoscalingTickInterval,
					}),
				},
				{
					StructField: "DownscaleStabilizationPeriod",
					StringValidation: &cr.StringValidation{
						Default: "5m",
					},
					Parser: cr.DurationParser(&cr.DurationValidation{
						GreaterThanOrEqualTo: pointer.Duration(libtime.MustParseDuration("0s")),
					}),
				},
				{
					StructField: "UpscaleStabilizationPeriod",
					StringValidation: &cr.StringValidation{
						Default: "1m",
					},
					Parser: cr.DurationParser(&cr.DurationValidation{
						GreaterThanOrEqualTo: pointer.Duration(libtime.MustParseDuration("0s")),
					}),
				},
				{
					StructField: "MaxDownscaleFactor",
					Float64Validation: &cr.Float64Validation{
						Default:              0.75,
						GreaterThanOrEqualTo: pointer.Float64(0),
						LessThan:             pointer.Float64(1),
					},
				},
				{
					StructField: "MaxUpscaleFactor",
					Float64Validation: &cr.Float64Validation{
						Default:     1.5,
						GreaterThan: pointer.Float64(1),
					},
				},
				{
					StructField: "DownscaleTolerance",
					Float64Validation: &cr.Float64Validation{
						Default:              0.05,
						GreaterThanOrEqualTo: pointer.Float64(0),
						LessThan:             pointer.Float64(1),
					},
				},
				{
					StructField: "UpscaleTolerance",
					Float64Validation: &cr.Float64Validation{
						Default:              0.05,
						GreaterThanOrEqualTo: pointer.Float64(0),
					},
				},
			},
		},
	}
}

func updateStrategyValidation(provider types.ProviderType) *cr.StructFieldValidation {
	defaultNil := provider == types.LocalProviderType
	allowExplicitNull := provider == types.LocalProviderType
	return &cr.StructFieldValidation{
		StructField: "UpdateStrategy",
		StructValidation: &cr.StructValidation{
			DefaultNil:        defaultNil,
			AllowExplicitNull: allowExplicitNull,
			StructFieldValidations: []*cr.StructFieldValidation{
				{
					StructField: "MaxSurge",
					StringValidation: &cr.StringValidation{
						Default:   "25%",
						CastInt:   true,
						Validator: surgeOrUnavailableValidator,
					},
				},
				{
					StructField: "MaxUnavailable",
					StringValidation: &cr.StringValidation{
						Default:   "25%",
						CastInt:   true,
						Validator: surgeOrUnavailableValidator,
					},
				},
			},
		},
	}
}

func multiModelValidation(fieldName string) *cr.StructFieldValidation {
	return &cr.StructFieldValidation{
		StructField: fieldName,
		StructValidation: &cr.StructValidation{
			Required:   false,
			DefaultNil: true,
			StructFieldValidations: []*cr.StructFieldValidation{
				{
					StructField: "Path",
					StringPtrValidation: &cr.StringPtrValidation{
						Required: false,
					},
				},
				multiModelPathsValidation(),
				{
					StructField: "Dir",
					StringPtrValidation: &cr.StringPtrValidation{
						Required: false,
					},
				},
				{
					StructField: "SignatureKey",
					StringPtrValidation: &cr.StringPtrValidation{
						Required: false,
					},
				},
				{
					StructField: "CacheSize",
					Int32PtrValidation: &cr.Int32PtrValidation{
						Required:    false,
						GreaterThan: pointer.Int32(0),
					},
				},
				{
					StructField: "DiskCacheSize",
					Int32PtrValidation: &cr.Int32PtrValidation{
						Required:    false,
						GreaterThan: pointer.Int32(0),
					},
				},
			},
		},
	}
}

func multiModelPathsValidation() *cr.StructFieldValidation {
	return &cr.StructFieldValidation{
		StructField: "Paths",
		StructListValidation: &cr.StructListValidation{
			Required:         false,
			TreatNullAsEmpty: true,
			StructValidation: &cr.StructValidation{
				StructFieldValidations: []*cr.StructFieldValidation{
					{
						StructField: "Name",
						StringValidation: &cr.StringValidation{
							Required:                   true,
							AllowEmpty:                 false,
							DisallowedValues:           []string{consts.SingleModelName},
							AlphaNumericDashUnderscore: true,
						},
					},
					{
						StructField: "Path",
						StringValidation: &cr.StringValidation{
							Required:   true,
							AllowEmpty: false,
						},
					},
					{
						StructField: "SignatureKey",
						StringPtrValidation: &cr.StringPtrValidation{
							Required:   false,
							AllowEmpty: false,
						},
					},
				},
			},
		},
	}
}

func serverSideBatchingValidation() *cr.StructFieldValidation {
	return &cr.StructFieldValidation{
		StructField: "ServerSideBatching",
		StructValidation: &cr.StructValidation{
			Required:          false,
			DefaultNil:        true,
			AllowExplicitNull: true,
			StructFieldValidations: []*cr.StructFieldValidation{
				{
					StructField: "MaxBatchSize",
					Int32Validation: &cr.Int32Validation{
						Required:             true,
						GreaterThanOrEqualTo: pointer.Int32(2),
						LessThanOrEqualTo:    pointer.Int32(1024), // this is an arbitrary limit
					},
				},
				{
					StructField: "BatchInterval",
					StringValidation: &cr.StringValidation{
						Required: true,
					},
					Parser: cr.DurationParser(&cr.DurationValidation{
						GreaterThan: pointer.Duration(libtime.MustParseDuration("0s")),
					}),
				},
			},
		},
	}
}

var resourceStructValidation = cr.StructValidation{
	AllowExtraFields:       true,
	StructFieldValidations: resourceStructValidations,
}

func ExtractAPIConfigs(
	configBytes []byte,
	provider types.ProviderType,
	configFileName string,
	awsClusterConfig *clusterconfig.Config, // should be omitted if running locally
	gcpClusterConfig *clusterconfig.GCPConfig, // should be omitted if running locally
) ([]userconfig.API, error) {

	var err error

	configData, err := cr.ReadYAMLBytes(configBytes)
	if err != nil {
		return nil, errors.Wrap(err, configFileName)
	}

	configDataSlice, ok := cast.InterfaceToStrInterfaceMapSlice(configData)
	if !ok {
		return nil, errors.Wrap(ErrorMalformedConfig(), configFileName)
	}

	apis := make([]userconfig.API, len(configDataSlice))
	for i, data := range configDataSlice {
		api := userconfig.API{}
		var resourceStruct userconfig.Resource
		errs := cr.Struct(&resourceStruct, data, &resourceStructValidation)
		if errors.HasError(errs) {
			name, _ := data[userconfig.NameKey].(string)
			kindString, _ := data[userconfig.KindKey].(string)
			kind := userconfig.KindFromString(kindString)
			err = errors.Wrap(errors.FirstError(errs...), userconfig.IdentifyAPI(configFileName, name, kind, i))
			return nil, errors.Append(err, fmt.Sprintf("\n\napi configuration schema can be found at https://docs.cortex.dev/v/%s/", consts.CortexVersionMinor))
		}

		if resourceStruct.Kind == userconfig.BatchAPIKind || resourceStruct.Kind == userconfig.TrafficSplitterKind {
			if provider == types.LocalProviderType || provider == types.GCPProviderType {
				return nil, errors.Wrap(ErrorKindIsNotSupportedByProvider(resourceStruct.Kind, provider), userconfig.IdentifyAPI(configFileName, resourceStruct.Name, resourceStruct.Kind, i))
			}
		}

		errs = cr.Struct(&api, data, apiValidation(provider, resourceStruct, awsClusterConfig, gcpClusterConfig))
		if errors.HasError(errs) {
			name, _ := data[userconfig.NameKey].(string)
			kindString, _ := data[userconfig.KindKey].(string)
			kind := userconfig.KindFromString(kindString)
			err = errors.Wrap(errors.FirstError(errs...), userconfig.IdentifyAPI(configFileName, name, kind, i))
			return nil, errors.Append(err, fmt.Sprintf("\n\napi configuration schema can be found at https://docs.cortex.dev/v/%s/", consts.CortexVersionMinor))
		}
		api.Index = i
		api.FileName = configFileName

		interfaceMap, ok := cast.JSONMarshallable(data)
		if !ok {
			return nil, errors.ErrorUnexpected("unable to cast api spec to json") // unexpected
		}

		api.SubmittedAPISpec = interfaceMap

		if resourceStruct.Kind == userconfig.RealtimeAPIKind || resourceStruct.Kind == userconfig.BatchAPIKind {
			api.ApplyDefaultDockerPaths()
		}

		apis[i] = api
	}

	return apis, nil
}

func ValidateAPI(
	api *userconfig.API,
	models *[]CuratedModelResource,
	projectFiles ProjectFiles,
	provider types.ProviderType,
	awsClient *aws.Client,
	gcpClient *gcp.Client,
	k8sClient *k8s.Client, // will be nil for local provider
) error {

	// if models is nil, we need to set it to an empty slice to avoid nil pointer exceptions
	if models == nil {
		models = &[]CuratedModelResource{}
	}

	if provider != types.LocalProviderType && api.Networking.Endpoint == nil {
		api.Networking.Endpoint = pointer.String("/" + api.Name)
	}

	if err := validatePredictor(api, models, projectFiles, provider, awsClient, gcpClient, k8sClient); err != nil {
		return errors.Wrap(err, userconfig.PredictorKey)
	}

	if api.Autoscaling != nil { // should only be nil for local provider
		if err := validateAutoscaling(api); err != nil {
			return errors.Wrap(err, userconfig.AutoscalingKey)
		}
	}

	if err := validateCompute(api, provider); err != nil {
		return errors.Wrap(err, userconfig.ComputeKey)
	}

	if api.UpdateStrategy != nil { // should only be nil for local provider
		if err := validateUpdateStrategy(api.UpdateStrategy); err != nil {
			return errors.Wrap(err, userconfig.UpdateStrategyKey)
		}
	}

	return nil
}

func ValidateTrafficSplitter(
	api *userconfig.API,
	provider types.ProviderType,
	awsClient *aws.Client,
) error {

	if api.Networking.Endpoint == nil {
		api.Networking.Endpoint = pointer.String("/" + api.Name)
	}
	if err := verifyTotalWeight(api.APIs); err != nil {
		return err
	}
	if err := areTrafficSplitterAPIsUnique(api.APIs); err != nil {
		return err
	}

	return nil
}

func validatePredictor(
	api *userconfig.API,
	models *[]CuratedModelResource,
	projectFiles ProjectFiles,
	provider types.ProviderType,
	awsClient *aws.Client,
	gcpClient *gcp.Client,
	k8sClient *k8s.Client, // will be nil for local provider
) error {
	predictor := api.Predictor

	if err := validateMultiModelsFields(api); err != nil {
		return err
	}

	switch predictor.Type {
	case userconfig.PythonPredictorType:
		if err := validatePythonPredictor(api, models, provider, projectFiles, awsClient, gcpClient); err != nil {
			return err
		}
	case userconfig.TensorFlowPredictorType:
		if err := validateTensorFlowPredictor(api, models, provider, projectFiles, awsClient, gcpClient); err != nil {
			return err
		}
		if err := validateDockerImagePath(predictor.TensorFlowServingImage, provider, awsClient, k8sClient); err != nil {
			return errors.Wrap(err, userconfig.TensorFlowServingImageKey)
		}
	case userconfig.ONNXPredictorType:
		if err := validateONNXPredictor(api, models, provider, projectFiles, awsClient, gcpClient); err != nil {
			return err
		}
	}

	if api.Kind == userconfig.BatchAPIKind {
		if predictor.MultiModelReloading != nil {
			return ErrorKeyIsNotSupportedForKind(userconfig.MultiModelReloadingKey, userconfig.BatchAPIKind)
		}

		if predictor.ServerSideBatching != nil {
			return ErrorKeyIsNotSupportedForKind(userconfig.ServerSideBatchingKey, userconfig.BatchAPIKind)
		}

		if predictor.ProcessesPerReplica > 1 {
			return ErrorKeyIsNotSupportedForKind(userconfig.ProcessesPerReplicaKey, userconfig.BatchAPIKind)
		}

		if predictor.ThreadsPerProcess > 1 {
			return ErrorKeyIsNotSupportedForKind(userconfig.ThreadsPerProcessKey, userconfig.BatchAPIKind)
		}
	}

	if err := validateDockerImagePath(predictor.Image, provider, awsClient, k8sClient); err != nil {
		return errors.Wrap(err, userconfig.ImageKey)
	}

	for key := range predictor.Env {
		if strings.HasPrefix(key, "CORTEX_") {
			return errors.Wrap(ErrorCortexPrefixedEnvVarNotAllowed(), userconfig.EnvKey, key)
		}
	}

	if !projectFiles.HasFile(predictor.Path) {
		return errors.Wrap(files.ErrorFileDoesNotExist(predictor.Path), userconfig.PathKey)
	}

	if predictor.PythonPath != nil {
		if err := validatePythonPath(predictor, projectFiles); err != nil {
			return errors.Wrap(err, userconfig.PythonPathKey)
		}
	}

	return nil
}

func validateMultiModelsFields(api *userconfig.API) error {
	predictor := api.Predictor

	var models *userconfig.MultiModels
	if api.Predictor.Models != nil {
		if api.Predictor.Type == userconfig.PythonPredictorType {
			return ErrorFieldNotSupportedByPredictorType(userconfig.ModelsKey, api.Predictor.Type)
		}
		models = api.Predictor.Models
	}
	if api.Predictor.MultiModelReloading != nil {
		if api.Predictor.Type != userconfig.PythonPredictorType {
			return ErrorFieldNotSupportedByPredictorType(userconfig.MultiModelReloadingKey, api.Predictor.Type)
		}
		models = api.Predictor.MultiModelReloading
	}
	if models == nil && api.Predictor.Type != userconfig.PythonPredictorType {
		return ErrorFieldMustBeDefinedForPredictorType(userconfig.ModelsKey, api.Predictor.Type)
	}

	if models.Path == nil && len(models.Paths) == 0 && models.Dir == nil {
		return errors.Wrap(ErrorSpecifyOnlyOneField(userconfig.ModelsPathKey, userconfig.ModelsPathsKey, userconfig.ModelsDirKey), userconfig.ModelsKey)
	}
	if models.Path != nil && (len(models.Paths) > 0 || models.Dir != nil) {
		if len(models.Paths) > 0 {
			return errors.Wrap(ErrorConflictingFields(userconfig.ModelsPathKey, userconfig.ModelsPathsKey), userconfig.ModelsKey)
		}
		if models.Dir != nil {
			return errors.Wrap(ErrorConflictingFields(userconfig.ModelsPathKey, userconfig.ModelsDirKey), userconfig.ModelsKey)
		}
	}
	if len(models.Paths) > 0 && models.Dir != nil {
		return errors.Wrap(ErrorConflictingFields(userconfig.ModelsPathsKey, userconfig.ModelsDirKey), userconfig.ModelsKey)
	}

	if models.CacheSize != nil && api.Kind != userconfig.RealtimeAPIKind {
		return errors.Wrap(ErrorKeyIsNotSupportedForKind(userconfig.ModelsCacheSizeKey, api.Kind), userconfig.ModelsKey)
	}
	if models.DiskCacheSize != nil && api.Kind != userconfig.RealtimeAPIKind {
		return errors.Wrap(ErrorKeyIsNotSupportedForKind(userconfig.ModelsDiskCacheSizeKey, api.Kind), userconfig.ModelsKey)
	}

	if (models.CacheSize == nil && models.DiskCacheSize != nil) ||
		(models.CacheSize != nil && models.DiskCacheSize == nil) {
		return errors.Wrap(ErrorSpecifyAllOrNone(userconfig.ModelsCacheSizeKey, userconfig.ModelsDiskCacheSizeKey), userconfig.ModelsKey)
	}

	if models.CacheSize != nil && models.DiskCacheSize != nil {
		if *models.CacheSize > *models.DiskCacheSize {
			return errors.Wrap(ErrorConfigGreaterThanOtherConfig(userconfig.ModelsCacheSizeKey, *models.CacheSize, userconfig.ModelsDiskCacheSizeKey, *models.DiskCacheSize), userconfig.ModelsKey)
		}

		if predictor.ProcessesPerReplica > 1 {
			return ErrorModelCachingNotSupportedWhenMultiprocessingEnabled(predictor.ProcessesPerReplica)
		}
	}

	return nil
}

func validatePythonPredictor(api *userconfig.API, models *[]CuratedModelResource, provider types.ProviderType, projectFiles ProjectFiles, awsClient *aws.Client, gcpClient *gcp.Client) error {
	predictor := api.Predictor

	if predictor.Models != nil {
		return ErrorFieldNotSupportedByPredictorType(userconfig.ModelsKey, predictor.Type)
	}

	if predictor.ServerSideBatching != nil {
		if predictor.ServerSideBatching.MaxBatchSize != predictor.ThreadsPerProcess {
			return ErrorConcurrencyMismatchServerSideBatchingPython(
				predictor.ServerSideBatching.MaxBatchSize,
				predictor.ThreadsPerProcess,
			)
		}
	}
	if predictor.TensorFlowServingImage != "" {
		return ErrorFieldNotSupportedByPredictorType(userconfig.TensorFlowServingImageKey, predictor.Type)
	}

	if predictor.MultiModelReloading == nil {
		return nil
	}
	dml := predictor.MultiModelReloading
	if dml.SignatureKey != nil {
		return errors.Wrap(ErrorFieldNotSupportedByPredictorType(userconfig.ModelsSignatureKeyKey, predictor.Type), userconfig.MultiModelReloadingKey)
	}

	hasSingleModel := dml.Path != nil
	hasMultiModels := !hasSingleModel

	var modelWrapError func(error) error
	var modelResources []userconfig.ModelResource

	if hasSingleModel {
		modelWrapError = func(err error) error {
			return errors.Wrap(err, userconfig.MultiModelReloadingKey, userconfig.ModelsPathKey)
		}
		modelResources = []userconfig.ModelResource{
			{
				Name: consts.SingleModelName,
				Path: *dml.Path,
			},
		}
		*dml.Path = s.EnsureSuffix(*dml.Path, "/")
	}
	if hasMultiModels {
		if dml.SignatureKey != nil {
			return errors.Wrap(ErrorFieldNotSupportedByPredictorType(userconfig.ModelsSignatureKeyKey, predictor.Type), userconfig.MultiModelReloadingKey)
		}

		if len(dml.Paths) > 0 {
			modelWrapError = func(err error) error {
				return errors.Wrap(err, userconfig.MultiModelReloadingKey, userconfig.ModelsPathsKey)
			}

			for _, path := range dml.Paths {
				if path.SignatureKey != nil {
					return errors.Wrap(
						ErrorFieldNotSupportedByPredictorType(userconfig.ModelsSignatureKeyKey, predictor.Type),
						userconfig.MultiModelReloadingKey,
						userconfig.ModelsKey,
						userconfig.ModelsPathsKey,
						path.Name,
					)
				}
				(*path).Path = s.EnsureSuffix((*path).Path, "/")
				modelResources = append(modelResources, *path)
			}
		}

		if dml.Dir != nil {
			modelWrapError = func(err error) error {
				return errors.Wrap(err, userconfig.MultiModelReloadingKey, userconfig.ModelsDirKey)
			}
		}
	}

	var err error
	if hasMultiModels && dml.Dir != nil {
		*models, err = validateDirModels(*dml.Dir, nil, projectFiles.ProjectDir(), awsClient, gcpClient, generateErrorForPredictorTypeFn(api), nil)
	} else {
		*models, err = validateModels(modelResources, nil, projectFiles.ProjectDir(), awsClient, gcpClient, generateErrorForPredictorTypeFn(api), nil)
	}
	if err != nil {
		return modelWrapError(err)
	}

	if hasMultiModels {
		for _, model := range *models {
			if model.Name == consts.SingleModelName {
				return modelWrapError(ErrorReservedModelName(model.Name))
			}
		}
	}

	if err := checkDuplicateModelNames(*models); err != nil {
		return modelWrapError(err)
	}

	return nil
}

func validateTensorFlowPredictor(api *userconfig.API, models *[]CuratedModelResource, provider types.ProviderType, projectFiles ProjectFiles, awsClient *aws.Client, gcpClient *gcp.Client) error {
	predictor := api.Predictor

	if predictor.ServerSideBatching != nil {
		if api.Compute.Inf == 0 && predictor.ServerSideBatching.MaxBatchSize > predictor.ProcessesPerReplica*predictor.ThreadsPerProcess {
			return ErrorInsufficientBatchConcurrencyLevel(predictor.ServerSideBatching.MaxBatchSize, predictor.ProcessesPerReplica, predictor.ThreadsPerProcess)
		}
		if api.Compute.Inf > 0 && predictor.ServerSideBatching.MaxBatchSize > predictor.ThreadsPerProcess {
			return ErrorInsufficientBatchConcurrencyLevelInf(predictor.ServerSideBatching.MaxBatchSize, predictor.ThreadsPerProcess)
		}
	}

	if predictor.MultiModelReloading != nil {
		return ErrorFieldNotSupportedByPredictorType(userconfig.MultiModelReloadingKey, userconfig.PythonPredictorType)
	}

	hasSingleModel := predictor.Models.Path != nil
	hasMultiModels := !hasSingleModel

	var modelWrapError func(error) error
	var modelResources []userconfig.ModelResource

	if hasSingleModel {
		modelWrapError = func(err error) error {
			return errors.Wrap(err, userconfig.ModelsPathKey)
		}
		modelResources = []userconfig.ModelResource{
			{
				Name:         consts.SingleModelName,
				Path:         *predictor.Models.Path,
				SignatureKey: predictor.Models.SignatureKey,
			},
		}
		*predictor.Models.Path = s.EnsureSuffix(*predictor.Models.Path, "/")
	}
	if hasMultiModels {
		if len(predictor.Models.Paths) > 0 {
			modelWrapError = func(err error) error {
				return errors.Wrap(err, userconfig.ModelsKey, userconfig.ModelsPathsKey)
			}

			for _, path := range predictor.Models.Paths {
				if path.SignatureKey == nil && predictor.Models.SignatureKey != nil {
					path.SignatureKey = predictor.Models.SignatureKey
				}
				(*path).Path = s.EnsureSuffix((*path).Path, "/")
				modelResources = append(modelResources, *path)
			}
		}

		if predictor.Models.Dir != nil {
			modelWrapError = func(err error) error {
				return errors.Wrap(err, userconfig.ModelsKey, userconfig.ModelsDirKey)
			}
		}
	}

	validators := []modelValidator{}
	if api.Compute.Inf == 0 {
		validators = append(validators, tensorflowModelValidator)
	} else {
		validators = append(validators, tensorflowNeuronModelValidator)
	}

	var err error
	if hasMultiModels && predictor.Models.Dir != nil {
		*models, err = validateDirModels(*predictor.Models.Dir, predictor.Models.SignatureKey, projectFiles.ProjectDir(), awsClient, gcpClient, generateErrorForPredictorTypeFn(api), validators)
	} else {
		*models, err = validateModels(modelResources, predictor.Models.SignatureKey, projectFiles.ProjectDir(), awsClient, gcpClient, generateErrorForPredictorTypeFn(api), validators)
	}
	if err != nil {
		return modelWrapError(err)
	}

	if hasMultiModels {
		for _, model := range *models {
			if model.Name == consts.SingleModelName {
				return modelWrapError(ErrorReservedModelName(model.Name))
			}
		}
	}

	if err := checkDuplicateModelNames(*models); err != nil {
		return modelWrapError(err)
	}

	return nil
}

func validateONNXPredictor(api *userconfig.API, models *[]CuratedModelResource, provider types.ProviderType, projectFiles ProjectFiles, awsClient *aws.Client, gcpClient *gcp.Client) error {
	predictor := api.Predictor

	if predictor.Models.SignatureKey != nil {
		return errors.Wrap(ErrorFieldNotSupportedByPredictorType(userconfig.ModelsSignatureKeyKey, predictor.Type), userconfig.ModelsKey)
	}
	if predictor.ServerSideBatching != nil {
		return ErrorFieldNotSupportedByPredictorType(userconfig.ServerSideBatchingKey, predictor.Type)
	}
	if predictor.TensorFlowServingImage != "" {
		return ErrorFieldNotSupportedByPredictorType(userconfig.TensorFlowServingImageKey, predictor.Type)
	}

	if predictor.MultiModelReloading != nil {
		return ErrorFieldNotSupportedByPredictorType(userconfig.MultiModelReloadingKey, userconfig.PythonPredictorType)
	}

	hasSingleModel := predictor.Models.Path != nil
	hasMultiModels := !hasSingleModel

	var modelWrapError func(error) error
	var modelResources []userconfig.ModelResource
	var modelFileResources []userconfig.ModelResource

	if hasSingleModel {
		if strings.HasSuffix(*predictor.Models.ModelPath, ".onnx") {
			if err := validateONNXModelFilePath(*predictor.Models.ModelPath, projectFiles.ProjectDir(), awsClient, gcpClient); err != nil {
				return modelWrapError(err)
			}
			modelFileResources = []userconfig.ModelResource{
				{
					Name:      consts.SingleModelName,
					ModelPath: *predictor.Models.ModelPath,
				},
			}
		} else {
			modelResources = []userconfig.ModelResource{
				{
					Name:      consts.SingleModelName,
					ModelPath: *predictor.Models.ModelPath,
				},
			}
			*predictor.Models.ModelPath = s.EnsureSuffix(*predictor.Models.ModelPath, "/")
		}
<<<<<<< HEAD
		modelWrapError = func(err error) error {
			return errors.Wrap(err, userconfig.ModelsKey, userconfig.ModelsPathKey)
		}
=======
		modelResources = []userconfig.ModelResource{
			{
				Name: consts.SingleModelName,
				Path: *predictor.Models.Path,
			},
		}
		*predictor.Models.Path = s.EnsureSuffix(*predictor.Models.Path, "/")
>>>>>>> a906fffa
	}
	if hasMultiModels {
		if len(predictor.Models.Paths) > 0 {
			modelWrapError = func(err error) error {
				return errors.Wrap(err, userconfig.ModelsKey, userconfig.ModelsPathsKey)
			}

			for _, path := range predictor.Models.Paths {
				if path.SignatureKey != nil {
					return errors.Wrap(
						ErrorFieldNotSupportedByPredictorType(userconfig.ModelsSignatureKeyKey, predictor.Type),
						userconfig.ModelsKey,
						userconfig.ModelsPathsKey,
						path.Name,
					)
				}
<<<<<<< HEAD
				if strings.HasSuffix((*path).ModelPath, ".onnx") {
					if err := validateONNXModelFilePath((*path).ModelPath, projectFiles.ProjectDir(), awsClient, gcpClient); err != nil {
						return errors.Wrap(modelWrapError(err), path.Name)
					}
					modelFileResources = append(modelFileResources, *path)
				} else {
					(*path).ModelPath = s.EnsureSuffix((*path).ModelPath, "/")
					modelResources = append(modelResources, *path)
				}
=======
				(*path).Path = s.EnsureSuffix((*path).Path, "/")
				modelResources = append(modelResources, *path)
>>>>>>> a906fffa
			}
		}

		if predictor.Models.Dir != nil {
			modelWrapError = func(err error) error {
				return errors.Wrap(err, userconfig.ModelsKey, userconfig.ModelsDirKey)
			}
		}
	}

	validators := []modelValidator{onnxModelValidator}

	var err error
	if hasMultiModels && predictor.Models.Dir != nil {
		*models, err = validateDirModels(*predictor.Models.Dir, nil, projectFiles.ProjectDir(), awsClient, gcpClient, generateErrorForPredictorTypeFn(api), validators)
	} else {
		*models, err = validateModels(modelResources, nil, projectFiles.ProjectDir(), awsClient, gcpClient, generateErrorForPredictorTypeFn(api), validators)
	}
	if err != nil {
		return modelWrapError(err)
	}

	for _, modelFileResource := range modelFileResources {
		s3Path := strings.HasPrefix(modelFileResource.ModelPath, "s3://")
		gcsPath := strings.HasPrefix(modelFileResource.ModelPath, "gs://")
		localPath := !s3Path && !gcsPath

		*models = append(*models, CuratedModelResource{
			ModelResource: &userconfig.ModelResource{
				Name:      modelFileResource.Name,
				ModelPath: modelFileResource.ModelPath,
			},
			S3Path:     s3Path,
			GCSPath:    gcsPath,
			LocalPath:  localPath,
			IsFilePath: true,
		})
	}

	if hasMultiModels {
		for _, model := range *models {
			if model.Name == consts.SingleModelName {
				return modelWrapError(ErrorReservedModelName(model.Name))
			}
		}
	}

	if err := checkDuplicateModelNames(*models); err != nil {
		return modelWrapError(err)
	}

	return nil
}

func validateONNXModelFilePath(modelPath string, projectDir string, awsClient *aws.Client, gcpClient *gcp.Client) error {
	s3Path := strings.HasPrefix(modelPath, "s3://")
	gcsPath := strings.HasPrefix(modelPath, "gs://")
	localPath := !s3Path && !gcsPath

	if s3Path {
		awsClientForBucket, err := aws.NewFromClientS3Path(modelPath, awsClient)
		if err != nil {
			return err
		}

		bucket, modelPrefix, err := aws.SplitS3Path(modelPath)
		if err != nil {
			return err
		}

		yes, err := awsClientForBucket.IsS3Prefix(bucket, modelPrefix)
		if err != nil {
			return err
		}

		if !yes {
			return ErrorInvalidONNXModelFilePath(modelPrefix)
		}
	}

	if gcsPath {
		bucket, modelPrefix, err := gcp.SplitGCSPath(modelPath)
		if err != nil {
			return err
		}

		yes, err := gcpClient.IsGCSFile(bucket, modelPrefix)
		if err != nil {
			return err
		}

		if !yes {
			return ErrorInvalidONNXModelFilePath(modelPrefix)
		}
	}

	if localPath {
		expandedLocalPath := files.RelToAbsPath(modelPath, projectDir)
		if err := files.CheckFile(expandedLocalPath); err != nil {
			return err
		}
	}

	return nil
}

func validatePythonPath(predictor *userconfig.Predictor, projectFiles ProjectFiles) error {
	if !projectFiles.HasDir(*predictor.PythonPath) {
		return ErrorPythonPathNotFound(*predictor.PythonPath)
	}

	return nil
}

func validateAutoscaling(api *userconfig.API) error {
	autoscaling := api.Autoscaling
	predictor := api.Predictor

	if autoscaling.TargetReplicaConcurrency == nil {
		autoscaling.TargetReplicaConcurrency = pointer.Float64(float64(predictor.ProcessesPerReplica * predictor.ThreadsPerProcess))
	}

	if *autoscaling.TargetReplicaConcurrency > float64(autoscaling.MaxReplicaConcurrency) {
		return ErrorConfigGreaterThanOtherConfig(userconfig.TargetReplicaConcurrencyKey, *autoscaling.TargetReplicaConcurrency, userconfig.MaxReplicaConcurrencyKey, autoscaling.MaxReplicaConcurrency)
	}

	if autoscaling.MinReplicas > autoscaling.MaxReplicas {
		return ErrorMinReplicasGreaterThanMax(autoscaling.MinReplicas, autoscaling.MaxReplicas)
	}

	if autoscaling.InitReplicas > autoscaling.MaxReplicas {
		return ErrorInitReplicasGreaterThanMax(autoscaling.InitReplicas, autoscaling.MaxReplicas)
	}

	if autoscaling.InitReplicas < autoscaling.MinReplicas {
		return ErrorInitReplicasLessThanMin(autoscaling.InitReplicas, autoscaling.MinReplicas)
	}

	if api.Compute.Inf > 0 {
		numNeuronCores := api.Compute.Inf * consts.NeuronCoresPerInf
		processesPerReplica := int64(predictor.ProcessesPerReplica)
		if !libmath.IsDivisibleByInt64(numNeuronCores, processesPerReplica) {
			return ErrorInvalidNumberOfInfProcesses(processesPerReplica, api.Compute.Inf, numNeuronCores)
		}
	}

	return nil
}

func validateCompute(api *userconfig.API, provider types.ProviderType) error {
	compute := api.Compute

	if compute.Inf > 0 && provider != types.AWSProviderType {
		return ErrorUnsupportedComputeResourceForProvider(userconfig.InfKey, provider)
	}

	if compute.Inf > 0 && api.Predictor.Type == userconfig.ONNXPredictorType {
		return ErrorFieldNotSupportedByPredictorType(userconfig.InfKey, api.Predictor.Type)
	}

	if compute.GPU > 0 && compute.Inf > 0 {
		return ErrorComputeResourceConflict(userconfig.GPUKey, userconfig.InfKey)
	}

	if compute.Inf > 1 {
		return ErrorInvalidNumberOfInfs(compute.Inf)
	}

	return nil
}

func validateUpdateStrategy(updateStrategy *userconfig.UpdateStrategy) error {
	if (updateStrategy.MaxSurge == "0" || updateStrategy.MaxSurge == "0%") && (updateStrategy.MaxUnavailable == "0" || updateStrategy.MaxUnavailable == "0%") {
		return ErrorSurgeAndUnavailableBothZero()
	}

	return nil
}

func validateDockerImagePath(
	image string,
	provider types.ProviderType,
	awsClient *aws.Client,
	k8sClient *k8s.Client, // will be nil for local provider)
) error {
	if consts.DefaultImagePathsSet.Has(image) {
		return nil
	}
	if _, err := cr.ValidateImageVersion(image, consts.CortexVersion); err != nil {
		return err
	}

	// skip the docker auth check on GCP
	if provider == types.GCPProviderType {
		return nil
	}

	dockerClient, err := docker.GetDockerClient()
	if err != nil {
		return err
	}

	if provider == types.LocalProviderType {
		// short circuit if the image is already available locally
		if err := docker.CheckImageExistsLocally(dockerClient, image); err == nil {
			return nil
		}
	}

	dockerAuthStr := docker.NoAuth

	if regex.IsValidECRURL(image) {
		if awsClient.IsAnonymous {
			return errors.Wrap(ErrorCannotAccessECRWithAnonymousAWSCreds(), image)
		}

		ecrRegion := aws.GetRegionFromECRURL(image)
		if ecrRegion != awsClient.Region {
			return ErrorRegistryInDifferentRegion(ecrRegion, awsClient.Region)
		}

		operatorID, _, err := awsClient.GetCachedAccountID()
		if err != nil {
			return err
		}
		registryID := aws.GetAccountIDFromECRURL(image)

		if operatorID != registryID {
			return ErrorRegistryAccountIDMismatch(registryID, operatorID)
		}

		dockerAuthStr, err = docker.AWSAuthConfig(awsClient)
		if err != nil {
			if _, ok := errors.CauseOrSelf(err).(awserr.Error); ok {
				// because the operator's IAM user != instances's IAM role (which is created by eksctl and
				// has access to ECR), if the operator IAM doesn't include ECR access, then this will fail
				// even though the instance IAM role may have access; instead, ignore this error because the
				// instance will have access (this will result in missing the case where the image does not exist)
				return nil
			}

			return err
		}
	} else if k8sClient != nil {
		dockerAuthStr, err = getDockerAuthStrFromK8s(dockerClient, k8sClient)
		if err != nil {
			return err
		}
	}

	if err := docker.CheckImageAccessible(dockerClient, image, dockerAuthStr, provider); err != nil {
		return err
	}

	return nil
}

func getDockerAuthStrFromK8s(dockerClient *docker.Client, k8sClient *k8s.Client) (string, error) {
	secretData, err := k8sClient.GetSecretData(_dockerPullSecretName)
	if err != nil {
		return "", err
	}

	// check if the user provided the registry auth secret
	if secretData == nil {
		return docker.NoAuth, nil
	}

	authData, ok := secretData[".dockerconfigjson"]
	if !ok {
		return "", ErrorUnexpectedDockerSecretData("should contain \".dockerconfigjson\" key", secretData)
	}

	var authSecret struct {
		Auths map[string]struct {
			Username string `json:"username"`
			Password string `json:"password"`
		} `json:"auths"`
	}

	err = libjson.Unmarshal(authData, &authSecret)
	if err != nil {
		return "", ErrorUnexpectedDockerSecretData(errors.Message(err), secretData)
	}
	if len(authSecret.Auths) != 1 {
		return "", ErrorUnexpectedDockerSecretData("should contain a single set of credentials", secretData)
	}

	var dockerAuth dockertypes.AuthConfig
	for registryAddress, creds := range authSecret.Auths {
		dockerAuth = dockertypes.AuthConfig{
			Username:      creds.Username,
			Password:      creds.Password,
			ServerAddress: registryAddress,
		}
	}
	if dockerAuth.Username == "" {
		return "", ErrorUnexpectedDockerSecretData("missing username", secretData)
	}
	if dockerAuth.Password == "" {
		return "", ErrorUnexpectedDockerSecretData("missing password", secretData)
	}
	if dockerAuth.ServerAddress == "" {
		return "", ErrorUnexpectedDockerSecretData("missing registry address", secretData)
	}

	_, err = dockerClient.RegistryLogin(context.Background(), dockerAuth)
	if err != nil {
		return "", err
	}

	dockerAuthStr, err := docker.EncodeAuthConfig(dockerAuth)
	if err != nil {
		return "", err
	}

	return dockerAuthStr, nil
}<|MERGE_RESOLUTION|>--- conflicted
+++ resolved
@@ -1086,38 +1086,28 @@
 	var modelFileResources []userconfig.ModelResource
 
 	if hasSingleModel {
-		if strings.HasSuffix(*predictor.Models.ModelPath, ".onnx") {
-			if err := validateONNXModelFilePath(*predictor.Models.ModelPath, projectFiles.ProjectDir(), awsClient, gcpClient); err != nil {
+		if strings.HasSuffix(*predictor.Models.Path, ".onnx") {
+			if err := validateONNXModelFilePath(*predictor.Models.Path, projectFiles.ProjectDir(), awsClient, gcpClient); err != nil {
 				return modelWrapError(err)
 			}
 			modelFileResources = []userconfig.ModelResource{
 				{
-					Name:      consts.SingleModelName,
-					ModelPath: *predictor.Models.ModelPath,
+					Name: consts.SingleModelName,
+					Path: *predictor.Models.Path,
 				},
 			}
 		} else {
 			modelResources = []userconfig.ModelResource{
 				{
-					Name:      consts.SingleModelName,
-					ModelPath: *predictor.Models.ModelPath,
-				},
-			}
-			*predictor.Models.ModelPath = s.EnsureSuffix(*predictor.Models.ModelPath, "/")
-		}
-<<<<<<< HEAD
+					Name: consts.SingleModelName,
+					Path: *predictor.Models.Path,
+				},
+			}
+			*predictor.Models.Path = s.EnsureSuffix(*predictor.Models.Path, "/")
+		}
 		modelWrapError = func(err error) error {
 			return errors.Wrap(err, userconfig.ModelsKey, userconfig.ModelsPathKey)
 		}
-=======
-		modelResources = []userconfig.ModelResource{
-			{
-				Name: consts.SingleModelName,
-				Path: *predictor.Models.Path,
-			},
-		}
-		*predictor.Models.Path = s.EnsureSuffix(*predictor.Models.Path, "/")
->>>>>>> a906fffa
 	}
 	if hasMultiModels {
 		if len(predictor.Models.Paths) > 0 {
@@ -1134,20 +1124,15 @@
 						path.Name,
 					)
 				}
-<<<<<<< HEAD
-				if strings.HasSuffix((*path).ModelPath, ".onnx") {
-					if err := validateONNXModelFilePath((*path).ModelPath, projectFiles.ProjectDir(), awsClient, gcpClient); err != nil {
+				if strings.HasSuffix((*path).Path, ".onnx") {
+					if err := validateONNXModelFilePath((*path).Path, projectFiles.ProjectDir(), awsClient, gcpClient); err != nil {
 						return errors.Wrap(modelWrapError(err), path.Name)
 					}
 					modelFileResources = append(modelFileResources, *path)
 				} else {
-					(*path).ModelPath = s.EnsureSuffix((*path).ModelPath, "/")
+					(*path).Path = s.EnsureSuffix((*path).Path, "/")
 					modelResources = append(modelResources, *path)
 				}
-=======
-				(*path).Path = s.EnsureSuffix((*path).Path, "/")
-				modelResources = append(modelResources, *path)
->>>>>>> a906fffa
 			}
 		}
 
@@ -1171,14 +1156,14 @@
 	}
 
 	for _, modelFileResource := range modelFileResources {
-		s3Path := strings.HasPrefix(modelFileResource.ModelPath, "s3://")
-		gcsPath := strings.HasPrefix(modelFileResource.ModelPath, "gs://")
+		s3Path := strings.HasPrefix(modelFileResource.Path, "s3://")
+		gcsPath := strings.HasPrefix(modelFileResource.Path, "gs://")
 		localPath := !s3Path && !gcsPath
 
 		*models = append(*models, CuratedModelResource{
 			ModelResource: &userconfig.ModelResource{
-				Name:      modelFileResource.Name,
-				ModelPath: modelFileResource.ModelPath,
+				Name: modelFileResource.Name,
+				Path: modelFileResource.Path,
 			},
 			S3Path:     s3Path,
 			GCSPath:    gcsPath,
