/*
Copyright 2021 Cortex Labs, Inc.

Licensed under the Apache License, Version 2.0 (the "License");
you may not use this file except in compliance with the License.
You may obtain a copy of the License at

    http://www.apache.org/licenses/LICENSE-2.0

Unless required by applicable law or agreed to in writing, software
distributed under the License is distributed on an "AS IS" BASIS,
WITHOUT WARRANTIES OR CONDITIONS OF ANY KIND, either express or implied.
See the License for the specific language governing permissions and
limitations under the License.
*/

package status

import (
	kapps "k8s.io/api/apps/v1"
)

type Status struct {
	Ready         int32          `json:"ready" yaml:"ready"`           // deployment-reported number of ready replicas (latest + out of date)
	Requested     int32          `json:"requested" yaml:"requested"`   // deployment-reported number of requested replicas
	UpToDate      int32          `json:"up_to_date" yaml:"up_to_date"` // deployment-reported number of up-to-date replicas (in whichever phase they are found in)
	ReplicaCounts *ReplicaCounts `json:"replica_counts,omitempty" yaml:"replica_counts,omitempty"`
}

<<<<<<< HEAD
type ReplicaCounts struct {
	Updated   SubReplicaCounts `json:"updated,omitempty"`
	Stale     SubReplicaCounts `json:"stale,omitempty"`
	Requested int32            `json:"requested,omitempty"`
}

type SubReplicaCounts struct {
	Pending      int32 `json:"pending,omitempty"`
	Initializing int32 `json:"initializing,omitempty"`
	Ready        int32 `json:"ready"`
	NotReady     int32 `json:"not_ready,omitempty"`
	ErrImagePull int32 `json:"err_image_pull,omitempty"`
	Terminating  int32 `json:"terminating,omitempty"`
	Failed       int32 `json:"failed,omitempty"`
	Killed       int32 `json:"killed,omitempty"`
	KilledOOM    int32 `json:"killed_oom,omitempty"`
	Stalled      int32 `json:"stalled,omitempty"` // pending for a long time
	Unknown      int32 `json:"unknown,omitempty"`
=======
type ReplicaCountType string

const (
	ReplicaCountRequested      ReplicaCountType = "Requested"      // requested number of replicas (for up-to-date pods)
	ReplicaCountPending        ReplicaCountType = "Pending"        // pods that are in the pending state (for up-to-date pods)
	ReplicaCountCreating       ReplicaCountType = "Creating"       // pods that that have their init/non-init containers in the process of being created (for up-to-date pods)
	ReplicaCountNotReady       ReplicaCountType = "NotReady"       // pods that are not passing the readiness checks (for up-to-date pods)
	ReplicaCountReady          ReplicaCountType = "Ready"          // pods that are passing the readiness checks (for up-to-date pods)
	ReplicaCountReadyOutOfDate ReplicaCountType = "ReadyOutOfDate" // pods that are passing the readiness checks (for out-of-date pods)
	ReplicaCountErrImagePull   ReplicaCountType = "ErrImagePull"   // pods that couldn't pull the containers' images (for up-to-date pods)
	ReplicaCountTerminating    ReplicaCountType = "Terminating"    // pods that are in a terminating state (for up-to-date pods)
	ReplicaCountFailed         ReplicaCountType = "Failed"         // pods that have had their containers erroring (for up-to-date pods)
	ReplicaCountKilled         ReplicaCountType = "Killed"         // pods that have had their container processes killed (for up-to-date pods)
	ReplicaCountKilledOOM      ReplicaCountType = "KilledOOM"      // pods that have had their containers OOM (for up-to-date pods)
	ReplicaCountStalled        ReplicaCountType = "Stalled"        // pods that have been in a pending state for more than 15 mins (for up-to-date pods)
	ReplicaCountUnknown        ReplicaCountType = "Unknown"        // pods that are in an unknown state (for up-to-date pods)
)

var ReplicaCountTypes []ReplicaCountType = []ReplicaCountType{
	ReplicaCountRequested, ReplicaCountPending, ReplicaCountCreating,
	ReplicaCountNotReady, ReplicaCountReady, ReplicaCountReadyOutOfDate,
	ReplicaCountErrImagePull, ReplicaCountTerminating, ReplicaCountFailed,
	ReplicaCountKilled, ReplicaCountKilledOOM, ReplicaCountStalled,
	ReplicaCountUnknown,
}

type ReplicaCounts struct {
	Requested      int32 `json:"requested" yaml:"requested"`
	Pending        int32 `json:"pending" yaml:"pending"`
	Creating       int32 `json:"creating" yaml:"creating"`
	NotReady       int32 `json:"not_ready" yaml:"not_ready"`
	Ready          int32 `json:"ready" yaml:"ready"`
	ReadyOutOfDate int32 `json:"ready_out_of_date" yaml:"ready_out_of_date"`
	ErrImagePull   int32 `json:"err_image_pull" yaml:"err_image_pull"`
	Terminating    int32 `json:"terminating" yaml:"terminating"` // includes up-to-date and out-of-date pods
	Failed         int32 `json:"failed" yaml:"failed"`
	Killed         int32 `json:"killed" yaml:"killed"`
	KilledOOM      int32 `json:"killed_oom" yaml:"killed_oom"`
	Stalled        int32 `json:"stalled" yaml:"stalled"` // pending for a long time
	Unknown        int32 `json:"unknown" yaml:"unknown"`
>>>>>>> 3ac0c14c
}

// Worker counts don't have as many failure variations because Jobs clean up dead pods, so counting different failure scenarios isn't interesting
type WorkerCounts struct {
	Pending      int32 `json:"pending,omitempty" yaml:"pending,omitempty"`
	Creating     int32 `json:"creating,omitempty" yaml:"creating,omitempty"`
	NotReady     int32 `json:"not_ready,omitempty" yaml:"not_ready,omitempty"`
	Ready        int32 `json:"ready,omitempty" yaml:"ready,omitempty"`
	Succeeded    int32 `json:"succeeded,omitempty" yaml:"succeeded,omitempty"`
	ErrImagePull int32 `json:"err_image_pull,omitempty" yaml:"err_image_pull,omitempty"`
	Terminating  int32 `json:"terminating,omitempty" yaml:"terminating,omitempty"`
	Failed       int32 `json:"failed,omitempty" yaml:"failed,omitempty"`
	Killed       int32 `json:"killed,omitempty" yaml:"killed,omitempty"`
	KilledOOM    int32 `json:"killed_oom,omitempty" yaml:"killed_oom,omitempty"`
	Stalled      int32 `json:"stalled,omitempty" yaml:"stalled,omitempty"` // pending for a long time
	Unknown      int32 `json:"unknown,omitempty" yaml:"unknown,omitempty"`
}

func FromDeployment(deployment *kapps.Deployment) *Status {
	return &Status{
		Ready:     deployment.Status.ReadyReplicas,
		Requested: deployment.Status.Replicas,
		UpToDate:  deployment.Status.UpdatedReplicas,
	}
}

func (counts *ReplicaCounts) GetCountBy(replicaType ReplicaCountType) int32 {
	switch replicaType {
	case ReplicaCountRequested:
		return counts.Requested
	case ReplicaCountPending:
		return counts.Pending
	case ReplicaCountCreating:
		return counts.Creating
	case ReplicaCountNotReady:
		return counts.NotReady
	case ReplicaCountReady:
		return counts.Ready
	case ReplicaCountReadyOutOfDate:
		return counts.ReadyOutOfDate
	case ReplicaCountErrImagePull:
		return counts.ErrImagePull
	case ReplicaCountTerminating:
		return counts.Terminating
	case ReplicaCountFailed:
		return counts.Failed
	case ReplicaCountKilled:
		return counts.Killed
	case ReplicaCountKilledOOM:
		return counts.KilledOOM
	case ReplicaCountStalled:
		return counts.Stalled
	}
	return counts.Unknown
}

func (counts *ReplicaCounts) TotalFailed() int32 {
	return counts.ErrImagePull + counts.Failed + counts.Killed + counts.KilledOOM + counts.Unknown
}<|MERGE_RESOLUTION|>--- conflicted
+++ resolved
@@ -27,26 +27,6 @@
 	ReplicaCounts *ReplicaCounts `json:"replica_counts,omitempty" yaml:"replica_counts,omitempty"`
 }
 
-<<<<<<< HEAD
-type ReplicaCounts struct {
-	Updated   SubReplicaCounts `json:"updated,omitempty"`
-	Stale     SubReplicaCounts `json:"stale,omitempty"`
-	Requested int32            `json:"requested,omitempty"`
-}
-
-type SubReplicaCounts struct {
-	Pending      int32 `json:"pending,omitempty"`
-	Initializing int32 `json:"initializing,omitempty"`
-	Ready        int32 `json:"ready"`
-	NotReady     int32 `json:"not_ready,omitempty"`
-	ErrImagePull int32 `json:"err_image_pull,omitempty"`
-	Terminating  int32 `json:"terminating,omitempty"`
-	Failed       int32 `json:"failed,omitempty"`
-	Killed       int32 `json:"killed,omitempty"`
-	KilledOOM    int32 `json:"killed_oom,omitempty"`
-	Stalled      int32 `json:"stalled,omitempty"` // pending for a long time
-	Unknown      int32 `json:"unknown,omitempty"`
-=======
 type ReplicaCountType string
 
 const (
@@ -87,7 +67,6 @@
 	KilledOOM      int32 `json:"killed_oom" yaml:"killed_oom"`
 	Stalled        int32 `json:"stalled" yaml:"stalled"` // pending for a long time
 	Unknown        int32 `json:"unknown" yaml:"unknown"`
->>>>>>> 3ac0c14c
 }
 
 // Worker counts don't have as many failure variations because Jobs clean up dead pods, so counting different failure scenarios isn't interesting
