/*
Copyright 2021 Cortex Labs, Inc.

Licensed under the Apache License, Version 2.0 (the "License");
you may not use this file except in compliance with the License.
You may obtain a copy of the License at

    http://www.apache.org/licenses/LICENSE-2.0

Unless required by applicable law or agreed to in writing, software
distributed under the License is distributed on an "AS IS" BASIS,
WITHOUT WARRANTIES OR CONDITIONS OF ANY KIND, either express or implied.
See the License for the specific language governing permissions and
limitations under the License.
*/

package consts

import (
	"os"

	kresource "k8s.io/apimachinery/pkg/api/resource"
)

var (
	CortexVersion      = "master" // CORTEX_VERSION
	CortexVersionMinor = "master" // CORTEX_VERSION_MINOR

	DefaultMaxQueueLength = int64(100)
	DefaultMaxConcurrency = int64(1)

	DefaultUserPodPortInt32 = int32(8080)

	ProxyListeningPortStr   = "8888"
	ProxyListeningPortInt32 = int32(8888)

	AdminPortName  = "admin"
	AdminPortStr   = "15000"
	AdminPortInt32 = int32(15000)
<<<<<<< HEAD

	StatsDPortStr = "9125"

	CortexProxyCPU    = kresource.MustParse("100m")
	CortexProxyMem    = kresource.MustParse("100Mi")
	CortexDequeuerCPU = kresource.MustParse("100m")
	CortexDequeuerMem = kresource.MustParse("100Mi")

	AuthHeader = "X-Cortex-Authorization"
=======
	AuthHeader     = "X-Cortex-Authorization"
>>>>>>> 35d65b7d

	DefaultInClusterConfigPath   = "/configs/cluster/cluster.yaml"
	MaxBucketLifecycleRules      = 100
	AsyncWorkloadsExpirationDays = int64(7)

	ReservedContainerPorts = []int32{
		ProxyListeningPortInt32,
		AdminPortInt32,
	}
	ReservedContainerNames = []string{
		"dequeuer",
		"proxy",
	}
)

func DefaultRegistry() string {
	if registryOverride := os.Getenv("CORTEX_DEV_DEFAULT_IMAGE_REGISTRY"); registryOverride != "" {
		return registryOverride
	}
	return "quay.io/cortexlabs"
}<|MERGE_RESOLUTION|>--- conflicted
+++ resolved
@@ -37,19 +37,12 @@
 	AdminPortName  = "admin"
 	AdminPortStr   = "15000"
 	AdminPortInt32 = int32(15000)
-<<<<<<< HEAD
-
-	StatsDPortStr = "9125"
+	AuthHeader     = "X-Cortex-Authorization"
 
 	CortexProxyCPU    = kresource.MustParse("100m")
 	CortexProxyMem    = kresource.MustParse("100Mi")
 	CortexDequeuerCPU = kresource.MustParse("100m")
 	CortexDequeuerMem = kresource.MustParse("100Mi")
-
-	AuthHeader = "X-Cortex-Authorization"
-=======
-	AuthHeader     = "X-Cortex-Authorization"
->>>>>>> 35d65b7d
 
 	DefaultInClusterConfigPath   = "/configs/cluster/cluster.yaml"
 	MaxBucketLifecycleRules      = 100
