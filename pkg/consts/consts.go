--- conflicted
+++ resolved
@@ -50,12 +50,9 @@
 	NeuronCoresPerInf            = int64(4)
 	AuthHeader                   = "X-Cortex-Authorization"
 
-<<<<<<< HEAD
-	DefaultInClusterConfigPath = "/configs/cluster/cluster.yaml"
-=======
+	DefaultInClusterConfigPath   = "/configs/cluster/cluster.yaml"
 	MaxBucketLifecycleRules      = 100
 	AsyncWorkloadsExpirationDays = int64(7)
->>>>>>> ac4de045
 )
 
 func DefaultRegistry() string {
