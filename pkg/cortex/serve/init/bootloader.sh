--- conflicted
+++ resolved
@@ -37,22 +37,10 @@
 rm -rf /mnt/workspace/init_script_run.txt
 rm -rf /mnt/workspace/proc-*-ready.txt
 
-<<<<<<< HEAD
-if [ "$CORTEX_PROVIDER" != "local" ]; then
-    if [ "$CORTEX_KIND" == "RealtimeAPI" ]; then
-        sysctl -w net.core.somaxconn="65535" >/dev/null
-        sysctl -w net.ipv4.ip_local_port_range="15000 64000" >/dev/null
-        sysctl -w net.ipv4.tcp_fin_timeout=30 >/dev/null
-    fi
-=======
-# allow for the liveness check to pass until the API is running
-echo "9999999999" > /mnt/workspace/api_liveness.txt
-
 if [ "$CORTEX_KIND" == "RealtimeAPI" ]; then
     sysctl -w net.core.somaxconn="65535" >/dev/null
     sysctl -w net.ipv4.ip_local_port_range="15000 64000" >/dev/null
     sysctl -w net.ipv4.tcp_fin_timeout=30 >/dev/null
->>>>>>> d3bdb73c
 fi
 
 # to export user-specified environment files
