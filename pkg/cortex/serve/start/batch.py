# Copyright 2021 Cortex Labs, Inc.
#
# Licensed under the Apache License, Version 2.0 (the "License");
# you may not use this file except in compliance with the License.
# You may obtain a copy of the License at
#
#     http://www.apache.org/licenses/LICENSE-2.0
#
# Unless required by applicable law or agreed to in writing, software
# distributed under the License is distributed on an "AS IS" BASIS,
# WITHOUT WARRANTIES OR CONDITIONS OF ANY KIND, either express or implied.
# See the License for the specific language governing permissions and
# limitations under the License.

import inspect
import json
import os
import pathlib
import signal
import sys
import threading
import time
import uuid
from typing import Dict, Any

import boto3

<<<<<<< HEAD
from cortex_internal.lib.api import get_spec, BatchAPI
=======
from cortex_internal.lib.api import get_api
>>>>>>> f9e6dc93
from cortex_internal.lib.concurrency import LockedFile
from cortex_internal.lib.exceptions import UserRuntimeException
from cortex_internal.lib.log import configure_logger
from cortex_internal.lib.metrics import MetricsClient
from cortex_internal.lib.queue.sqs import SQSHandler, get_total_messages_in_queue
from cortex_internal.lib.telemetry import get_default_tags, init_sentry, capture_exception
import datadog

init_sentry(tags=get_default_tags())
log = configure_logger("cortex", os.environ["CORTEX_LOG_CONFIG_FILE"])

SQS_POLL_WAIT_TIME = 10  # seconds
MESSAGE_NOT_FOUND_SLEEP = 10  # seconds
INITIAL_MESSAGE_VISIBILITY = 30  # seconds
MESSAGE_RENEWAL_PERIOD = 15  # seconds
JOB_COMPLETE_MESSAGE_RENEWAL = 10  # seconds

local_cache: Dict[str, Any] = {
    "api": None,
    "job_spec": None,
    "handler_impl": None,
    "sqs_client": None,
}

receipt_handle_mutex = threading.Lock()
stop_renewal = set()


def dimensions():
    return [
        {"Name": "api_name", "Value": local_cache["api"].name},
        {"Name": "job_id", "Value": local_cache["job_spec"]["job_id"]},
    ]


def success_counter_metric():
    return {
        "MetricName": "cortex_batch_succeeded",
        "Dimensions": dimensions(),
        "Unit": "Count",
        "Value": 1,
    }


def failed_counter_metric():
    return {
        "MetricName": "cortex_batch_failed",
        "Dimensions": dimensions(),
        "Unit": "Count",
        "Value": 1,
    }


def time_per_batch_metric(total_time_seconds):
    return {
        "MetricName": "cortex_time_per_batch",
        "Dimensions": dimensions(),
        "Value": total_time_seconds,
    }


def build_handle_batch_args(payload, batch_id):
    args = {}

    if "payload" in local_cache["handle_batch_fn_args"]:
        args["payload"] = payload
    if "headers" in local_cache["handle_batch_fn_args"]:
        args["headers"] = None
    if "query_params" in local_cache["handle_batch_fn_args"]:
        args["query_params"] = None
    if "batch_id" in local_cache["handle_batch_fn_args"]:
        args["batch_id"] = batch_id
    return args


def handle_batch_message(message):
    handler_impl = local_cache["handler_impl"]
    api: BatchAPI = local_cache["api"]

    log.info(f"processing batch {message['MessageId']}")

    start_time = time.time()
    payload = json.loads(message["Body"])
    batch_id = message["MessageId"]

    try:
        handler_impl.handle_batch(**build_handle_batch_args(payload, batch_id))
    except Exception as err:
        raise UserRuntimeException from err

    api.metrics.post_metrics(
        [success_counter_metric(), time_per_batch_metric(time.time() - start_time)]
    )


def handle_batch_failure(message):
    api: BatchAPI = local_cache["api"]

    api.metrics.post_metrics([failed_counter_metric()])
    log.exception(f"failed processing batch {message['MessageId']}")


def on_job_complete(message):
    job_spec = local_cache["job_spec"]
    handler_impl = local_cache["handler_impl"]
    sqs_client = local_cache["sqs_client"]
    queue_url = job_spec["sqs_url"]

    should_run_on_job_complete = False

    while True:
        visible_messages, invisible_messages = get_total_messages_in_queue(
            sqs_client=sqs_client, queue_url=queue_url
        )
        total_messages = visible_messages + invisible_messages
        if total_messages > 1:
            new_message_id = uuid.uuid4()
            time.sleep(JOB_COMPLETE_MESSAGE_RENEWAL)
            sqs_client.send_message(
                QueueUrl=queue_url,
                MessageBody='"job_complete"',
                MessageAttributes={
                    "job_complete": {"StringValue": "true", "DataType": "String"},
                    "api_name": {"StringValue": job_spec["api_name"], "DataType": "String"},
                    "job_id": {"StringValue": job_spec["job_id"], "DataType": "String"},
                },
                MessageDeduplicationId=str(new_message_id),
                MessageGroupId=str(new_message_id),
            )
            break
        else:
            if should_run_on_job_complete:
                if getattr(handler_impl, "on_job_complete", None):
                    log.info("executing on_job_complete")
                    try:
                        handler_impl.on_job_complete()
                    except Exception as err:
                        raise UserRuntimeException from err
                break
            should_run_on_job_complete = True

        time.sleep(10)  # verify that the queue is empty one more time


def start():
    while not pathlib.Path("/mnt/workspace/init_script_run.txt").is_file():
        time.sleep(0.2)

    cache_dir = os.environ["CORTEX_CACHE_DIR"]
    api_spec_path = os.environ["CORTEX_API_SPEC"]
    job_spec_path = os.environ["CORTEX_JOB_SPEC"]
    project_dir = os.environ["CORTEX_PROJECT_DIR"]

    model_dir = os.getenv("CORTEX_MODEL_DIR")
    host_ip = os.environ["HOST_IP"]
    tf_serving_port = os.getenv("CORTEX_TF_BASE_SERVING_PORT", "9000")
    tf_serving_host = os.getenv("CORTEX_TF_SERVING_HOST", "localhost")

    region = os.getenv("AWS_REGION")

    has_multiple_servers = os.getenv("CORTEX_MULTIPLE_TF_SERVERS")
    if has_multiple_servers:
        with LockedFile("/run/used_ports.json", "r+") as f:
            used_ports = json.load(f)
            for port in used_ports.keys():
                if not used_ports[port]:
                    tf_serving_port = port
                    used_ports[port] = True
                    break
            f.seek(0)
            json.dump(used_ports, f)
            f.truncate()

<<<<<<< HEAD
    datadog.initialize(statsd_host=host_ip, statsd_port=9125)
    statsd_client = datadog.statsd

    storage, api_spec = get_spec(api_spec_path, cache_dir, region)
    api = BatchAPI(api_spec, statsd_client, model_dir)
    job_spec = get_job_spec(storage, cache_dir, job_spec_path)
=======
    api = get_api(api_spec_path, model_dir, cache_dir)
    with open(job_spec_path) as json_file:
        job_spec = json.load(json_file)

>>>>>>> f9e6dc93
    sqs_client = boto3.client("sqs", region_name=region)

    client = api.initialize_client(tf_serving_host=tf_serving_host, tf_serving_port=tf_serving_port)

    try:
        log.info("loading the handler from {}".format(api.path))
        handler_impl = api.initialize_impl(
            project_dir=project_dir,
            client=client,
            metrics_client=MetricsClient(statsd_client),
            job_spec=job_spec,
        )
    except UserRuntimeException as err:
        err.wrap(f"failed to start job {job_spec['job_id']}")
        log.error(str(err), exc_info=True)
        sys.exit(1)
    except Exception as err:
        capture_exception(err)
        log.error(f"failed to start job {job_spec['job_id']}", exc_info=True)
        sys.exit(1)

    local_cache["api"] = api
    local_cache["job_spec"] = job_spec
    local_cache["handler_impl"] = handler_impl
    local_cache["handle_batch_fn_args"] = inspect.getfullargspec(handler_impl.handle_batch).args
    local_cache["sqs_client"] = sqs_client

    open("/mnt/workspace/api_readiness.txt", "a").close()

    log.info("polling for batches...")
    try:
        sqs_handler = SQSHandler(
            sqs_client=sqs_client,
            queue_url=job_spec["sqs_url"],
            renewal_period=MESSAGE_RENEWAL_PERIOD,
            visibility_timeout=INITIAL_MESSAGE_VISIBILITY,
            not_found_sleep_time=MESSAGE_NOT_FOUND_SLEEP,
            message_wait_time=SQS_POLL_WAIT_TIME,
            dead_letter_queue_url=job_spec.get("sqs_dead_letter_queue"),
            stop_if_no_messages=True,
        )
        sqs_handler.start(
            message_fn=handle_batch_message,
            message_failure_fn=handle_batch_failure,
            on_job_complete_fn=on_job_complete,
        )
    except UserRuntimeException as err:
        err.wrap(f"failed to run job {job_spec['job_id']}")
        log.error(str(err), exc_info=True)
        sys.exit(1)
    except Exception as err:
        capture_exception(err)
        log.error(f"failed to run job {job_spec['job_id']}", exc_info=True)
        sys.exit(1)


if __name__ == "__main__":
    start()<|MERGE_RESOLUTION|>--- conflicted
+++ resolved
@@ -25,11 +25,7 @@
 
 import boto3
 
-<<<<<<< HEAD
-from cortex_internal.lib.api import get_spec, BatchAPI
-=======
-from cortex_internal.lib.api import get_api
->>>>>>> f9e6dc93
+from cortex_internal.lib.api import BatchAPI
 from cortex_internal.lib.concurrency import LockedFile
 from cortex_internal.lib.exceptions import UserRuntimeException
 from cortex_internal.lib.log import configure_logger
@@ -178,7 +174,6 @@
     while not pathlib.Path("/mnt/workspace/init_script_run.txt").is_file():
         time.sleep(0.2)
 
-    cache_dir = os.environ["CORTEX_CACHE_DIR"]
     api_spec_path = os.environ["CORTEX_API_SPEC"]
     job_spec_path = os.environ["CORTEX_JOB_SPEC"]
     project_dir = os.environ["CORTEX_PROJECT_DIR"]
@@ -203,19 +198,16 @@
             json.dump(used_ports, f)
             f.truncate()
 
-<<<<<<< HEAD
     datadog.initialize(statsd_host=host_ip, statsd_port=9125)
     statsd_client = datadog.statsd
 
-    storage, api_spec = get_spec(api_spec_path, cache_dir, region)
+    with open(api_spec_path) as json_file:
+        api_spec = json.load(json_file)
     api = BatchAPI(api_spec, statsd_client, model_dir)
-    job_spec = get_job_spec(storage, cache_dir, job_spec_path)
-=======
-    api = get_api(api_spec_path, model_dir, cache_dir)
+
     with open(job_spec_path) as json_file:
         job_spec = json.load(json_file)
 
->>>>>>> f9e6dc93
     sqs_client = boto3.client("sqs", region_name=region)
 
     client = api.initialize_client(tf_serving_host=tf_serving_host, tf_serving_port=tf_serving_port)
