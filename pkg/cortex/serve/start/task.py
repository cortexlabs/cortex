--- conflicted
+++ resolved
@@ -28,11 +28,6 @@
 
 def start():
     project_dir = os.environ["CORTEX_PROJECT_DIR"]
-<<<<<<< HEAD
-    region = os.getenv("AWS_DEFAULT_REGION")
-=======
->>>>>>> 2b76a1ed
-
     api_spec_path = os.environ["CORTEX_API_SPEC"]
     task_spec_path = os.environ["CORTEX_TASK_SPEC"]
 
