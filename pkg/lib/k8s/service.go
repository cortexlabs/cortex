--- conflicted
+++ resolved
@@ -17,12 +17,6 @@
 package k8s
 
 import (
-<<<<<<< HEAD
-	"github.com/cortexlabs/cortex/pkg/lib/errors"
-	corev1 "k8s.io/api/core/v1"
-	k8serrors "k8s.io/apimachinery/pkg/api/errors"
-	metav1 "k8s.io/apimachinery/pkg/apis/meta/v1"
-=======
 	"encoding/json"
 
 	kcore "k8s.io/api/core/v1"
@@ -32,7 +26,6 @@
 	intstr "k8s.io/apimachinery/pkg/util/intstr"
 
 	"github.com/cortexlabs/cortex/pkg/lib/errors"
->>>>>>> 05e43cb8
 )
 
 var serviceTypeMeta = kmeta.TypeMeta{
@@ -64,16 +57,12 @@
 			Selector: spec.Selector,
 			Ports: []kcore.ServicePort{
 				{
-<<<<<<< HEAD
-					Port: spec.Port,
+					Protocol: kcore.ProtocolTCP,
 					Name: "http",
-=======
-					Protocol: kcore.ProtocolTCP,
 					Port:     spec.Port,
 					TargetPort: intstr.IntOrString{
 						IntVal: spec.TargetPort,
 					},
->>>>>>> 05e43cb8
 				},
 			},
 		},
