--- conflicted
+++ resolved
@@ -37,15 +37,9 @@
 	Namespace   string
 	Replicas    int32
 	PodSpec     PodSpec
-<<<<<<< HEAD
-	Labels      map[string]string
-	Annotations map[string]string
-	Selector    map[string]string
-=======
 	Selector    map[string]string
 	Labels      map[string]string
 	Annotations map[string]string
->>>>>>> 532adef8
 }
 
 func Deployment(spec *DeploymentSpec) *kapps.Deployment {
