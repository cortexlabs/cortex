--- conflicted
+++ resolved
@@ -104,18 +104,10 @@
 	return c.updatePod(pod)
 }
 
-<<<<<<< HEAD
-func GetPodLastContainerStartTime(pod *kcore.Pod) *time.Time {
-	var startTime *time.Time
-	for _, containerStatus := range pod.Status.ContainerStatuses {
-		if containerStatus.State.Running == nil {
-			return nil
-=======
 func IsPodReady(pod *kcore.Pod) bool {
 	for _, condition := range pod.Status.Conditions {
 		if condition.Type == "Ready" && condition.Status == "True" {
 			return true
->>>>>>> 2bf6ddc8
 		}
 	}
 
