/*
Copyright 2020 Cortex Labs, Inc.

Licensed under the Apache License, Version 2.0 (the "License");
you may not use this file except in compliance with the License.
You may obtain a copy of the License at

    http://www.apache.org/licenses/LICENSE-2.0

Unless required by applicable law or agreed to in writing, software
distributed under the License is distributed on an "AS IS" BASIS,
WITHOUT WARRANTIES OR CONDITIONS OF ANY KIND, either express or implied.
See the License for the specific language governing permissions and
limitations under the License.
*/

package zip

import (
	"archive/zip"
	"bytes"
	"io"
	"io/ioutil"
	"os"
	"path/filepath"
	"strings"

	"github.com/cortexlabs/cortex/pkg/lib/errors"
	"github.com/cortexlabs/cortex/pkg/lib/files"
	"github.com/cortexlabs/cortex/pkg/lib/sets/strset"
	s "github.com/cortexlabs/cortex/pkg/lib/strings"
)

type FileInput struct {
	Source string
	Dest   string
}

type BytesInput struct {
	Content []byte
	Dest    string
}

type DirInput struct {
	Source             string
	Dest               string
	IgnoreFns          []files.IgnoreFn
	Flatten            bool
	RemovePrefix       string
	RemoveCommonPrefix bool
}

type FileListInput struct {
	Sources            []string
	Dest               string
	Flatten            bool
	RemovePrefix       string
	RemoveCommonPrefix bool
}

type Input struct {
	Files          []FileInput
	Bytes          []BytesInput
	Dirs           []DirInput
	FileLists      []FileListInput
	AddPrefix      string   // Gets added to every item
	EmptyFiles     []string // Empty files to be created
	AllowOverwrite bool     // Don't error if a file in the zip is overwritten
}

func ToWriter(zipInput *Input, writer io.Writer) error {
	archive := zip.NewWriter(writer)
	addedPaths := strset.New()
	var err error

	for _, byteInput := range zipInput.Bytes {
		err = addBytesToZip(&byteInput, zipInput, archive, addedPaths)
		if err != nil {
			archive.Close()
			return err
		}
	}

	for _, fileInput := range zipInput.Files {
		err = addFileToZip(&fileInput, zipInput, archive, addedPaths)
		if err != nil {
			archive.Close()
			return err
		}
	}

	for _, dirInput := range zipInput.Dirs {
		err = addDirToZip(&dirInput, zipInput, archive, addedPaths)
		if err != nil {
			archive.Close()
			return err
		}
	}

	for _, fileListInput := range zipInput.FileLists {
		err = addFileListToZip(&fileListInput, zipInput, archive, addedPaths)
		if err != nil {
			archive.Close()
			return err
		}
	}

	for _, emptyFilePath := range zipInput.EmptyFiles {
		err = addEmptyFileToZip(emptyFilePath, zipInput, archive, addedPaths)
		if err != nil {
			archive.Close()
			return err
		}
	}

	err = archive.Close()
	if err != nil {
		return errors.Wrap(err, _errStrCreateZip)
	}
	return nil
}

func ToFile(zipInput *Input, destPath string) error {
<<<<<<< HEAD
	zipfile, err := files.Create(destPath)
=======
	cleanDestPath, err := files.EscapeTilde(destPath)
	if err != nil {
		return err
	}

	zipfile, err := files.OpenNewFile(cleanDestPath)
>>>>>>> 79af72d6
	if err != nil {
		return err
	}

	err = ToWriter(zipInput, zipfile)
	if err != nil {
		zipfile.Close()
		return err
	}

	err = zipfile.Close()
	if err != nil {
		return errors.Wrap(err, destPath, _errStrCreateZip)
	}
	return nil
}

func ToMem(zipInput *Input) ([]byte, error) {
	buf := new(bytes.Buffer)

	err := ToWriter(zipInput, buf)
	if err != nil {
		return nil, err
	}

	return buf.Bytes(), nil
}

func addBytesToZip(byteInput *BytesInput, zipInput *Input, archive *zip.Writer, addedPaths strset.Set) error {
	path := filepath.Join(zipInput.AddPrefix, byteInput.Dest)

	if !zipInput.AllowOverwrite {
		if addedPaths.Has(path) {
			return ErrorDuplicateZipPath(path)
		}
		addedPaths.Add(path)
	}

	f, err := archive.Create(path)
	if err != nil {
		return errors.Wrap(err, _errStrCreateZip)
	}
	_, err = f.Write(byteInput.Content)
	if err != nil {
		return errors.Wrap(err, _errStrCreateZip)
	}
	return nil
}

func addEmptyFileToZip(path string, zipInput *Input, archive *zip.Writer, addedPaths strset.Set) error {
	byteInput := &BytesInput{
		Content: []byte{},
		Dest:    path,
	}
	return addBytesToZip(byteInput, zipInput, archive, addedPaths)
}

func addFileToZip(fileInput *FileInput, zipInput *Input, archive *zip.Writer, addedPaths strset.Set) error {
	content, err := files.ReadFileBytes(fileInput.Source)
	if err != nil {
		return err
	}

	byteInput := &BytesInput{
		Content: content,
		Dest:    fileInput.Dest,
	}
	return addBytesToZip(byteInput, zipInput, archive, addedPaths)
}

func addDirToZip(dirInput *DirInput, zipInput *Input, archive *zip.Writer, addedPaths strset.Set) error {
	paths, err := files.ListDirRecursive(dirInput.Source, true, dirInput.IgnoreFns...)
	if err != nil {
		return err
	}

	commonPrefix := ""
	if dirInput.RemoveCommonPrefix {
		commonPrefix = s.LongestCommonPrefix(paths...)
	}

	removePrefix := strings.TrimPrefix(dirInput.RemovePrefix, "/")

	for _, path := range paths {
		file := filepath.Join(dirInput.Source, path)

		if dirInput.Flatten {
			path = filepath.Base(path)
		} else {
			path = strings.TrimPrefix(path, removePrefix)
			path = strings.TrimPrefix(path, commonPrefix)
		}

		fileInput := &FileInput{
			Source: file,
			Dest:   filepath.Join(dirInput.Dest, path),
		}
		err = addFileToZip(fileInput, zipInput, archive, addedPaths)
		if err != nil {
			return err
		}
	}

	return nil
}

func addFileListToZip(fileListInput *FileListInput, zipInput *Input, archive *zip.Writer, addedPaths strset.Set) error {
	commonPrefix := ""
	if fileListInput.RemoveCommonPrefix {
		commonPrefix = s.LongestCommonPrefix(fileListInput.Sources...)
	}

	for _, path := range fileListInput.Sources {
		fullPath := path

		if fileListInput.Flatten {
			path = filepath.Base(path)
		} else {
			path = strings.TrimPrefix(path, fileListInput.RemovePrefix)
			path = strings.TrimPrefix(path, commonPrefix)
		}

		fileInput := &FileInput{
			Source: fullPath,
			Dest:   filepath.Join(fileListInput.Dest, path),
		}
		err := addFileToZip(fileInput, zipInput, archive, addedPaths)
		if err != nil {
			return err
		}
	}

	return nil
}

func UnzipFileToDir(src string, destPath string) ([]string, error) {
	cleanSrc, err := files.EscapeTilde(src)
	if err != nil {
		return nil, err
	}

	var filenames []string

	r, err := zip.OpenReader(cleanSrc)
	if err != nil {
		return nil, errors.Wrap(err, _errStrUnzip)
	}
	defer r.Close()

	for _, f := range r.File {
		rc, err := f.Open()
		if err != nil {
			return nil, errors.Wrap(err, _errStrUnzip)
		}
		defer rc.Close()

		fpath := filepath.Join(destPath, f.Name)
		filenames = append(filenames, fpath)

		if f.FileInfo().IsDir() {
			err := files.CreateDir(fpath)
			if err != nil {
				return nil, err
			}
		} else {
			err := files.CreateDir(filepath.Dir(fpath))
			if err != nil {
				return nil, err
			}

			outFile, err := files.OpenFile(fpath, os.O_WRONLY|os.O_CREATE|os.O_TRUNC, f.Mode())
			if err != nil {
				return nil, err
			}

			_, err = io.Copy(outFile, rc)
			outFile.Close()
			if err != nil {
				return nil, errors.Wrap(err, _errStrUnzip)
			}
		}
	}
	return filenames, nil
}

func UnzipMemToMem(zipBytes []byte) (map[string][]byte, error) {
	r, err := zip.NewReader(bytes.NewReader(zipBytes), int64(len(zipBytes)))
	if err != nil {
		return nil, errors.Wrap(err, _errStrUnzip)
	}

	return unzipReaderToMem(r)
}

func UnzipFileToMem(src string) (map[string][]byte, error) {
	cleanSrc, err := files.EscapeTilde(src)
	if err != nil {
		return nil, err
	}

	r, err := zip.OpenReader(cleanSrc)
	if err != nil {
		return nil, errors.Wrap(err, _errStrUnzip)
	}
	defer r.Close()

	return unzipReaderToMem(&r.Reader)
}

func unzipReaderToMem(r *zip.Reader) (map[string][]byte, error) {
	contents := map[string][]byte{}

	for _, f := range r.File {
		if !f.FileInfo().IsDir() {
			rc, err := f.Open()
			if err != nil {
				return nil, errors.Wrap(err, _errStrUnzip)
			}
			defer rc.Close()

			bytes, err := ioutil.ReadAll(rc)
			if err != nil {
				return nil, errors.Wrap(err, _errStrUnzip)
			}

			path := strings.TrimPrefix(f.Name, "/")
			contents[path] = bytes
		}
	}
	return contents, nil
}<|MERGE_RESOLUTION|>--- conflicted
+++ resolved
@@ -121,16 +121,12 @@
 }
 
 func ToFile(zipInput *Input, destPath string) error {
-<<<<<<< HEAD
-	zipfile, err := files.Create(destPath)
-=======
 	cleanDestPath, err := files.EscapeTilde(destPath)
 	if err != nil {
 		return err
 	}
 
-	zipfile, err := files.OpenNewFile(cleanDestPath)
->>>>>>> 79af72d6
+	zipfile, err := files.Create(cleanDestPath)
 	if err != nil {
 		return err
 	}
