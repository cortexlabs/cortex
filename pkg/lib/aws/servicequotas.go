/*
Copyright 2021 Cortex Labs, Inc.

Licensed under the Apache License, Version 2.0 (the "License");
you may not use this file except in compliance with the License.
You may obtain a copy of the License at

    http://www.apache.org/licenses/LICENSE-2.0

Unless required by applicable law or agreed to in writing, software
distributed under the License is distributed on an "AS IS" BASIS,
WITHOUT WARRANTIES OR CONDITIONS OF ANY KIND, either express or implied.
See the License for the specific language governing permissions and
limitations under the License.
*/

package aws

import (
	"strings"

	"github.com/aws/aws-sdk-go/aws"
	"github.com/aws/aws-sdk-go/service/servicequotas"
	"github.com/cortexlabs/cortex/pkg/lib/errors"
	"github.com/cortexlabs/cortex/pkg/lib/pointer"
	"github.com/cortexlabs/cortex/pkg/lib/sets/strset"
)

var _standardInstanceFamilies = strset.New("a", "c", "d", "h", "i", "m", "r", "t", "z")
var _knownInstanceFamilies = strset.Union(_standardInstanceFamilies, strset.New("p", "g", "inf", "x", "f", "mac"))

const (
<<<<<<< HEAD
	_elasticIPsQuotaCode         = "L-0263D0A3" // from EC2 service
	_internetGatewayQuotaCode    = "L-A4707A72" // from EC2 service
	_natGatewayQuotaCode         = "L-FE5A380F" // from EC2 service
	_vpcQuotaCode                = "L-F678F1CE" // from VPC service
	_securityGroupsQuotaCode     = "L-E79EC296" // from VPC service
	_securityGroupRulesQuotaCode = "L-0EA8095F" // from VPC service

=======
>>>>>>> 9d4f5957
	// 11 inbound rules
	_baseInboundRulesForNodeGroup = 11
	_inboundRulesPerAZ            = 8
	// ClusterSharedNodeSecurityGroup, ControlPlaneSecurityGroup, eks-cluster-sg-<cluster-name>, and operator security group
	_baseNumberOfSecurityGroups = 4
)

type InstanceTypeRequests struct {
	InstanceType              string
	RequiredOnDemandInstances int64
	RequiredSpotInstances     int64
}

type instanceClassRequest struct {
	InstanceClass string

	InstanceTypes strset.Set // the instance class (e.g. "standard") can have multiple instance types

	RequiredOnDemandCPUs int64
	RequiredSpotCPUs     int64

	OnDemandCPUQuota  *int64
	OnDemandQuotaCode string

	SpotCPUQuota  *int64
	SpotQuotaCode string
}

func (c *Client) VerifyInstanceQuota(instances []InstanceTypeRequests) error {
	instanceClassRequests := []instanceClassRequest{}
	for _, instance := range instances {
		if instance.RequiredOnDemandInstances == 0 && instance.RequiredSpotInstances == 0 {
			continue
		}

		parsedType, err := ParseInstanceType(instance.InstanceType)
		if err != nil {
			continue
		}

		// Allow the instance if we don't recognize the type
		if !_knownInstanceFamilies.Has(parsedType.Family) {
			continue
		}

		instanceClass := parsedType.Family
		if _standardInstanceFamilies.Has(parsedType.Family) {
			instanceClass = "standard"
		}

		cpusPerInstance := InstanceMetadatas[c.Region][instance.InstanceType].CPU

		instanceClassFound := false
		for idx, r := range instanceClassRequests {
			if r.InstanceClass == instanceClass {
				instanceClassRequests[idx].InstanceTypes.Add(instance.InstanceType)
				instanceClassRequests[idx].RequiredOnDemandCPUs += instance.RequiredOnDemandInstances * cpusPerInstance.Value()
				instanceClassRequests[idx].RequiredSpotCPUs += instance.RequiredSpotInstances * cpusPerInstance.Value()

				instanceClassFound = true
				break
			}
		}

		if !instanceClassFound {
			instanceClassRequests = append(instanceClassRequests, instanceClassRequest{
				InstanceClass:        instanceClass,
				InstanceTypes:        strset.New(instance.InstanceType),
				RequiredOnDemandCPUs: instance.RequiredOnDemandInstances * cpusPerInstance.Value(),
				RequiredSpotCPUs:     instance.RequiredSpotInstances * cpusPerInstance.Value(),
			})
		}
	}

	err := c.ServiceQuotas().ListServiceQuotasPages(
		&servicequotas.ListServiceQuotasInput{
			ServiceCode: aws.String("ec2"),
		},
		func(page *servicequotas.ListServiceQuotasOutput, lastPage bool) bool {
			if page == nil {
				return false
			}
			for _, quota := range page.Quotas {
				if quota == nil || quota.UsageMetric == nil || len(quota.UsageMetric.MetricDimensions) == 0 {
					continue
				}

				metricClass, ok := quota.UsageMetric.MetricDimensions["Class"]
				if !ok || metricClass == nil || !(strings.HasSuffix(*metricClass, "/OnDemand") || strings.HasSuffix(*metricClass, "/Spot")) {
					continue
				}

				for idx, r := range instanceClassRequests {
					// quota is specified in number of vCPU permitted per family
					if strings.ToLower(*metricClass) == r.InstanceClass+"/ondemand" {
						instanceClassRequests[idx].OnDemandCPUQuota = pointer.Int64(int64(*quota.Value))
						instanceClassRequests[idx].OnDemandQuotaCode = *quota.QuotaCode
					} else if strings.ToLower(*metricClass) == r.InstanceClass+"/spot" {
						instanceClassRequests[idx].SpotCPUQuota = pointer.Int64(int64(*quota.Value))
						instanceClassRequests[idx].SpotQuotaCode = *quota.QuotaCode
					}
				}
			}
			return true
		},
	)
	if err != nil {
		return errors.WithStack(err)
	}

	for _, r := range instanceClassRequests {
		if r.OnDemandCPUQuota != nil && *r.OnDemandCPUQuota < r.RequiredOnDemandCPUs {
			return ErrorInsufficientInstanceQuota(r.InstanceTypes.Slice(), "on-demand", c.Region, r.RequiredOnDemandCPUs, *r.OnDemandCPUQuota, r.OnDemandQuotaCode)
		}
		if r.SpotCPUQuota != nil && *r.SpotCPUQuota < r.RequiredSpotCPUs {
			return ErrorInsufficientInstanceQuota(r.InstanceTypes.Slice(), "spot", c.Region, r.RequiredSpotCPUs, *r.SpotCPUQuota, r.SpotQuotaCode)
		}
	}

	return nil
}

<<<<<<< HEAD
func (c *Client) VerifyNetworkQuotas(
	requiredInternetGateways int,
	natGatewayRequired bool,
	highlyAvailableNATGateway bool,
	requiredVPCs int,
	availabilityZones strset.Set,
	numNodeGroups int,
	netAdditionOfNodeGroups int,
	longestCIDRWhiteList int,
	clusterAlreadyExists bool,
) error {
	quotaCodeToValueMap := map[string]int{
		_elasticIPsQuotaCode:         0, // elastic IP quota code (from EC2 service)
		_internetGatewayQuotaCode:    0, // internet gw quota code (from EC2 service)
		_natGatewayQuotaCode:         0, // nat gw quota code (from EC2 service)
		_vpcQuotaCode:                0, // vpc quota code (from VPC service)
		_securityGroupsQuotaCode:     0, // security groups quota code (from VPC service)
		_securityGroupRulesQuotaCode: 0, // security group rules quota code (from VPC service)
	}

	err := c.ServiceQuotas().ListServiceQuotasPages(
		&servicequotas.ListServiceQuotasInput{
			ServiceCode: aws.String("vpc"),
		},
		func(page *servicequotas.ListServiceQuotasOutput, lastPage bool) bool {
			if page == nil {
				return false
			}
			for _, quota := range page.Quotas {
				if quota == nil || quota.QuotaCode == nil || quota.Value == nil {
					continue
				}
				if _, ok := quotaCodeToValueMap[*quota.QuotaCode]; ok {
					quotaCodeToValueMap[*quota.QuotaCode] = int(*quota.Value)
=======
func (c *Client) ListServiceQuotas(quotaCodes []string, serviceCodes []string) (map[string]int, error) {
	desiredQuotaCodes := strset.New(quotaCodes...)
	quotaCodeToValueMap := map[string]int{}

	for _, serviceCode := range serviceCodes {
		err := c.ServiceQuotas().ListServiceQuotasPages(
			&servicequotas.ListServiceQuotasInput{
				ServiceCode: aws.String(serviceCode),
			},
			func(page *servicequotas.ListServiceQuotasOutput, lastPage bool) bool {
				if page == nil {
					return false
>>>>>>> 9d4f5957
				}
				for _, quota := range page.Quotas {
					if quota == nil || quota.QuotaCode == nil || quota.Value == nil {
						continue
					}
					if desiredQuotaCodes.Has(*quota.QuotaCode) {
						quotaCodeToValueMap[*quota.QuotaCode] = int(*quota.Value)
					}
				}
				return true
			},
		)
		if err != nil {
			return nil, errors.Wrap(err, serviceCode)
		}
	}

<<<<<<< HEAD
	// none of the EC2 quotas are required for validating the network quotas on an existing cluster
	if !clusterAlreadyExists {
		err = c.ServiceQuotas().ListServiceQuotasPages(
			&servicequotas.ListServiceQuotasInput{
				ServiceCode: aws.String("ec2"),
			},
			func(page *servicequotas.ListServiceQuotasOutput, lastPage bool) bool {
				if page == nil {
					return false
				}
				for _, quota := range page.Quotas {
					if quota == nil || quota.QuotaCode == nil || quota.Value == nil {
						continue
					}
					if _, ok := quotaCodeToValueMap[*quota.QuotaCode]; ok {
						quotaCodeToValueMap[*quota.QuotaCode] = int(*quota.Value)
						return false
					}
				}
				return true
			},
		)
		if err != nil {
			return errors.WithStack(err)
		}

		// check internet GW quota
		if requiredInternetGateways > 0 {
			internetGatewaysInUse, err := c.ListInternetGateways()
			if err != nil {
				return err
			}
			if quotaCodeToValueMap[_internetGatewayQuotaCode]-len(internetGatewaysInUse)-requiredInternetGateways < 0 {
				additionalQuotaRequired := len(internetGatewaysInUse) + requiredInternetGateways - quotaCodeToValueMap[_internetGatewayQuotaCode]
				return ErrorInternetGatewayLimitExceeded(quotaCodeToValueMap[_internetGatewayQuotaCode], additionalQuotaRequired, c.Region)
			}
		}

		if natGatewayRequired {
			// get NAT GW in use per selected AZ
			natGateways, err := c.DescribeNATGateways()
			if err != nil {
				return err
			}
			subnets, err := c.DescribeSubnets()
			if err != nil {
				return err
			}
			azToGatewaysInUse := map[string]int{}
			for _, natGateway := range natGateways {
				if natGateway.SubnetId == nil {
					continue
				}
				for _, subnet := range subnets {
					if subnet.SubnetId == nil || subnet.AvailabilityZone == nil {
						continue
					}
					if !availabilityZones.Has(*subnet.AvailabilityZone) {
						continue
					}
					if *subnet.SubnetId == *natGateway.SubnetId {
						azToGatewaysInUse[*subnet.AvailabilityZone]++
					}
				}
			}
			// check NAT GW quota
			numOfExhaustedNATGatewayAZs := 0
			azsWithQuotaDeficit := []string{}
			for az, numActiveGatewaysOnAZ := range azToGatewaysInUse {
				// -1 comes from the NAT gateway we require per AZ
				azDeficit := quotaCodeToValueMap[_natGatewayQuotaCode] - numActiveGatewaysOnAZ - 1
				if azDeficit < 0 {
					numOfExhaustedNATGatewayAZs++
					azsWithQuotaDeficit = append(azsWithQuotaDeficit, az)
				}
			}
			if (highlyAvailableNATGateway && numOfExhaustedNATGatewayAZs > 0) || (!highlyAvailableNATGateway && numOfExhaustedNATGatewayAZs == len(availabilityZones)) {
				return ErrorNATGatewayLimitExceeded(quotaCodeToValueMap[_natGatewayQuotaCode], 1, azsWithQuotaDeficit, c.Region)
			}
		}

		// check EIP quota
		if natGatewayRequired {
			elasticIPsInUse, err := c.ListElasticIPs()
			if err != nil {
				return err
			}
			var requiredElasticIPs int
			if highlyAvailableNATGateway {
				requiredElasticIPs = len(availabilityZones)
			} else {
				requiredElasticIPs = 1
			}
			if quotaCodeToValueMap[_elasticIPsQuotaCode]-len(elasticIPsInUse)-requiredElasticIPs < 0 {
				additionalQuotaRequired := len(elasticIPsInUse) + requiredElasticIPs - quotaCodeToValueMap[_elasticIPsQuotaCode]
				return ErrorEIPLimitExceeded(quotaCodeToValueMap[_elasticIPsQuotaCode], additionalQuotaRequired, c.Region)
			}
		}

		// check VPC quota
		if requiredVPCs > 0 {
			vpcs, err := c.DescribeVpcs()
			if err != nil {
				return err
			}
			if quotaCodeToValueMap[_vpcQuotaCode]-len(vpcs)-requiredVPCs < 0 {
				additionalQuotaRequired := len(vpcs) + requiredVPCs - quotaCodeToValueMap[_vpcQuotaCode]
				return ErrorVPCLimitExceeded(quotaCodeToValueMap[_vpcQuotaCode], additionalQuotaRequired, c.Region)
			}
		}
=======
	return quotaCodeToValueMap, nil
}

func (c *Client) VerifyInternetGatewayQuota(internetGatewayQuota int, requiredInternetGateways int) error {
	internetGatewaysInUse, err := c.ListInternetGateways()
	if err != nil {
		return err
	}

	additionalQuotaRequired := len(internetGatewaysInUse) + requiredInternetGateways - internetGatewayQuota

	if additionalQuotaRequired > 0 {
		return ErrorInternetGatewayLimitExceeded(internetGatewayQuota, additionalQuotaRequired, c.Region)
	}
	return nil
}

func (c *Client) VerifyNATGatewayQuota(natGatewayQuota int, availabilityZones strset.Set, highlyAvailableNATGateway bool) error {
	// get NAT GW in use per selected AZ
	natGateways, err := c.DescribeNATGateways()
	if err != nil {
		return err
	}
	subnets, err := c.DescribeSubnets()
	if err != nil {
		return err
	}
	azToGatewaysInUse := map[string]int{}
	for _, natGateway := range natGateways {
		if natGateway.SubnetId == nil {
			continue
		}
		for _, subnet := range subnets {
			if subnet.SubnetId == nil || subnet.AvailabilityZone == nil {
				continue
			}
			if !availabilityZones.Has(*subnet.AvailabilityZone) {
				continue
			}
			if *subnet.SubnetId == *natGateway.SubnetId {
				azToGatewaysInUse[*subnet.AvailabilityZone]++
			}
		}
	}
	// check NAT GW quota
	numOfExhaustedNATGatewayAZs := 0
	azsWithQuotaDeficit := []string{}
	for az, numActiveGatewaysOnAZ := range azToGatewaysInUse {
		// -1 comes from the NAT gateway we require per AZ
		azDeficit := natGatewayQuota - numActiveGatewaysOnAZ - 1
		if azDeficit < 0 {
			numOfExhaustedNATGatewayAZs++
			azsWithQuotaDeficit = append(azsWithQuotaDeficit, az)
		}
	}
	if (highlyAvailableNATGateway && numOfExhaustedNATGatewayAZs > 0) || (!highlyAvailableNATGateway && numOfExhaustedNATGatewayAZs == len(availabilityZones)) {
		return ErrorNATGatewayLimitExceeded(natGatewayQuota, 1, azsWithQuotaDeficit, c.Region)
	}

	return nil
}

func (c *Client) VerifyEIPQuota(eipQuota int, availabilityZones strset.Set, highlyAvailableNATGateway bool) error {
	elasticIPsInUse, err := c.ListElasticIPs()
	if err != nil {
		return err
	}
	var requiredElasticIPs int
	if highlyAvailableNATGateway {
		requiredElasticIPs = len(availabilityZones)
	} else {
		requiredElasticIPs = 1
	}

	additionalQuotaRequired := len(elasticIPsInUse) + requiredElasticIPs - eipQuota

	if additionalQuotaRequired > 0 {
		return ErrorEIPLimitExceeded(eipQuota, additionalQuotaRequired, c.Region)
>>>>>>> 9d4f5957
	}

	return nil
}

func (c *Client) VerifyVPCQuota(vpcQuota int, requiredVPCs int) error {
	vpcs, err := c.DescribeVpcs()
	if err != nil {
		return err
	}

	additionalQuotaRequired := len(vpcs) + requiredVPCs - vpcQuota

	if additionalQuotaRequired > 0 {
		return ErrorVPCLimitExceeded(vpcQuota, additionalQuotaRequired, c.Region)
	}
	return nil
}

<<<<<<< HEAD
	// check security groups quota
	requiredSecurityGroups := requiredSecurityGroups(netAdditionOfNodeGroups, clusterAlreadyExists)
=======
func (c *Client) VerifySecurityGroupQuota(securifyGroupsQuota int, numNodeGroups int) error {
	requiredSecurityGroups := requiredSecurityGroups(numNodeGroups)
>>>>>>> 9d4f5957
	sgs, err := c.DescribeSecurityGroups()
	if err != nil {
		return err
	}

	additionalQuotaRequired := len(sgs) + requiredSecurityGroups - securifyGroupsQuota

	if additionalQuotaRequired > 0 {
		return ErrorSecurityGroupLimitExceeded(securifyGroupsQuota, additionalQuotaRequired, c.Region)

	}
	return nil
}

func (c *Client) VerifySecurityGroupRulesQuota(
	securifyGroupRulesQuota int,
	availabilityZones strset.Set,
	numNodeGroups int,
	longestCIDRWhiteList int) error {

	// check rules quota for nodegroup SGs
	requiredRulesForSG := requiredRulesForNodeGroupSecurityGroup(len(availabilityZones), longestCIDRWhiteList)
	if requiredRulesForSG > securifyGroupRulesQuota {
		additionalQuotaRequired := requiredRulesForSG - securifyGroupRulesQuota
		return ErrorSecurityGroupRulesExceeded(securifyGroupRulesQuota, additionalQuotaRequired, c.Region)
	}

	// check rules quota for control plane SG
	requiredRulesForCPSG := requiredRulesForControlPlaneSecurityGroup(numNodeGroups)
	if requiredRulesForCPSG > securifyGroupRulesQuota {
		additionalQuotaRequired := requiredRulesForCPSG - securifyGroupRulesQuota
		return ErrorSecurityGroupRulesExceeded(securifyGroupRulesQuota, additionalQuotaRequired, c.Region)
	}
	return nil
}

func (c *Client) VerifyNetworkQuotasOnConfigure(
	availabilityZones strset.Set,
	numNodeGroups int,
	netAdditionOfNodeGroups int,
	longestCIDRWhiteList int) error {

	return c.VerifyNetworkQuotas(0, false, false, 0, availabilityZones, numNodeGroups, netAdditionOfNodeGroups, longestCIDRWhiteList, true)
}

func requiredRulesForNodeGroupSecurityGroup(numAZs, whitelistLength int) int {
	whitelistRuleCount := 0
	if whitelistLength == 1 {
		whitelistRuleCount = 1
	} else if whitelistLength > 1 {
		whitelistRuleCount = 1 + 5*(whitelistLength-1)
	}

	return _baseInboundRulesForNodeGroup + numAZs*_inboundRulesPerAZ + whitelistRuleCount
}

func requiredRulesForControlPlaneSecurityGroup(numNodeGroups int) int {
	// +1 for the operator node group
	// this is the number of outbound rules (there are half as many inbound rules, so that is not the limiting factor)
	return 2 * (numNodeGroups + 1)
}

func requiredSecurityGroups(numNodeGroups int, clusterAlreadyExists bool) int {
	if clusterAlreadyExists {
		return numNodeGroups
	}
	// each node group requires a security group
	return _baseNumberOfSecurityGroups + numNodeGroups
}<|MERGE_RESOLUTION|>--- conflicted
+++ resolved
@@ -30,16 +30,6 @@
 var _knownInstanceFamilies = strset.Union(_standardInstanceFamilies, strset.New("p", "g", "inf", "x", "f", "mac"))
 
 const (
-<<<<<<< HEAD
-	_elasticIPsQuotaCode         = "L-0263D0A3" // from EC2 service
-	_internetGatewayQuotaCode    = "L-A4707A72" // from EC2 service
-	_natGatewayQuotaCode         = "L-FE5A380F" // from EC2 service
-	_vpcQuotaCode                = "L-F678F1CE" // from VPC service
-	_securityGroupsQuotaCode     = "L-E79EC296" // from VPC service
-	_securityGroupRulesQuotaCode = "L-0EA8095F" // from VPC service
-
-=======
->>>>>>> 9d4f5957
 	// 11 inbound rules
 	_baseInboundRulesForNodeGroup = 11
 	_inboundRulesPerAZ            = 8
@@ -162,42 +152,6 @@
 	return nil
 }
 
-<<<<<<< HEAD
-func (c *Client) VerifyNetworkQuotas(
-	requiredInternetGateways int,
-	natGatewayRequired bool,
-	highlyAvailableNATGateway bool,
-	requiredVPCs int,
-	availabilityZones strset.Set,
-	numNodeGroups int,
-	netAdditionOfNodeGroups int,
-	longestCIDRWhiteList int,
-	clusterAlreadyExists bool,
-) error {
-	quotaCodeToValueMap := map[string]int{
-		_elasticIPsQuotaCode:         0, // elastic IP quota code (from EC2 service)
-		_internetGatewayQuotaCode:    0, // internet gw quota code (from EC2 service)
-		_natGatewayQuotaCode:         0, // nat gw quota code (from EC2 service)
-		_vpcQuotaCode:                0, // vpc quota code (from VPC service)
-		_securityGroupsQuotaCode:     0, // security groups quota code (from VPC service)
-		_securityGroupRulesQuotaCode: 0, // security group rules quota code (from VPC service)
-	}
-
-	err := c.ServiceQuotas().ListServiceQuotasPages(
-		&servicequotas.ListServiceQuotasInput{
-			ServiceCode: aws.String("vpc"),
-		},
-		func(page *servicequotas.ListServiceQuotasOutput, lastPage bool) bool {
-			if page == nil {
-				return false
-			}
-			for _, quota := range page.Quotas {
-				if quota == nil || quota.QuotaCode == nil || quota.Value == nil {
-					continue
-				}
-				if _, ok := quotaCodeToValueMap[*quota.QuotaCode]; ok {
-					quotaCodeToValueMap[*quota.QuotaCode] = int(*quota.Value)
-=======
 func (c *Client) ListServiceQuotas(quotaCodes []string, serviceCodes []string) (map[string]int, error) {
 	desiredQuotaCodes := strset.New(quotaCodes...)
 	quotaCodeToValueMap := map[string]int{}
@@ -210,7 +164,6 @@
 			func(page *servicequotas.ListServiceQuotasOutput, lastPage bool) bool {
 				if page == nil {
 					return false
->>>>>>> 9d4f5957
 				}
 				for _, quota := range page.Quotas {
 					if quota == nil || quota.QuotaCode == nil || quota.Value == nil {
@@ -228,118 +181,6 @@
 		}
 	}
 
-<<<<<<< HEAD
-	// none of the EC2 quotas are required for validating the network quotas on an existing cluster
-	if !clusterAlreadyExists {
-		err = c.ServiceQuotas().ListServiceQuotasPages(
-			&servicequotas.ListServiceQuotasInput{
-				ServiceCode: aws.String("ec2"),
-			},
-			func(page *servicequotas.ListServiceQuotasOutput, lastPage bool) bool {
-				if page == nil {
-					return false
-				}
-				for _, quota := range page.Quotas {
-					if quota == nil || quota.QuotaCode == nil || quota.Value == nil {
-						continue
-					}
-					if _, ok := quotaCodeToValueMap[*quota.QuotaCode]; ok {
-						quotaCodeToValueMap[*quota.QuotaCode] = int(*quota.Value)
-						return false
-					}
-				}
-				return true
-			},
-		)
-		if err != nil {
-			return errors.WithStack(err)
-		}
-
-		// check internet GW quota
-		if requiredInternetGateways > 0 {
-			internetGatewaysInUse, err := c.ListInternetGateways()
-			if err != nil {
-				return err
-			}
-			if quotaCodeToValueMap[_internetGatewayQuotaCode]-len(internetGatewaysInUse)-requiredInternetGateways < 0 {
-				additionalQuotaRequired := len(internetGatewaysInUse) + requiredInternetGateways - quotaCodeToValueMap[_internetGatewayQuotaCode]
-				return ErrorInternetGatewayLimitExceeded(quotaCodeToValueMap[_internetGatewayQuotaCode], additionalQuotaRequired, c.Region)
-			}
-		}
-
-		if natGatewayRequired {
-			// get NAT GW in use per selected AZ
-			natGateways, err := c.DescribeNATGateways()
-			if err != nil {
-				return err
-			}
-			subnets, err := c.DescribeSubnets()
-			if err != nil {
-				return err
-			}
-			azToGatewaysInUse := map[string]int{}
-			for _, natGateway := range natGateways {
-				if natGateway.SubnetId == nil {
-					continue
-				}
-				for _, subnet := range subnets {
-					if subnet.SubnetId == nil || subnet.AvailabilityZone == nil {
-						continue
-					}
-					if !availabilityZones.Has(*subnet.AvailabilityZone) {
-						continue
-					}
-					if *subnet.SubnetId == *natGateway.SubnetId {
-						azToGatewaysInUse[*subnet.AvailabilityZone]++
-					}
-				}
-			}
-			// check NAT GW quota
-			numOfExhaustedNATGatewayAZs := 0
-			azsWithQuotaDeficit := []string{}
-			for az, numActiveGatewaysOnAZ := range azToGatewaysInUse {
-				// -1 comes from the NAT gateway we require per AZ
-				azDeficit := quotaCodeToValueMap[_natGatewayQuotaCode] - numActiveGatewaysOnAZ - 1
-				if azDeficit < 0 {
-					numOfExhaustedNATGatewayAZs++
-					azsWithQuotaDeficit = append(azsWithQuotaDeficit, az)
-				}
-			}
-			if (highlyAvailableNATGateway && numOfExhaustedNATGatewayAZs > 0) || (!highlyAvailableNATGateway && numOfExhaustedNATGatewayAZs == len(availabilityZones)) {
-				return ErrorNATGatewayLimitExceeded(quotaCodeToValueMap[_natGatewayQuotaCode], 1, azsWithQuotaDeficit, c.Region)
-			}
-		}
-
-		// check EIP quota
-		if natGatewayRequired {
-			elasticIPsInUse, err := c.ListElasticIPs()
-			if err != nil {
-				return err
-			}
-			var requiredElasticIPs int
-			if highlyAvailableNATGateway {
-				requiredElasticIPs = len(availabilityZones)
-			} else {
-				requiredElasticIPs = 1
-			}
-			if quotaCodeToValueMap[_elasticIPsQuotaCode]-len(elasticIPsInUse)-requiredElasticIPs < 0 {
-				additionalQuotaRequired := len(elasticIPsInUse) + requiredElasticIPs - quotaCodeToValueMap[_elasticIPsQuotaCode]
-				return ErrorEIPLimitExceeded(quotaCodeToValueMap[_elasticIPsQuotaCode], additionalQuotaRequired, c.Region)
-			}
-		}
-
-		// check VPC quota
-		if requiredVPCs > 0 {
-			vpcs, err := c.DescribeVpcs()
-			if err != nil {
-				return err
-			}
-			if quotaCodeToValueMap[_vpcQuotaCode]-len(vpcs)-requiredVPCs < 0 {
-				additionalQuotaRequired := len(vpcs) + requiredVPCs - quotaCodeToValueMap[_vpcQuotaCode]
-				return ErrorVPCLimitExceeded(quotaCodeToValueMap[_vpcQuotaCode], additionalQuotaRequired, c.Region)
-			}
-		}
-=======
 	return quotaCodeToValueMap, nil
 }
 
@@ -418,7 +259,6 @@
 
 	if additionalQuotaRequired > 0 {
 		return ErrorEIPLimitExceeded(eipQuota, additionalQuotaRequired, c.Region)
->>>>>>> 9d4f5957
 	}
 
 	return nil
@@ -438,13 +278,8 @@
 	return nil
 }
 
-<<<<<<< HEAD
-	// check security groups quota
-	requiredSecurityGroups := requiredSecurityGroups(netAdditionOfNodeGroups, clusterAlreadyExists)
-=======
-func (c *Client) VerifySecurityGroupQuota(securifyGroupsQuota int, numNodeGroups int) error {
-	requiredSecurityGroups := requiredSecurityGroups(numNodeGroups)
->>>>>>> 9d4f5957
+func (c *Client) VerifySecurityGroupQuota(securifyGroupsQuota int, numNodeGroups int, clusterAlreadyExists bool) error {
+	requiredSecurityGroups := requiredSecurityGroups(numNodeGroups, clusterAlreadyExists)
 	sgs, err := c.DescribeSecurityGroups()
 	if err != nil {
 		return err
@@ -479,15 +314,6 @@
 		return ErrorSecurityGroupRulesExceeded(securifyGroupRulesQuota, additionalQuotaRequired, c.Region)
 	}
 	return nil
-}
-
-func (c *Client) VerifyNetworkQuotasOnConfigure(
-	availabilityZones strset.Set,
-	numNodeGroups int,
-	netAdditionOfNodeGroups int,
-	longestCIDRWhiteList int) error {
-
-	return c.VerifyNetworkQuotas(0, false, false, 0, availabilityZones, numNodeGroups, netAdditionOfNodeGroups, longestCIDRWhiteList, true)
 }
 
 func requiredRulesForNodeGroupSecurityGroup(numAZs, whitelistLength int) int {
