--- conflicted
+++ resolved
@@ -28,7 +28,6 @@
 )
 
 const (
-<<<<<<< HEAD
 	ErrInvalidAWSCredentials           = "aws.invalid_aws_credentials"
 	ErrInvalidS3aPath                  = "aws.invalid_s3a_path"
 	ErrInvalidS3Path                   = "aws.invalid_s3_path"
@@ -42,28 +41,13 @@
 	ErrECRExtractingCredentials        = "aws.ecr_failed_credentials"
 	ErrDashboardWidthOutOfRange        = "aws.dashboard_width_ouf_of_range"
 	ErrDashboardHeightOutOfRange       = "aws.dashboard_height_out_of_range"
+	ErrRegionNotConfigured             = "aws.region_not_configured"
+	ErrUnableToFindCredentials         = "aws.unable_to_find_credentials"
 	ErrNATGatewayLimitExceeded         = "aws.nat_gateway_limit_exceeded"
 	ErrNATGatewayLimitExceededInAllAZs = "aws.nat_gateway_limit_exceeded_in_all_azs"
 	ErrEIPLimitExceeded                = "aws.eip_limit_exceeded"
 	ErrInternetGatewayLimitExceeded    = "aws.internet_gateway_limit_exceeded"
 	ErrVPCLimitExceeded                = "aws.vpc_limit_exceeded"
-=======
-	ErrInvalidAWSCredentials        = "aws.invalid_aws_credentials"
-	ErrInvalidS3aPath               = "aws.invalid_s3a_path"
-	ErrInvalidS3Path                = "aws.invalid_s3_path"
-	ErrUnexpectedMissingCredentials = "aws.unexpected_missing_credentials"
-	ErrAuth                         = "aws.auth"
-	ErrBucketInaccessible           = "aws.bucket_inaccessible"
-	ErrBucketNotFound               = "aws.bucket_not_found"
-	ErrInsufficientInstanceQuota    = "aws.insufficient_instance_quota"
-	ErrNoValidSpotPrices            = "aws.no_valid_spot_prices"
-	ErrReadCredentials              = "aws.read_credentials"
-	ErrECRExtractingCredentials     = "aws.ecr_failed_credentials"
-	ErrDashboardWidthOutOfRange     = "aws.dashboard_width_ouf_of_range"
-	ErrDashboardHeightOutOfRange    = "aws.dashboard_height_out_of_range"
-	ErrRegionNotConfigured          = "aws.region_not_configured"
-	ErrUnableToFindCredentials      = "aws.unable_to_find_credentials"
->>>>>>> ed433a23
 )
 
 func IsNotFoundErr(err error) bool {
@@ -204,7 +188,20 @@
 	})
 }
 
-<<<<<<< HEAD
+func ErrorRegionNotConfigured() error {
+	return errors.WithStack(&errors.Error{
+		Kind:    ErrRegionNotConfigured,
+		Message: "aws region has not been configured; please set a default region (e.g. `export AWS_REGION=us-west-2`)",
+	})
+}
+
+func ErrorUnableToFindCredentials() error {
+	return errors.WithStack(&errors.Error{
+		Kind:    ErrUnableToFindCredentials,
+		Message: "unable to find aws credentials; instructions about configuring aws credentials can be found at https://docs.aws.amazon.com/cli/latest/userguide/cli-configure-quickstart.html",
+	})
+}
+
 func ErrorNATGatewayLimitExceeded(currentLimit, additionalQuotaRequired int, availabilityZones []string, region string) error {
 	return errors.WithStack(&errors.Error{
 		Kind:    ErrNATGatewayLimitExceeded,
@@ -237,18 +234,5 @@
 	return errors.WithStack(&errors.Error{
 		Kind:    ErrVPCLimitExceeded,
 		Message: fmt.Sprintf("VPC limit of %d exceeded in region %s; increase the quota for VPCs by at least %d or remove some of the existing ones", currentLimit, region, additionalQuotaRequired),
-=======
-func ErrorRegionNotConfigured() error {
-	return errors.WithStack(&errors.Error{
-		Kind:    ErrRegionNotConfigured,
-		Message: "aws region has not been configured; please set a default region (e.g. `export AWS_REGION=us-west-2`)",
-	})
-}
-
-func ErrorUnableToFindCredentials() error {
-	return errors.WithStack(&errors.Error{
-		Kind:    ErrUnableToFindCredentials,
-		Message: "unable to find aws credentials; instructions about configuring aws credentials can be found at https://docs.aws.amazon.com/cli/latest/userguide/cli-configure-quickstart.html",
->>>>>>> ed433a23
 	})
 }