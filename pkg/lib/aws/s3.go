/*
Copyright 2019 Cortex Labs, Inc.

Licensed under the Apache License, Version 2.0 (the "License");
you may not use this file except in compliance with the License.
You may obtain a copy of the License at

    http://www.apache.org/licenses/LICENSE-2.0

Unless required by applicable law or agreed to in writing, software
distributed under the License is distributed on an "AS IS" BASIS,
WITHOUT WARRANTIES OR CONDITIONS OF ANY KIND, either express or implied.
See the License for the specific language governing permissions and
limitations under the License.
*/

package aws

import (
	"bytes"
	"fmt"
	"path/filepath"
	"strings"

	"github.com/aws/aws-sdk-go/aws"
	"github.com/aws/aws-sdk-go/aws/endpoints"
	"github.com/aws/aws-sdk-go/aws/session"
	"github.com/aws/aws-sdk-go/service/s3"
	"github.com/aws/aws-sdk-go/service/s3/s3manager"

	"github.com/cortexlabs/cortex/pkg/lib/errors"
	"github.com/cortexlabs/cortex/pkg/lib/files"
	"github.com/cortexlabs/cortex/pkg/lib/json"
	"github.com/cortexlabs/cortex/pkg/lib/msgpack"
	"github.com/cortexlabs/cortex/pkg/lib/parallel"
	"github.com/cortexlabs/cortex/pkg/lib/sets/strset"
	s "github.com/cortexlabs/cortex/pkg/lib/strings"
)

const DefaultS3Region string = endpoints.UsWest2RegionID

var S3Regions strset.Set

func init() {
	resolver := endpoints.DefaultResolver()
	partitions := resolver.(endpoints.EnumPartitions).Partitions()

	S3Regions = strset.New()

	for _, p := range partitions {
		if p.ID() == endpoints.AwsPartitionID || p.ID() == endpoints.AwsCnPartitionID {
			for id := range p.Regions() {
				S3Regions.Add(id)
			}
		}
	}
}

func (c *Client) S3Path(key string) string {
	return "s3://" + filepath.Join(c.Bucket, key)
}

<<<<<<< HEAD
func (c *Client) IsS3File(keys ...string) (bool, error) {
	for _, key := range keys {
		_, err := c.s3Client.HeadObject(&s3.HeadObjectInput{
			Bucket: aws.String(c.Bucket),
			Key:    aws.String(key),
		})
=======
func S3PathJoin(paths ...string) string {
	if len(paths) == 0 {
		return ""
	}
	paths[0] = paths[0][5:]
	return "s3://" + filepath.Join(paths...)
}

func (c *Client) IsS3File(key string) (bool, error) {
	_, err := c.s3Client.HeadObject(&s3.HeadObjectInput{
		Bucket: aws.String(c.Bucket),
		Key:    aws.String(key),
	})
>>>>>>> e654866b

		if IsNotFoundErr(err) {
			return false, nil
		}
		if err != nil {
			return false, errors.Wrap(err, key)
		}
	}

	return true, nil
}

func (c *Client) IsS3Prefix(prefixes ...string) (bool, error) {
	for _, prefix := range prefixes {
		out, err := c.s3Client.ListObjectsV2(&s3.ListObjectsV2Input{
			Bucket: aws.String(c.Bucket),
			Prefix: aws.String(prefix),
		})

		if err != nil {
			return false, errors.Wrap(err, prefix)
		}

		if *out.KeyCount == 0 {
			return false, nil
		}
	}

	return true, nil
}

func (c *Client) IsS3Dir(dirPaths ...string) (bool, error) {
	fullDirPaths := make([]string, len(dirPaths))
	for i, dirPath := range dirPaths {
		fullDirPaths[i] = s.EnsureSuffix(dirPath, "/")
	}
	return c.IsS3Prefix(fullDirPaths...)
}

func (c *Client) IsS3PathFile(s3Paths ...string) (bool, error) {
	keys, err := c.ExractS3PathPrefixes(s3Paths...)
	if err != nil {
		return false, err
	}
	return c.IsS3File(keys...)
}

func (c *Client) IsS3PathPrefix(s3Paths ...string) (bool, error) {
	prefixes, err := c.ExractS3PathPrefixes(s3Paths...)
	if err != nil {
		return false, err
	}
	return c.IsS3Prefix(prefixes...)
}

func (c *Client) IsS3PathDir(s3Paths ...string) (bool, error) {
	dirPaths, err := c.ExractS3PathPrefixes(s3Paths...)
	if err != nil {
		return false, err
	}
	return c.IsS3Prefix(dirPaths...)
}

func (c *Client) UploadBytesToS3(data []byte, key string) error {
	_, err := c.s3Client.PutObject(&s3.PutObjectInput{
		Body:                 bytes.NewReader(data),
		Key:                  aws.String(key),
		Bucket:               aws.String(c.Bucket),
		ACL:                  aws.String("private"),
		ContentDisposition:   aws.String("attachment"),
		ServerSideEncryption: aws.String("AES256"),
	})
	return errors.Wrap(err, key)
}

func (c *Client) UploadBytesesToS3(data []byte, keys ...string) error {
	fns := make([]func() error, len(keys))
	for i, key := range keys {
		key := key
		fns[i] = func() error {
			return c.UploadBytesToS3(data, key)
		}
	}
	return parallel.RunFirstErr(fns...)
}

func (c *Client) UploadFileToS3(filePath string, key string) error {
	data, err := files.ReadFileBytes(filePath)
	if err != nil {
		return err
	}
	return c.UploadBytesToS3(data, key)
}

func (c *Client) UploadBufferToS3(buffer *bytes.Buffer, key string) error {
	return c.UploadBytesToS3(buffer.Bytes(), key)
}

func (c *Client) UploadStringToS3(str string, key string) error {
	str = strings.TrimSpace(str)
	return c.UploadBytesToS3([]byte(str), key)
}

func (c *Client) UploadJSONToS3(obj interface{}, key string) error {
	jsonBytes, err := json.Marshal(obj)
	if err != nil {
		return err
	}
	return c.UploadBytesToS3(jsonBytes, key)
}

func (c *Client) ReadJSONFromS3(objPtr interface{}, key string) error {
	jsonBytes, err := c.ReadBytesFromS3(key)
	if err != nil {
		return err
	}
	return errors.Wrap(json.Unmarshal(jsonBytes, objPtr), key)
}

func (c *Client) UploadMsgpackToS3(obj interface{}, key string) error {
	msgpackBytes, err := msgpack.Marshal(obj)
	if err != nil {
		return err
	}
	return c.UploadBytesToS3(msgpackBytes, key)
}

func (c *Client) ReadMsgpackFromS3(objPtr interface{}, key string) error {
	msgpackBytes, err := c.ReadBytesFromS3(key)
	if err != nil {
		return err
	}
	return errors.Wrap(msgpack.Unmarshal(msgpackBytes, objPtr), key)
}

func (c *Client) ReadStringFromS3(key string) (string, error) {
	response, err := c.s3Client.GetObject(&s3.GetObjectInput{
		Key:    aws.String(key),
		Bucket: aws.String(c.Bucket),
	})

	if err != nil {
		return "", errors.Wrap(err, key)
	}

	buf := new(bytes.Buffer)
	buf.ReadFrom(response.Body)
	return buf.String(), nil
}

func (c *Client) ReadBytesFromS3(key string) ([]byte, error) {
	response, err := c.s3Client.GetObject(&s3.GetObjectInput{
		Key:    aws.String(key),
		Bucket: aws.String(c.Bucket),
	})

	if err != nil {
		return nil, errors.Wrap(err, key)
	}

	buf := new(bytes.Buffer)
	buf.ReadFrom(response.Body)
	return buf.Bytes(), nil
}

func (c *Client) DeleteFromS3ByPrefix(prefix string, continueIfFailure bool) error {
	listObjectsInput := &s3.ListObjectsV2Input{
		Bucket:  aws.String(c.Bucket),
		Prefix:  aws.String(prefix),
		MaxKeys: aws.Int64(1000),
	}

	var subErr error

	err := c.s3Client.ListObjectsV2Pages(listObjectsInput,
		func(listObjectsOutput *s3.ListObjectsV2Output, lastPage bool) bool {
			deleteObjects := make([]*s3.ObjectIdentifier, len(listObjectsOutput.Contents))
			for i, object := range listObjectsOutput.Contents {
				deleteObjects[i] = &s3.ObjectIdentifier{Key: object.Key}
			}
			deleteObjectsInput := &s3.DeleteObjectsInput{
				Bucket: aws.String(c.Bucket),
				Delete: &s3.Delete{
					Objects: deleteObjects,
					Quiet:   aws.Bool(true),
				},
			}
			_, newSubErr := c.s3Client.DeleteObjects(deleteObjectsInput)
			if newSubErr != nil {
				subErr = newSubErr
				if !continueIfFailure {
					return false
				}
			}
			return true
		})

	if subErr != nil {
		return errors.Wrap(subErr, prefix)
	}
	return errors.Wrap(err, prefix)
}

func IsValidS3Path(s3Path string) bool {
	if !strings.HasPrefix(s3Path, "s3://") {
		return false
	}
	parts := strings.Split(s3Path[5:], "/")
	if len(parts) < 2 {
		return false
	}
	if parts[0] == "" || parts[1] == "" {
		return false
	}
	return true
}

func IsValidS3aPath(s3aPath string) bool {
	if !strings.HasPrefix(s3aPath, "s3a://") {
		return false
	}
	parts := strings.Split(s3aPath[6:], "/")
	if len(parts) < 2 {
		return false
	}
	if parts[0] == "" || parts[1] == "" {
		return false
	}
	return true
}

func SplitS3aPath(s3aPath string) (string, string, error) {
	if !IsValidS3aPath(s3aPath) {
		return "", "", ErrorInvalidS3aPath(s3aPath)
	}
	fullPath := s3aPath[len("s3a://"):]
	slashIndex := strings.Index(fullPath, "/")
	bucket := fullPath[0:slashIndex]
	key := fullPath[slashIndex+1:]

	return bucket, key, nil
}

func SplitS3Path(s3Path string) (string, string, error) {
	if !IsValidS3Path(s3Path) {
		return "", "", ErrorInvalidS3aPath(s3Path)
	}
	fullPath := s3Path[len("s3://"):]
	slashIndex := strings.Index(fullPath, "/")
	bucket := fullPath[0:slashIndex]
	key := fullPath[slashIndex+1:]

	return bucket, key, nil
}

func (c *Client) ExractS3PathPrefixes(s3Paths ...string) ([]string, error) {
	prefixes := make([]string, len(s3Paths))
	for i, s3Path := range s3Paths {
		bucket, prefix, err := SplitS3Path(s3Path)
		if err != nil {
			return nil, err
		}
		if bucket != c.Bucket {
			return nil, errors.New(fmt.Sprintf("bucket of S3 path %s does not match client bucket (%s)", s3Path, c.Bucket)) // unexpected
		}
		prefixes[i] = prefix
	}
	return prefixes, nil
}

func GetBucketRegion(bucket string) (string, error) {
	sess := session.Must(session.NewSession())
	region, err := s3manager.GetBucketRegion(aws.BackgroundContext(), sess, bucket, endpoints.UsWest2RegionID)
	if err != nil {
		return "", ErrorBucketInaccessible(bucket)
	}
	return region, nil
}<|MERGE_RESOLUTION|>--- conflicted
+++ resolved
@@ -60,28 +60,20 @@
 	return "s3://" + filepath.Join(c.Bucket, key)
 }
 
-<<<<<<< HEAD
+func S3PathJoin(paths ...string) string {
+	if len(paths) == 0 {
+		return ""
+	}
+	paths[0] = paths[0][5:]
+	return "s3://" + filepath.Join(paths...)
+}
+
 func (c *Client) IsS3File(keys ...string) (bool, error) {
 	for _, key := range keys {
 		_, err := c.s3Client.HeadObject(&s3.HeadObjectInput{
 			Bucket: aws.String(c.Bucket),
 			Key:    aws.String(key),
 		})
-=======
-func S3PathJoin(paths ...string) string {
-	if len(paths) == 0 {
-		return ""
-	}
-	paths[0] = paths[0][5:]
-	return "s3://" + filepath.Join(paths...)
-}
-
-func (c *Client) IsS3File(key string) (bool, error) {
-	_, err := c.s3Client.HeadObject(&s3.HeadObjectInput{
-		Bucket: aws.String(c.Bucket),
-		Key:    aws.String(key),
-	})
->>>>>>> e654866b
 
 		if IsNotFoundErr(err) {
 			return false, nil
