/*
Copyright 2020 Cortex Labs, Inc.

Licensed under the Apache License, Version 2.0 (the "License");
you may not use this file except in compliance with the License.
You may obtain a copy of the License at

    http://www.apache.org/licenses/LICENSE-2.0

Unless required by applicable law or agreed to in writing, software
distributed under the License is distributed on an "AS IS" BASIS,
WITHOUT WARRANTIES OR CONDITIONS OF ANY KIND, either express or implied.
See the License for the specific language governing permissions and
limitations under the License.
*/

package files

import (
	"bytes"
	"crypto/md5"
	"encoding/hex"
	"fmt"
	"io"
	"io/ioutil"
	"net/http"
	"os"
	"os/exec"
	"path/filepath"
	"sort"
	"strings"

	"github.com/cortexlabs/cortex/pkg/lib/errors"
	"github.com/cortexlabs/cortex/pkg/lib/prompt"
	"github.com/cortexlabs/cortex/pkg/lib/sets/strset"
	s "github.com/cortexlabs/cortex/pkg/lib/strings"
	"github.com/denormal/go-gitignore"
	"github.com/mitchellh/go-homedir"
	"github.com/xlab/treeprint"
)

var _homeDir string

func Open(path string) (*os.File, error) {
	cleanPath, err := EscapeTilde(path)
	if err != nil {
		return nil, err
	}

	file, err := os.Open(cleanPath)
	if err != nil {
		return nil, errors.Wrap(err, errors.Message(ErrorReadFile(path)))
	}

	return file, nil
}

func OpenFile(path string, flag int, perm os.FileMode) (*os.File, error) {
	cleanPath, err := EscapeTilde(path)
	if err != nil {
		return nil, err
	}

	file, err := os.OpenFile(cleanPath, flag, perm)
	if err != nil {
		return nil, errors.Wrap(err, errors.Message(ErrorCreateFile(path)))
	}

	return file, err
}

func Create(path string) (*os.File, error) {
	cleanPath, err := EscapeTilde(path)
	if err != nil {
		return nil, err
	}

	file, err := os.Create(cleanPath)
	if err != nil {
		return nil, errors.Wrap(err, errors.Message(ErrorCreateFile(path)))
	}

	return file, nil
}

func ReadFile(path string) (string, error) {
	fileBytes, err := ReadFileBytes(path)
	if err != nil {
		return "", err
	}

	return string(fileBytes), nil
}

func ReadFileBytes(path string) ([]byte, error) {
	return ReadFileBytesErrPath(path, path)
}

func ReadFileBytesErrPath(path string, errMsgPath string) ([]byte, error) {
	path, err := EscapeTilde(path)
	if err != nil {
		return nil, err
	}

	if err := CheckFileErrPath(path, errMsgPath); err != nil {
		return nil, err
	}

	fileBytes, err := ioutil.ReadFile(path)
	if err != nil {
		return nil, errors.Wrap(err, errors.Message(ErrorReadFile(errMsgPath)))
	}

	return fileBytes, nil
}

func CreateFile(path string) error {
	cleanPath, err := EscapeTilde(path)
	if err != nil {
		return err
	}

	file, err := os.Create(cleanPath)
	if err != nil {
		return errors.Wrap(err, errors.Message(ErrorCreateFile(path)))
	}
	defer file.Close()

	return nil
}

func WriteFile(data []byte, path string) error {
	cleanPath, err := EscapeTilde(path)
	if err != nil {
		return err
	}

	if err := ioutil.WriteFile(cleanPath, data, 0664); err != nil {
		return errors.Wrap(err, errors.Message(ErrorCreateFile(path)))
	}

	return nil
}

// e.g. ~/path -> /home/ubuntu/path
// returns original path if there was an error
func EscapeTilde(path string) (string, error) {
	if !(path == "~" || strings.HasPrefix(path, "~/")) {
		return path, nil
	}

	if _homeDir == "" {
		homeDir, err := homedir.Dir()
		if err != nil {
			return path, err
		}
		if homeDir == "" || homeDir == "/" {
			return path, nil
		}
		_homeDir = homeDir
	}

	if path == "~" {
		return _homeDir, nil
	}

	// path starts with "~/"
	return filepath.Join(_homeDir, path[2:]), nil
}

// e.g. /home/ubuntu/path -> ~/path
func ReplacePathWithTilde(absPath string) string {
	if !strings.HasPrefix(absPath, "/") {
		return absPath
	}

	if _homeDir == "" {
		homeDir, err := homedir.Dir()
		if err != nil || homeDir == "" || homeDir == "/" {
			return absPath
		}
		_homeDir = homeDir
	}

	trimmedHomeDir := strings.TrimSuffix(s.EnsurePrefix(_homeDir, "/"), "/")

	if strings.Index(absPath, trimmedHomeDir) == 0 {
		return "~" + absPath[len(trimmedHomeDir):]
	}

	return absPath
}

func TrimDirPrefix(fullPath string, dirPath string) string {
	if !strings.HasSuffix(dirPath, "/") {
		dirPath = dirPath + "/"
	}
	return strings.TrimPrefix(fullPath, dirPath)
}

func RelToAbsPath(relativePath string, baseDir string) string {
	if !filepath.IsAbs(relativePath) {
		relativePath = filepath.Join(baseDir, relativePath)
	}
	return filepath.Clean(relativePath)
}

func UserRelToAbsPath(relativePath string) string {
	cwd, err := os.Getwd()
	if err != nil {
		return relativePath
	}
	return RelToAbsPath(relativePath, cwd)
}

func PathRelativeToCWD(absPath string) string {
	if !strings.HasPrefix(absPath, "/") {
		return absPath
	}

	cwd, err := os.Getwd()
	if err != nil {
		return absPath
	}

	cwd = s.EnsureSuffix(cwd, "/")
	return strings.TrimPrefix(absPath, cwd)
}

func GetAbsPath(path string) (string, error) {
	if strings.HasPrefix(path, "/") {
		return path, nil
	}

	if strings.HasPrefix(path, "~/") || path == "~" {
		return EscapeTilde(path)
	}

	cwd, err := os.Getwd()
	if err != nil {
		return "", nil
	}

	return RelToAbsPath(path, cwd), nil
}

func DirPathRelativeToCWD(absPath string) string {
	return s.EnsureSuffix(PathRelativeToCWD(absPath), "/")
}

func IsFileOrDir(path string) bool {
	path, _ = EscapeTilde(path)
	_, err := os.Stat(path)
	if err == nil {
		return true
	}
	return false
}

func IsDir(path string) bool {
	if err := CheckDir(path); err != nil {
		return false
	}
	return true
}

// CheckDir returns nil if the path is a directory
func CheckDir(dirPath string) error {
	return CheckDirErrPath(dirPath, dirPath)
}

// CheckDir returns nil if the path is a directory
func CheckDirErrPath(dirPath string, errMsgPath string) error {
	dirPath, err := EscapeTilde(dirPath)
	if err != nil {
		return err
	}

	fileInfo, err := os.Stat(dirPath)
	if err != nil {
		return errors.Wrap(err, errors.Message(ErrorDirDoesNotExist(errMsgPath)))
	}

	if !fileInfo.IsDir() {
		return ErrorNotADir(errMsgPath)
	}

	return nil
}

func IsFile(path string) bool {
	if err := CheckFile(path); err != nil {
		return false
	}
	return true
}

// CheckFile returns nil if the path is a file
func CheckFile(path string) error {
	return CheckFileErrPath(path, path)
}

// CheckFile returns nil if the path is a file
func CheckFileErrPath(path string, errMsgPath string) error {
	path, err := EscapeTilde(path)
	if err != nil {
		return err
	}

	fileInfo, err := os.Stat(path)
	if err != nil {
		return ErrorFileDoesNotExist(errMsgPath)
	}
	if fileInfo.IsDir() {
		return ErrorNotAFile(errMsgPath)
	}

	return nil
}

func CreateDir(path string) error {
	cleanPath, err := EscapeTilde(path)
	if err != nil {
		return err
	}

	if err := os.MkdirAll(cleanPath, os.ModePerm); err != nil {
		return errors.Wrap(err, errors.Message(ErrorCreateDir(path)))
	}

	return nil
}

func CreateDirIfMissing(path string) (bool, error) {
	if IsDir(path) {
		return false, nil
	}

	if IsFile(path) {
		return false, ErrorFileAlreadyExists(path)
	}

	err := CreateDir(path)
	if err != nil {
		return false, err
	}

	return true, nil
}

func DeleteDir(path string) error {
	cleanPath, err := EscapeTilde(path)
	if err != nil {
		return err
	}

	if err := os.RemoveAll(cleanPath); err != nil {
		return errors.Wrap(err, errors.Message(ErrorDeleteDir(path)))
	}

	return nil
}

func DeleteDirIfPresent(path string) (bool, error) {
	if IsFile(path) {
		return false, ErrorFileAlreadyExists(path)
	}

	if !IsDir(path) {
		return false, nil
	}

	err := DeleteDir(path)
	if err != nil {
		return false, err
	}

	return true, nil
}

func TmpDir() (string, error) {
	filePath, err := ioutil.TempDir("", "")
	if err != nil {
		return "", errors.Wrap(err)
	}
	return filePath, nil
}

func ParentDir(dir string) string {
	return filepath.Clean(filepath.Join(dir, ".."))
}

func SearchForFile(filename string, dir string) (string, error) {
	dir, err := EscapeTilde(dir)
	if err != nil {
		return "", err
	}
	dir = filepath.Clean(dir)

	for true {
		files, err := ioutil.ReadDir(dir)
		if err != nil {
			return "", errors.Wrap(err, errors.Message(ErrorReadDir(dir)))
		}

		for _, file := range files {
			if file.Name() == filename {
				return filepath.Join(dir, filename), nil
			}
		}

		if dir == "/" {
			return "", nil
		}

		dir = ParentDir(dir)
	}

	return "", ErrorUnexpected()
}

func MakeEmptyFile(path string) error {
	cleanPath, err := EscapeTilde(path)
	if err != nil {
		return err
	}
	cleanPath = filepath.Clean(cleanPath)

	err = os.MkdirAll(filepath.Dir(cleanPath), os.ModePerm)
	if err != nil {
		return errors.Wrap(err, errors.Message(ErrorCreateDir(filepath.Dir(path))))
	}
	f, err := os.OpenFile(cleanPath, os.O_RDONLY|os.O_CREATE, 0666)
	if err != nil {
		return errors.Wrap(err, errors.Message(ErrorCreateFile(path)))
	}
	defer f.Close()
	return nil
}

func MakeEmptyFiles(path string, paths ...string) error {
	allPaths := append(paths, path)
	for _, path := range allPaths {
		if err := MakeEmptyFile(path); err != nil {
			return err
		}
	}
	return nil
}

func MakeEmptyFilesInDir(dir string, path string, paths ...string) error {
	allPaths := append(paths, path)
	for _, path := range allPaths {
		fullPath := filepath.Join(dir, path)
		if err := MakeEmptyFile(fullPath); err != nil {
			return err
		}
	}
	return nil
}

func IsFilePathYAML(path string) bool {
	ext := filepath.Ext(path)
	return ext == ".yaml" || ext == ".yml"
}

func IsFilePathPython(path string) bool {
	ext := filepath.Ext(path)
	return ext == ".py"
}

// IgnoreFn if passed a dir, returning true will ignore all subdirs of dir
type IgnoreFn func(string, os.FileInfo) (bool, error)

func IgnoreHiddenFiles(path string, fi os.FileInfo) (bool, error) {
	if !fi.IsDir() && strings.HasPrefix(fi.Name(), ".") {
		return true, nil
	}
	return false, nil
}

func IgnoreCortexYAML(path string, fi os.FileInfo) (bool, error) {
	if !fi.IsDir() && fi.Name() == "cortex.yaml" {
		return true, nil
	}
	return false, nil
}

func IgnoreCortexDebug(path string, fi os.FileInfo) (bool, error) {
	if strings.HasPrefix(fi.Name(), "cortex-debug-") {
		return true, nil
	}
	return false, nil
}

func IgnoreHiddenFolders(path string, fi os.FileInfo) (bool, error) {
	if fi.IsDir() && strings.HasPrefix(fi.Name(), ".") {
		return true, nil
	}
	return false, nil
}

func IgnorePythonGeneratedFiles(path string, fi os.FileInfo) (bool, error) {
	if fi.IsDir() && fi.Name() == "__pycache__" {
		return true, nil
	}
	if !fi.IsDir() {
		ext := filepath.Ext(path)
		return ext == ".pyc" || ext == ".pyo" || ext == ".pyd", nil
	}
	return false, nil
}

func IgnoreNonPython(path string, fi os.FileInfo) (bool, error) {
	if !fi.IsDir() && !IsFilePathPython(path) {
		return true, nil
	}
	return false, nil
}

func IgnoreNonYAML(path string, fi os.FileInfo) (bool, error) {
	if !fi.IsDir() && !IsFilePathYAML(path) {
		return true, nil
	}
	return false, nil
}

func IgnoreSpecificFiles(absPaths ...string) IgnoreFn {
	absPathsSet := strset.New(absPaths...)
	return func(path string, fi os.FileInfo) (bool, error) {
		return absPathsSet.Has(path), nil
	}
}

func GitIgnoreFn(gitIgnorePath string) (IgnoreFn, error) {
	gitIgnoreDir := filepath.Dir(gitIgnorePath)

	ignore, err := gitignore.NewFromFile(gitIgnorePath)
	if err != nil {
		return nil, err
	}

	return func(path string, fi os.FileInfo) (bool, error) {
		if path == gitIgnoreDir {
			// This is to avoid a bug in ignore.Ignore()
			return false, nil
		}
		return ignore.Ignore(path), nil
	}, nil
}

// promptMsgTemplate should have two placeholders: the first is for the file path and the second is for the file size
func PromptForFilesAboveSize(size int, promptMsgTemplate string) IgnoreFn {
	if promptMsgTemplate == "" {
		promptMsgTemplate = "do you want to zip %s (%s)?"
	}

	return func(path string, fi os.FileInfo) (bool, error) {
		if !fi.IsDir() && fi.Size() > int64(size) {
			promptMsg := fmt.Sprintf(promptMsgTemplate, PathRelativeToCWD(path), s.IntToBase2Byte(int(fi.Size())))
			return !prompt.YesOrNo(promptMsg, "", ""), nil
		}
		return false, nil
	}
}

type DirsOrder string

var DirsSorted DirsOrder = "sorted"
var DirsOnTop DirsOrder = "top"
var DirsOnBottom DirsOrder = "bottom"

func SortFilePaths(paths []string, dirsOrder DirsOrder) []string {
	if dirsOrder == DirsSorted {
		sort.Strings(paths)
		return paths
	}

	dirsSortChar := ""
	if dirsOrder == DirsOnTop {
		dirsSortChar = " "
	}
	if dirsOrder == DirsOnBottom {
		dirsSortChar = "|"
	}

	for i, path := range paths {
		dirPath := filepath.Dir(path)
		if dirPath == "." || dirPath == "/" {
			continue
		}
		replacedDir := strings.Replace(dirPath, "/", "/"+dirsSortChar, -1)
		paths[i] = dirsSortChar + replacedDir + "/" + filepath.Base(path)
	}
	sort.Strings(paths)
	for i, path := range paths {
		paths[i] = strings.Replace(path, dirsSortChar, "", -1)
	}

	return paths
}

func FileTree(paths []string, cwd string, dirsOrder DirsOrder) string {
	if len(paths) == 0 {
		return "."
	}

	paths = SortFilePaths(paths, dirsOrder)
	dirPaths := DirPaths(paths, true)

	didTrimCwd := false
	if cwd != "" {
		cwd = s.EnsureSuffix(cwd, "/")
		paths, didTrimCwd = s.TrimPrefixIfPresentInAll(paths, cwd)
		dirPaths = DirPaths(paths, true)
	}

	commonPrefix := s.LongestCommonPrefix(dirPaths...)
	paths, _ = s.TrimPrefixIfPresentInAll(paths, commonPrefix)

	var header string

	if didTrimCwd && commonPrefix == "" {
		header = ".\n"
	} else if !didTrimCwd && commonPrefix == "" {
		header = ""
	} else if didTrimCwd && commonPrefix != "" {
		header = "./" + commonPrefix + "\n"
	} else if !didTrimCwd && commonPrefix != "" {
		header = commonPrefix + "\n"
	}

	tree := treeprint.New()

	cachedTrees := make(map[string]treeprint.Tree)
	cachedTrees["."] = tree
	cachedTrees["/"] = tree
	cachedTrees[""] = tree

	for _, path := range paths {
		dir := filepath.Dir(path)
		branch := getTreeBranch(dir, cachedTrees)
		branch.AddNode(filepath.Base(path))
	}

	treeStr := tree.String()
	return header + treeStr[2:]
}

func getTreeBranch(dir string, cachedTrees map[string]treeprint.Tree) treeprint.Tree {
	dir = s.TrimPrefixAndSuffix(dir, "/")
	if cachedTree, ok := cachedTrees[dir]; ok {
		return cachedTree
	}

	var parentDir, lastDir string

	lastIndex := strings.LastIndex(dir, "/")
	if lastIndex == -1 {
		parentDir = "."
		lastDir = dir
	} else {
		parentDir = s.TrimPrefixAndSuffix(dir[:lastIndex], "/")
		lastDir = s.TrimPrefixAndSuffix(dir[lastIndex:], "/")
	}

	parentBranch := getTreeBranch(parentDir, cachedTrees)
	branch := parentBranch.AddBranch(lastDir)
	cachedTrees[dir] = branch
	return branch
}

func DirPaths(paths []string, addTrailingSlash bool) []string {
	suffix := ""
	if addTrailingSlash {
		suffix = "/"
	}
	dirPaths := make([]string, len(paths))
	for i, path := range paths {
		dirPaths[i] = s.EnsureSuffix(filepath.Dir(path), suffix)
	}
	return dirPaths
}

func ListDirRecursive(dir string, relative bool, ignoreFns ...IgnoreFn) ([]string, error) {
	cleanDir, err := EscapeTilde(dir)
	if err != nil {
		return nil, err
	}
	cleanDir = filepath.Clean(cleanDir)
	cleanDir = strings.TrimSuffix(cleanDir, "/")

	var fileList []string
	walkErr := filepath.Walk(cleanDir, func(path string, fi os.FileInfo, err error) error {
		if err != nil {
			return errors.Wrap(err, path)
		}

		for _, ignoreFn := range ignoreFns {
			ignore, err := ignoreFn(path, fi)
			if err != nil {
				return errors.Wrap(err, path)
			}
			if ignore {
				if fi.IsDir() {
					return filepath.SkipDir
				}
				return nil
			}
		}

		if !fi.IsDir() {
<<<<<<< HEAD
			if relative && dir != "." {
				path = path[len(dir)+1:]
=======
			if relative {
				path = path[len(cleanDir)+1:]
>>>>>>> 01ad5061
			}
			fileList = append(fileList, path)
		}
		return nil
	})

	if walkErr != nil {
		return nil, walkErr
	}

	return fileList, nil
}

func HashFile(path string) (string, error) {
	md5Hash := md5.New()

	f, err := os.Open(path)
	if err != nil {
		return "", errors.Wrap(err, path)
	}
	defer f.Close()

	if _, err := io.Copy(md5Hash, f); err != nil {
		return "", errors.Wrap(err, path)
	}

	return hex.EncodeToString((md5Hash.Sum(nil))), nil
}
func HashDirectory(dir string, ignoreFns ...IgnoreFn) (string, error) {
	md5Hash := md5.New()

	walkErr := filepath.Walk(dir, func(path string, fi os.FileInfo, err error) error {
		if err != nil {
			return errors.Wrap(err, path)
		}

		for _, ignoreFn := range ignoreFns {
			ignore, err := ignoreFn(path, fi)
			if err != nil {
				return errors.Wrap(err, path)
			}
			if ignore {
				if fi.IsDir() {
					return filepath.SkipDir
				}
				return nil
			}
		}
		if fi.IsDir() {
			return nil
		}
		f, err := os.Open(path)
		if err != nil {
			return errors.Wrap(err, path)
		}
		defer f.Close()

		if _, err := io.Copy(md5Hash, f); err != nil {
			return errors.Wrap(err, path)
		}

		return nil
	})

	if walkErr != nil {
		return "", walkErr
	}

	return hex.EncodeToString((md5Hash.Sum(nil))), nil
}

func ListDir(dir string, relative bool) ([]string, error) {
	cleanDir, err := EscapeTilde(dir)
	if err != nil {
		return nil, err
	}
	cleanDir = filepath.Clean(cleanDir)
	cleanDir = strings.TrimSuffix(cleanDir, "/")

	var filenames []string
	fileInfo, err := ioutil.ReadDir(cleanDir)
	if err != nil {
		return nil, errors.Wrap(err, errors.Message(ErrorReadDir(dir)))
	}
	for _, file := range fileInfo {
		filename := file.Name()
		if !relative {
			filename = filepath.Join(cleanDir, filename)
		}
		filenames = append(filenames, filename)
	}
	return filenames, nil
}

func Copy(src string, dest string) error {
	cmd := exec.Command("cp", "-r", src, dest)
	var out bytes.Buffer
	var stderr bytes.Buffer
	cmd.Stdout = &out
	cmd.Stderr = &stderr
	err := cmd.Run()
	if err != nil {
		fmt.Println(fmt.Sprint(err) + ": " + stderr.String())
		return err
	}
	fmt.Println("Result: " + out.String())
	return nil
}

func CloseSilent(closer io.Closer, closers ...io.Closer) {
	allClosers := append(closers, closer)
	for _, closer := range allClosers {
		closer.Close()
	}
}

// ReadReqFile returns nil if no file
func ReadReqFile(r *http.Request, fileName string) ([]byte, error) {
	mpFile, _, err := r.FormFile(fileName)
	if err != nil {
		if strings.Contains(errors.Message(err), "no such file") {
			return nil, nil
		}
		return nil, errors.Wrap(err, errors.Message(ErrorReadFormFile(fileName)))
	}
	defer mpFile.Close()
	fileBytes, err := ioutil.ReadAll(mpFile)
	if err != nil {
		return nil, errors.Wrap(err, errors.Message(ErrorReadFormFile(fileName)))
	}
	return fileBytes, nil
}<|MERGE_RESOLUTION|>--- conflicted
+++ resolved
@@ -710,13 +710,8 @@
 		}
 
 		if !fi.IsDir() {
-<<<<<<< HEAD
 			if relative && dir != "." {
-				path = path[len(dir)+1:]
-=======
-			if relative {
 				path = path[len(cleanDir)+1:]
->>>>>>> 01ad5061
 			}
 			fileList = append(fileList, path)
 		}
