--- conflicted
+++ resolved
@@ -166,11 +166,7 @@
 func ErrorNotAFile(path string) error {
 	return errors.WithStack(&errors.CortexError{
 		Kind:    ErrNotAFile,
-<<<<<<< HEAD
-		Message: fmt.Sprintf("%s: not a file path", path),
-=======
-		message: fmt.Sprintf("%s: no such file", path),
->>>>>>> da6324b3
+		Message: fmt.Sprintf("%s: no such file", path),
 	})
 }
 
