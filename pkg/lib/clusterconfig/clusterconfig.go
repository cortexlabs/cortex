--- conflicted
+++ resolved
@@ -33,17 +33,13 @@
 	"github.com/cortexlabs/cortex/pkg/lib/table"
 )
 
-<<<<<<< HEAD
 var (
 	_spotInstanceDistributionLength     = 2
 	_onDemandPercentageAboveBaseDefault = 50
 	_maxInstancePools                   = 20
 )
 
-type ClusterConfig struct {
-=======
 type Config struct {
->>>>>>> a79e0fad
 	InstanceType           *string     `json:"instance_type" yaml:"instance_type"`
 	MinInstances           *int64      `json:"min_instances" yaml:"min_instances"`
 	MaxInstances           *int64      `json:"max_instances" yaml:"max_instances"`
@@ -557,11 +553,7 @@
 	return nil
 }
 
-<<<<<<< HEAD
-func (cc *ClusterConfig) AutoFillSpot(accessKeyID string, secretAccessKey string) error {
-=======
-func (cc *Config) AutoFillSpot() error {
->>>>>>> a79e0fad
+func (cc *Config) AutoFillSpot(accessKeyID string, secretAccessKey string) error {
 	if cc.SpotConfig == nil {
 		cc.SpotConfig = &SpotConfig{}
 	}
