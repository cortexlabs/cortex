--- conflicted
+++ resolved
@@ -124,12 +124,8 @@
         with open(str(api_dir / "sample.json")) as f:
             payload = json.load(f)
 
-<<<<<<< HEAD
+        response = None
         for _ in range(retry_attempts + 1):
-=======
-        response = None
-        for i in range(retry_attempts + 1):
->>>>>>> cecdc7ea
             response = request_batch_prediction(
                 client,
                 api_name,
