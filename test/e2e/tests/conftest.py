# Copyright 2021 Cortex Labs, Inc.
#
# Licensed under the Apache License, Version 2.0 (the "License");
# you may not use this file except in compliance with the License.
# You may obtain a copy of the License at
#
#     http://www.apache.org/licenses/LICENSE-2.0
#
# Unless required by applicable law or agreed to in writing, software
# distributed under the License is distributed on an "AS IS" BASIS,
# WITHOUT WARRANTIES OR CONDITIONS OF ANY KIND, either express or implied.
# See the License for the specific language governing permissions and
# limitations under the License.
import os

import pytest
import yaml
from dotenv import load_dotenv


def pytest_addoption(parser):
    parser.addoption(
        "--env",
        action="store",
        default=None,
        help="set cortex environment, to test on an existing cluster",
    )
    parser.addoption(
        "--config",
        action="store",
        default=None,
        help="set cortex cluster config, to test on a new cluster",
    )
    parser.addoption(
        "--s3-path",
        action="store",
        default=None,
        help="set s3 path where batch jobs results will be stored",
    )
    parser.addoption(
        "--skip-gpus",
        action="store_true",
        help="skip GPU tests",
    )
    parser.addoption(
        "--skip-infs",
        action="store_true",
        help="skip Inferentia tests",
    )
    parser.addoption(
        "--skip-autoscaling",
        action="store_true",
        help="skip autoscaling tests",
    )
    parser.addoption(
        "--skip-load",
        action="store_true",
        help="skip load tests",
    )
    parser.addoption(
        "--skip-long-running",
        action="store_true",
        help="skip long-running test",
    )


def pytest_configure(config):
    load_dotenv(".env")

    s3_path = os.environ.get("CORTEX_TEST_BATCH_S3_PATH")
    s3_path = config.getoption("--s3-path") if not s3_path else s3_path

    configuration = {
        "aws": {
            "env": config.getoption("--env"),
            "config": config.getoption("--config"),
            "s3_path": s3_path,
        },
        "global": {
            "realtime_deploy_timeout": int(
                os.environ.get("CORTEX_TEST_REALTIME_DEPLOY_TIMEOUT", 200)
            ),
            "batch_deploy_timeout": int(os.environ.get("CORTEX_TEST_BATCH_DEPLOY_TIMEOUT", 30)),
            "batch_job_timeout": int(os.environ.get("CORTEX_TEST_BATCH_JOB_TIMEOUT", 200)),
            "async_deploy_timeout": int(os.environ.get("CORTEX_TEST_ASYNC_DEPLOY_TIMEOUT", 120)),
            "async_workload_timeout": int(
                os.environ.get("CORTEX_TEST_ASYNC_WORKLOAD_TIMEOUT", 200)
            ),
            "task_deploy_timeout": int(os.environ.get("CORTEX_TEST_TASK_DEPLOY_TIMEOUT", 30)),
            "task_job_timeout": int(os.environ.get("CORTEX_TEST_TASK_JOB_TIMEOUT", 200)),
            "skip_gpus": config.getoption("--skip-gpus"),
            "skip_infs": config.getoption("--skip-infs"),
            "skip_autoscaling": config.getoption("--skip-autoscaling"),
            "skip_long_running": config.getoption("--skip-long-running"),
            "skip_load": config.getoption("--skip-load"),
            "autoscaling_test_config": {
                "max_replicas": 20,
            },
            "load_test_config": {
                "realtime": {
                    "total_requests": 10 ** 6,
                    "desired_replicas": 50,
                    "concurrency": 50,
                    "min_rtt": 0.004,  # measured in seconds
                    "max_rtt": 1.000,  # measured in seconds
                    "avg_rtt": 0.07,  # measured in seconds
                    "avg_rtt_tolerance": 0.06,  # measured in seconds
                    "status_code_timeout": 60,  # measured in seconds
                },
                "async": {
                    "total_requests": 10 ** 4,
                    "desired_replicas": 50,
                    "concurrency": 10,
                    "submit_timeout": 120,  # measured in seconds
                    "workload_timeout": 120,  # measured in seconds
                },
                "batch": {
                    "jobs": 10,
                    "workers_per_job": 10,
                    "items_per_job": 10 ** 5,
                    "batch_size": 10 * 2,
                    "workload_timeout": 210,  # measured in seconds
                },
                "task": {
<<<<<<< HEAD
                    "jobs": 10 ** 2,
                    "concurrency": 4,
                    "submit_timeout": 120,  # measured in seconds
=======
                    "jobs": 10 ** 3,
                    "concurrency": 4,
                    "submit_timeout": 300,  # measured in seconds
>>>>>>> 49d174ba
                    "workload_timeout": 180,  # measured in seconds
                },
            },
            "long_running_test_config": {
                "time_to_run": 5 * 24 * 3600,  # measured in seconds
                "status_code_timeout": 60,  # measured in seconds
            },
        },
    }

    class Config:
        @pytest.fixture(autouse=True)
        def config(self):
            return configuration

    config.pluginmanager.register(Config())

    print("\n----- Test Configuration -----\n")
    print(yaml.dump(configuration, indent=2))

    if configuration["aws"]["env"] and configuration["aws"]["config"]:
        raise ValueError("--env and --config are mutually exclusive")<|MERGE_RESOLUTION|>--- conflicted
+++ resolved
@@ -122,15 +122,9 @@
                     "workload_timeout": 210,  # measured in seconds
                 },
                 "task": {
-<<<<<<< HEAD
-                    "jobs": 10 ** 2,
-                    "concurrency": 4,
-                    "submit_timeout": 120,  # measured in seconds
-=======
                     "jobs": 10 ** 3,
                     "concurrency": 4,
                     "submit_timeout": 300,  # measured in seconds
->>>>>>> 49d174ba
                     "workload_timeout": 180,  # measured in seconds
                 },
             },
