--- conflicted
+++ resolved
@@ -5,9 +5,5 @@
   predictor:
     type: python
     path: predictor.py
-<<<<<<< HEAD
-    dynamic_model_loading:
-=======
     multi_model_reloading:
->>>>>>> 927e2f50
       model_path: s3://cortex-examples/sklearn/mpg-estimator/linreg/