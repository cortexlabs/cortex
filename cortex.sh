--- conflicted
+++ resolved
@@ -299,12 +299,8 @@
     --from-literal='IMAGE_TF_TRAIN'=$CORTEX_IMAGE_TF_TRAIN \
     --from-literal='IMAGE_TF_SERVE'=$CORTEX_IMAGE_TF_SERVE \
     --from-literal='IMAGE_TF_API'=$CORTEX_IMAGE_TF_API \
-<<<<<<< HEAD
     --from-literal='IMAGE_PYTHON_PACKAGER'=$CORTEX_IMAGE_PYTHON_PACKAGER \
-    -o yaml --dry-run | kubectl apply -f -
-=======
     -o yaml --dry-run | kubectl apply -f - >/dev/null
->>>>>>> 594b1a81
 }
 
 #######################
